
/* tslint:disable */
import {Components} from 'formiojs';
import { Constants } from '../Common/Constants';
import editForm from './Component.form';
import _ from 'lodash';

export const AddressComponentMode = {
  Autocomplete: 'autocomplete',
  Manual: 'manual',
};

const ParentComponent = (Components as any).components.address;

const ID = 'bcaddress';
const DISPLAY = 'BC Address';

export default class Component extends (ParentComponent as any) {
    static schema(...extend) {

        return ParentComponent.schema({
            label: DISPLAY,
            type: ID,
            key: ID,
            provider: 'custom',
<<<<<<< HEAD
            providerOptions: {bcGeoAddressURL:import.meta.env.VITE_BC_GEO_ADDRESS_APIURL,
              url:import.meta.env.VITE_CHEFS_GEO_ADDRESS_APIURL},
=======
            providerOptions: {
                queryProperty: 'addressString',

              url: process.env.VUE_APP_CHEFS_ADVANCE_GEO_ADDRESS_APIURL},

>>>>>>> 7637d8f2
            queryParameters:{"echo": false,
            "brief": true,
            "minScore": 55,
            "onlyCivic": true,
            "maxResults": 15,
            "autocomplete": true,
            "matchAccuracy": 100,
            "matchPrecision": "occupant, unit, site, civic_number, intersection, block, street, locality, province",
            "precisionPoints": 100,}

        }, ...extend);
    }

    static get builderInfo() {
        return {
            title: DISPLAY,
            group: 'advanced',
            icon: 'address-book',
            weight: 90,
            documentation: Constants.DEFAULT_HELP_LINK,
            schema: Component.schema()
        };
    }

    mergeSchema(component = {}) {

      let components = component['components'];

      if (components) {
        return _.omit(component, 'components');
      }

      return component;
    }

    public static editForm = editForm;

    async init(){
        super.init();
    }

    async attach(element) {
        super.attach(element);
        try {

            let {
                providerOptions,
                queryParameters,
            } = this.component;
            if(providerOptions) {
                if(!providerOptions.params) {
                    providerOptions["params"]={}
                }
                if(queryParameters) {
                    providerOptions.params ={...providerOptions.params,...queryParameters}
                }
            }

        } catch (err) {
            console.log(`This error is from Custom BC Address component in form.io: Failed to acquire configuration: ${err.message}`);
        }
    }

}
export {};<|MERGE_RESOLUTION|>--- conflicted
+++ resolved
@@ -23,16 +23,11 @@
             type: ID,
             key: ID,
             provider: 'custom',
-<<<<<<< HEAD
-            providerOptions: {bcGeoAddressURL:import.meta.env.VITE_BC_GEO_ADDRESS_APIURL,
-              url:import.meta.env.VITE_CHEFS_GEO_ADDRESS_APIURL},
-=======
             providerOptions: {
                 queryProperty: 'addressString',
 
-              url: process.env.VUE_APP_CHEFS_ADVANCE_GEO_ADDRESS_APIURL},
+              url: import.meta.env.VITE_CHEFS_ADVANCE_GEO_ADDRESS_APIURL},
 
->>>>>>> 7637d8f2
             queryParameters:{"echo": false,
             "brief": true,
             "minScore": 55,
