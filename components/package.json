{
  "name": "@bcgov/formio",
  "version": "1.0.0",
  "description": "bcgov components for form.io",
  "repository": {
    "type": "git",
    "url": "git+https://github.com/bcgov/common-hosted-form-service.git"
  },
  "author": "Forminators <submit.digital@gov.bc.ca>",
  "license": "Apache-2.0",
  "bugs": {
    "url": "https://github.com/bcgov/common-hosted-form-service/issues"
  },
  "homepage": "https://bcgov.github.io/common-hosted-form-service",
  "contributors": [
    {
      "name": "Jason Sherman",
      "email": "jsherman@parcsystems.ca"
    }
  ],
  "private": true,
  "main": "lib/index.js",
  "module": "node",
  "scripts": {
    "test:coverage": "nyc --reporter=text mocha --reporter spec './{,!(node_modules)/**/}*.spec.js'",
    "test": "mocha --require ts-node/register --reporter spec './{,!(node_modules)/**/}*.spec.ts'",
    "watch": "tsc -w",
    "webpack:dev": "webpack",
    "webpack:prod": "webpack --config webpack.prod.js",
    "webpack:use": "webpack --config webpack.use.js",
    "webpack": "npm run webpack:dev && npm run webpack:prod && npm run webpack:use",
    "build": "tsc && gulp templates && npm run webpack && sass ./src/sass/contrib.scss ./dist/bcgov-formio-components.css",
    "clean": "rm -rf coverage dist lib",
    "purge": "rm -rf node_modules",
    "lint": "tslint -p ."
  },
  "pre-commit": [
    "lint",
    "test"
  ],
  "files": [
    "dist",
    "lib"
  ],
  "keywords": [
    "Form.io",
    "components"
  ],
  "dependencies": {
<<<<<<< HEAD
=======
    "autocompleter": "^7.0.1",
>>>>>>> 10a18f71
    "formiojs": "^4.14.6",
    "lodash": "^4.17.21",
    "native-promise-only": "^0.8.1",
    "path-browserify": "^1.0.1",
    "webpack": "^5.75.0"
  },
  "devDependencies": {
    "@types/chai": "^4.3.1",
    "@types/ejs": "^3.1.1",
    "@types/mocha": "^9.1.1",
    "@types/node": "^16.11.8",
    "@types/sinon": "^10.0.12",
    "chai": "^4.3.6",
    "gulp": "^4.0.2",
    "gulp-insert": "^0.5.0",
    "gulp-rename": "^2.0.0",
    "gulp-template": "^5.0.0",
    "mocha": "^9.1.3",
    "nyc": "^15.0.1",
    "pre-commit": "^1.2.2",
    "sass": "^1.62.0",
    "sinon": "^12.0.1",
    "ts-node": "^10.8.2",
    "ts-sinon": "^2.0.2",
    "tslint": "^6.1.3",
    "typescript": "^4.7.4",
    "webpack-cli": "^4.10.0"
  }
}<|MERGE_RESOLUTION|>--- conflicted
+++ resolved
@@ -47,10 +47,7 @@
     "components"
   ],
   "dependencies": {
-<<<<<<< HEAD
-=======
     "autocompleter": "^7.0.1",
->>>>>>> 10a18f71
     "formiojs": "^4.14.6",
     "lodash": "^4.17.21",
     "native-promise-only": "^0.8.1",
