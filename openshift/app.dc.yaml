---
apiVersion: template.openshift.io/v1
kind: Template
labels:
  app.kubernetes.io/component: app
  app.kubernetes.io/instance: "${APP_NAME}-${JOB_NAME}"
  app.kubernetes.io/managed-by: kubectl
  app.kubernetes.io/name: nodejs
  app.kubernetes.io/part-of: "${APP_NAME}-${JOB_NAME}"
  app: "${APP_NAME}-${JOB_NAME}"
  template: "${REPO_NAME}-app-dc-template"
metadata:
  name: "${REPO_NAME}-app-dc"
objects:
  - apiVersion: networking.k8s.io/v1
    kind: NetworkPolicy
    metadata:
      name: "allow-${APP_NAME}-app-${JOB_NAME}-to-patroni-${JOB_NAME}-cluster"
    spec:
      # Allow app to talk to Patroni cluster
      ingress:
        - from:
            - podSelector:
                matchLabels:
                  app: "${APP_NAME}-${JOB_NAME}"
                  deploymentconfig: "${APP_NAME}-app-${JOB_NAME}"
                  role: app
          ports:
            - port: 5432
              protocol: TCP
      podSelector:
        matchLabels:
          cluster-name: "${JOB_NAME}"
          statefulset: "patroni-${JOB_NAME}"
          role: master
  - apiVersion: networking.k8s.io/v1
    kind: NetworkPolicy
    metadata:
      name: "allow-pre-hook-to-patroni-${JOB_NAME}-cluster"
    spec:
      # Allow app pre-hook pods to talk to Patroni cluster
      ingress:
        - from:
            - podSelector:
                matchLabels:
                  openshift.io/deployer-pod.type: hook-pre
          ports:
            - port: 5432
              protocol: TCP
      podSelector:
        matchLabels:
          cluster-name: "${JOB_NAME}"
          statefulset: "patroni-${JOB_NAME}"
          role: master
  - apiVersion: v1
    kind: DeploymentConfig
    metadata:
      annotations:
        app.openshift.io/connects-to: '[{"apiVersion":"apps/v1","kind":"StatefulSet","name":"patroni-${JOB_NAME}"}]'
      name: "${APP_NAME}-app-${JOB_NAME}"
    spec:
      replicas: 2
      revisionHistoryLimit: 10
      selector:
        app: "${APP_NAME}-${JOB_NAME}"
        deploymentconfig: "${APP_NAME}-app-${JOB_NAME}"
        role: app
      strategy:
        type: Rolling
        resources: {}
        rollingParams:
          timeoutSeconds: 600
          pre:
            failurePolicy: Retry
            execNewPod:
              command:
                - npm
                - run
                - migrate
              containerName: "app"
              env:
                - name: NODE_ENV
                  value: production
                - name: DB_DATABASE
                  valueFrom:
                    secretKeyRef:
                      key: app-db-name
                      name: "patroni-${JOB_NAME}-secret"
                - name: DB_HOST
                  value: "patroni-${JOB_NAME}"
                - name: DB_USERNAME
                  valueFrom:
                    secretKeyRef:
                      key: app-db-username
                      name: "patroni-${JOB_NAME}-secret"
                - name: DB_PASSWORD
                  valueFrom:
                    secretKeyRef:
                      key: app-db-password
                      name: "patroni-${JOB_NAME}-secret"
                - name: SERVER_BASEPATH
                  value: "${ROUTE_PATH}"
      template:
        metadata:
          labels:
            app: "${APP_NAME}-${JOB_NAME}"
            deploymentconfig: "${APP_NAME}-app-${JOB_NAME}"
            role: app
        spec:
          containers:
            - name: app
              image: "${IMAGE_REGISTRY}/${IMAGE_NAMESPACE}/${REPO_NAME}:${IMAGE_TAG}"
              imagePullPolicy: IfNotPresent
              livenessProbe:
                httpGet:
                  path: "${ROUTE_PATH}/api"
                  port: 8080
                  scheme: HTTP
                initialDelaySeconds: 10
                timeoutSeconds: 3
                failureThreshold: 3
              ports:
                - containerPort: 8080
                  protocol: TCP
              readinessProbe:
                httpGet:
                  path: "${ROUTE_PATH}/api"
                  port: 8080
                  scheme: HTTP
                initialDelaySeconds: 10
                timeoutSeconds: 3
                failureThreshold: 1
              resources:
                requests:
                  cpu: "${CPU_REQUEST}"
                  memory: "${MEMORY_REQUEST}"
                limits:
                  cpu: "${CPU_LIMIT}"
                  memory: "${MEMORY_LIMIT}"
              env:
                - name: NODE_ENV
                  value: production
                - name: DB_DATABASE
                  valueFrom:
                    secretKeyRef:
                      key: app-db-name
                      name: "patroni-${JOB_NAME}-secret"
                - name: DB_HOST
                  value: "patroni-${JOB_NAME}"
                - name: DB_USERNAME
                  valueFrom:
                    secretKeyRef:
                      key: app-db-username
                      name: "patroni-${JOB_NAME}-secret"
                - name: DB_PASSWORD
                  valueFrom:
                    secretKeyRef:
                      key: app-db-password
                      name: "patroni-${JOB_NAME}-secret"
                - name: FRONTEND_BASEPATH
                  value: "${ROUTE_PATH}"
                - name: VITE_FRONTEND_BASEPATH
                  value: "${ROUTE_PATH}"
                - name: VITE_CONTACT
                  valueFrom:
                    secretKeyRef:
                      key: email
                      name: "${APP_NAME}-contact-secret"

                - name: VITE_HOWTOURL
                  valueFrom:
                    secretKeyRef:
                      key: howtovideourl
                      name: "${APP_NAME}-landingpagevideourls-secret"
                - name: VITE_CHEFSTOURURL
                  valueFrom:
                    secretKeyRef:
                      key: chefstourvideourl
                      name: "${APP_NAME}-landingpagevideourls-secret"
                - name: VITE_CHEFS_GEO_ADDRESS_APIURL
                  valueFrom:
                    secretKeyRef:
                      key: chefsgeoaddressapiurl
                      name: "${APP_NAME}-bcgeoaddress-secret"
<<<<<<< HEAD
                - name: VITE_BC_GEO_ADDRESS_APIURL
=======
                - name: VUE_APP_CHEFS_ADVANCE_GEO_ADDRESS_APIURL
                  valueFrom:
                    secretKeyRef:
                      key: chefsadvancegeoaddressapiurl
                      name: "${APP_NAME}-bcgeoaddress-secret"
                - name: VUE_APP_BC_GEO_ADDRESS_APIURL
>>>>>>> 7637d8f2
                  valueFrom:
                    secretKeyRef:
                      key: bcgeoaddressapiurl
                      name: "${APP_NAME}-bcgeoaddress-secret"
                - name: SERVER_BASEPATH
                  value: "${ROUTE_PATH}"
                - name: SERVER_KC_CLIENTID
                  valueFrom:
                    secretKeyRef:
                      key: username
                      name: "${APP_NAME}-keycloak-secret"
                - name: SERVER_KC_CLIENTSECRET
                  valueFrom:
                    secretKeyRef:
                      key: password
                      name: "${APP_NAME}-keycloak-secret"
                - name: SC_CS_CHES_CLIENT_ID
                  valueFrom:
                    secretKeyRef:
                      key: ches_client_id
                      name: "${APP_NAME}-sc-cs-secret"
                - name: SC_CS_CHES_CLIENT_SECRET
                  valueFrom:
                    secretKeyRef:
                      key: ches_client_secret
                      name: "${APP_NAME}-sc-cs-secret"
                - name: SC_CS_CDOGS_CLIENT_ID
                  valueFrom:
                    secretKeyRef:
                      key: cdogs_client_id
                      name: "${APP_NAME}-sc-cs-secret"
                - name: SC_CS_CDOGS_CLIENT_SECRET
                  valueFrom:
                    secretKeyRef:
                      key: cdogs_client_secret
                      name: "${APP_NAME}-sc-cs-secret"
                - name: FILES_OBJECTSTORAGE_ACCESSKEYID
                  valueFrom:
                    secretKeyRef:
                      key: username
                      name: "${APP_NAME}-objectstorage-secret"
                - name: FILES_OBJECTSTORAGE_SECRETACCESSKEY
                  valueFrom:
                    secretKeyRef:
                      key: password
                      name: "${APP_NAME}-objectstorage-secret"
                - name: APITOKEN
                  valueFrom:
                    secretKeyRef:
                      key: mailapitoken
                      name: "chefs-${JOB_NAME}-secret"
                # - name: SERVER_LOGFILE
                #   value: "/var/log/app.log"
              envFrom:
                - configMapRef:
                    name: "${APP_NAME}-frontend-config"
                - configMapRef:
                    name: "${APP_NAME}-sc-config"
                - configMapRef:
                    name: "${APP_NAME}-server-config"
                - configMapRef:
                    name: "${APP_NAME}-service-config"
                - configMapRef:
                    name: "${APP_NAME}-files-config"
                - configMapRef:
                    name: "${APP_NAME}-custombcaddressformiocomponent-config"
          restartPolicy: Always
          terminationGracePeriodSeconds: 30
          volumes:
            - name: log-storage
              emptyDir: {}
      test: false
      triggers:
        - type: ConfigChange
        # - imageChangeParams:
        #     automatic: true
        #     containerNames:
        #       - app
        #     from:
        #       kind: ImageStreamTag
        #       name: "${REPO_NAME}-app:${JOB_NAME}"
        #       namespace: "${NAMESPACE}"
        #   type: ImageChange
  - apiVersion: v1
    kind: Service
    metadata:
      name: "${APP_NAME}-app-${JOB_NAME}"
    spec:
      ports:
        - name: 8080-tcp
          port: 8080
          protocol: TCP
          targetPort: 8080
      selector:
        app: "${APP_NAME}-${JOB_NAME}"
        deploymentconfig: "${APP_NAME}-app-${JOB_NAME}"
        role: app
      sessionAffinity: None
  - apiVersion: v1
    kind: Route
    metadata:
      name: "${APP_NAME}-app-${JOB_NAME}"
    spec:
      host: "${ROUTE_HOST}"
      path: "${ROUTE_PATH}"
      port:
        targetPort: 8080-tcp
      tls:
        insecureEdgeTerminationPolicy: Redirect
        termination: edge
      to:
        kind: Service
        name: "${APP_NAME}-app-${JOB_NAME}"
        weight: 100
      wildcardPolicy: None
parameters:
  - name: APP_NAME
    description: Application name
    displayName: Application name
    required: true
  - name: ROUTE_HOST
    description: The host the route will use to expose service outside cluster
    displayName: Route host
    required: true
  - name: ROUTE_PATH
    description: Configure the route path (ex. /pr-5 or /app), also used for VITE_FRONTEND_BASEPATH
    displayName: Route path
    required: true
  - name: JOB_NAME
    description: Job identifier (i.e. 'pr-5' OR 'master')
    displayName: Job Branch Name
    required: true
  - name: IMAGE_REGISTRY
    description: The container registry
    displayName: Docker Image Registry
    required: true
    value: ghcr.io
  - name: IMAGE_NAMESPACE
    description: The image namespace
    displayName: Docker Image Namespace
    required: true
    value: bcgov
  - name: IMAGE_TAG
    description: The specific image tag to deploy
    displayName: Docker Image Tag
    required: true
    value: latest
  - name: NAMESPACE
    description: Target namespace reference (i.e. 'wfezkf-dev')
    displayName: Target Namespace
    required: true
  - name: REPO_NAME
    description: Application repository name
    displayName: Repository Name
    required: true
  - name: CPU_LIMIT
    description: Limit Peak CPU per pod (in millicores ex. 1000m)
    displayName: CPU Limit
    value: 250m
  - name: CPU_REQUEST
    description: Requested CPU per pod (in millicores ex. 500m)
    displayName: CPU Request
    value: 50m
  - name: MEMORY_LIMIT
    description: Limit Peak Memory per pod (in gigabytes Gi or megabytes Mi ex. 2Gi)
    displayName: Memory Limit
    value: 1Gi
  - name: MEMORY_REQUEST
    description: Requested Memory per pod (in gigabytes Gi or megabytes Mi ex. 500Mi)
    displayName: Memory Request
    value: 256Mi<|MERGE_RESOLUTION|>--- conflicted
+++ resolved
@@ -182,16 +182,12 @@
                     secretKeyRef:
                       key: chefsgeoaddressapiurl
                       name: "${APP_NAME}-bcgeoaddress-secret"
-<<<<<<< HEAD
-                - name: VITE_BC_GEO_ADDRESS_APIURL
-=======
-                - name: VUE_APP_CHEFS_ADVANCE_GEO_ADDRESS_APIURL
+                - name: VITE_CHEFS_ADVANCE_GEO_ADDRESS_APIURL
                   valueFrom:
                     secretKeyRef:
                       key: chefsadvancegeoaddressapiurl
                       name: "${APP_NAME}-bcgeoaddress-secret"
-                - name: VUE_APP_BC_GEO_ADDRESS_APIURL
->>>>>>> 7637d8f2
+                - name: VITE_BC_GEO_ADDRESS_APIURL
                   valueFrom:
                     secretKeyRef:
                       key: bcgeoaddressapiurl
