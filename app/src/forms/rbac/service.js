--- conflicted
+++ resolved
@@ -233,9 +233,6 @@
   },
   removeMultiUsers: async(formId, data) => {
     // create the batch and insert...
-<<<<<<< HEAD
-    if (formId) {
-=======
     if (Array.isArray(data) && data.length!==0 && formId) {
       // check if they're deleting the only owner
       const userRoles = await FormRoleUser.query()
@@ -244,8 +241,6 @@
       if (userRoles.every((ur) => data.includes(ur.userId))) {
         throw new Problem(400, { detail: 'Can\'t remove all the owners.' });
       }
-
->>>>>>> aa6c83b9
       let trx;
       try {
         trx = await FormRoleUser.startTransaction();
@@ -271,8 +266,6 @@
   *                     that user has for that form.
   */
   setUserForms: async (userId, formId, data, currentUser) => {
-<<<<<<< HEAD
-=======
     // check this in middleware? 422 in valid params
     if (!userId || 0 === userId.length) {
       throw new Error();
@@ -302,7 +295,6 @@
       throw new Problem(400, { detail: 'Can\'t remove the only owner.' });
     }
 
->>>>>>> aa6c83b9
     let trx;
     try {
       trx = await FormRoleUser.startTransaction();
