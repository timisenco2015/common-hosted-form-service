const emailService = require('../email/emailService');
const exportService = require('./exportService');
const service = require('./service');
const fileService = require('../file/service');

module.exports = {
  export: async (req, res, next) => {
    try {
      const result = await exportService.export(req.params.formId, req.query, req.currentUser, req.headers.referer);
      ['Content-Disposition', 'Content-Type'].forEach((h) => {
        res.setHeader(h, result.headers[h.toLowerCase()]);
      });
      return res.send(result.data);
    } catch (error) {
      next(error);
    }
  },

  exportWithFields: async (req, res, next) => {
    try {
<<<<<<< HEAD
      const result = await exportService.export(req.params.formId, req.body);
=======
      const result = await exportService.export(req.params.formId, req.body, req.currentUser, req.headers.referer);
>>>>>>> f9f1290d
      ['Content-Disposition', 'Content-Type'].forEach((h) => {
        res.setHeader(h, result.headers[h.toLowerCase()]);
      });
      return res.send(result.data);
    } catch (error) {
      next(error);
    }
  },
  listForms: async (req, res, next) => {
    try {
      const response = await service.listForms(req.query);
      res.status(200).json(response);
    } catch (error) {
      next(error);
    }
  },
  createForm: async (req, res, next) => {
    try {
      const response = await service.createForm(req.body, req.currentUser);
      res.status(201).json(response);
    } catch (error) {
      next(error);
    }
  },
  readForm: async (req, res, next) => {
    try {
      const response = await service.readForm(req.params.formId, req.query);
      res.status(200).json(response);
    } catch (error) {
      next(error);
    }
  },
  readFormOptions: async (req, res, next) => {
    try {
      const response = await service.readFormOptions(req.params.formId, req.query);
      res.status(200).json(response);
    } catch (error) {
      next(error);
    }
  },
  readPublishedForm: async (req, res, next) => {
    try {
      const response = await service.readPublishedForm(req.params.formId, req.query);
      res.status(200).json(response);
    } catch (error) {
      next(error);
    }
  },
  updateForm: async (req, res, next) => {
    try {
      const response = await service.updateForm(req.params.formId, req.body, req.currentUser);
      res.status(200).json(response);
    } catch (error) {
      next(error);
    }
  },
  deleteForm: async (req, res, next) => {
    try {
      const response = await service.deleteForm(req.params.formId, req.query, req.currentUser);
      res.status(204).json(response);
    } catch (error) {
      next(error);
    }
  },
  listFormSubmissions: async (req, res, next) => {
    try {
      const response = await service.listFormSubmissions(req.params.formId, req.query);
      res.status(200).json(response);
    } catch (error) {
      next(error);
    }
  },

  readVersion: async (req, res, next) => {
    try {
      const response = await service.readVersion(req.params.formVersionId);
      res.status(200).json(response);
    } catch (error) {
      next(error);
    }
  },
  readVersionFields: async (req, res, next) => {
    try {
      const response = await service.readVersionFields(req.params.formVersionId);
      res.status(200).json(response.filter((f) => f !== 'submit'));
    } catch (error) {
      next(error);
    }
  },
  publishVersion: async (req, res, next) => {
    try {
      const response = await service.publishVersion(req.params.formId, req.params.formVersionId, req.query, req.currentUser);
      res.status(200).json(response);
    } catch (error) {
      next(error);
    }
  },
  listSubmissions: async (req, res, next) => {
    try {
      const response = await service.listSubmissions(req.params.formVersionId, req.query);
      res.status(200).json(response);
    } catch (error) {
      next(error);
    }
  },
  createSubmission: async (req, res, next) => {
    try {
      const response = await service.createSubmission(req.params.formVersionId, req.body, req.currentUser);
      if (!req.body.draft) {
        emailService.submissionReceived(req.params.formId, response.id, req.body, req.headers.referer).catch(() => {});
      }
      // do we want to await this? could take a while, but it could fail... maybe make an explicit api call?
      fileService.moveSubmissionFiles(response.id, req.currentUser).catch(() => {});
      res.status(201).json(response);
    } catch (error) {
      next(error);
    }
  },
  listSubmissionFields: async (req, res, next) => {
    try {
      let fields = [];
      if (req.query.fields) {
        let splitFields = [];
        if (Array.isArray(req.query.fields)) {
          splitFields = req.query.fields.flatMap((f) => f.split(',').map((s) => s.trim()));
        } else {
          splitFields = req.query.fields.split(',').map((s) => s.trim());
        }

        // Drop invalid fields
        const validFields = await service.readVersionFields(req.params.formVersionId);
        fields = splitFields.filter((f) => validFields.includes(f));
      }

      const response = await service.listSubmissionFields(req.params.formVersionId, fields);
      res.status(200).json(response);
    } catch (error) {
      next(error);
    }
  },
  listDrafts: async (req, res, next) => {
    try {
      const response = await service.listDrafts(req.params.formId, req.query);
      res.status(200).json(response);
    } catch (error) {
      next(error);
    }
  },
  createDraft: async (req, res, next) => {
    try {
      const response = await service.createDraft(req.params.formId, req.body, req.currentUser);
      res.status(201).json(response);
    } catch (error) {
      next(error);
    }
  },
  readDraft: async (req, res, next) => {
    try {
      const response = await service.readDraft(req.params.formVersionDraftId);
      res.status(200).json(response);
    } catch (error) {
      next(error);
    }
  },
  updateDraft: async (req, res, next) => {
    try {
      const response = await service.updateDraft(req.params.formVersionDraftId, req.body, req.currentUser);
      res.status(200).json(response);
    } catch (error) {
      next(error);
    }
  },
  deleteDraft: async (req, res, next) => {
    try {
      const response = await service.deleteDraft(req.params.formVersionDraftId);
      res.status(204).json(response);
    } catch (error) {
      next(error);
    }
  },
  publishDraft: async (req, res, next) => {
    try {
      const response = await service.publishDraft(req.params.formId, req.params.formVersionDraftId, req.currentUser);
      res.status(200).json(response);
    } catch (error) {
      next(error);
    }
  },
  getStatusCodes: async (req, res, next) => {
    try {
      const response = await service.getStatusCodes(req.params.formId);
      res.status(200).json(response);
    } catch (error) {
      next(error);
    }
  },
  readApiKey: async (req, res, next) => {
    try {
      const response = await service.readApiKey(req.params.formId);
      res.status(200).json(response);
    } catch (error) {
      next(error);
    }
  },
  createOrReplaceApiKey: async (req, res, next) => {
    try {
      const response = await service.createOrReplaceApiKey(req.params.formId, req.currentUser);
      res.status(200).json(response);
    } catch (error) {
      next(error);
    }
  },
  deleteApiKey: async (req, res, next) => {
    try {
      const response = await service.deleteApiKey(req.params.formId);
      res.status(204).json(response);
    } catch (error) {
      next(error);
    }
  },
  getFCProactiveHelpImageUrl: async (req, res, next) => {
    try {
      const response = await service.getFCProactiveHelpImageUrl(req.params.componentId);
      res.status(200).send(response);
    } catch (error) {
      next(error);
    }
  },
  readFieldsForCSVExport: async (req, res, next) => {
    try {
      const response = await exportService.fieldsForCSVExport(req.params.formId, req.query);
      res.status(200).json(response);
    } catch (error) {
      next(error);
    }
  },
  listFormComponentsProactiveHelp: async (req, res, next) => {
    try {
      const response = await service.listFormComponentsProactiveHelp();
      res.status(200).json(response);
    } catch (error) {
      next(error);
    }
  },
};<|MERGE_RESOLUTION|>--- conflicted
+++ resolved
@@ -18,11 +18,7 @@
 
   exportWithFields: async (req, res, next) => {
     try {
-<<<<<<< HEAD
-      const result = await exportService.export(req.params.formId, req.body);
-=======
       const result = await exportService.export(req.params.formId, req.body, req.currentUser, req.headers.referer);
->>>>>>> f9f1290d
       ['Content-Disposition', 'Content-Type'].forEach((h) => {
         res.setHeader(h, result.headers[h.toLowerCase()]);
       });
