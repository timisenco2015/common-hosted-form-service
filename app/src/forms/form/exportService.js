const Problem = require('api-problem');
const {flattenComponents, unwindPath, submissionHeaders} = require('../common/utils');
const { EXPORT_FORMATS, EXPORT_TYPES } = require('../common/constants');
const { Form, FormVersion, SubmissionData } = require('../common/models');
const {  transforms } = require('json2csv');
const { Parser } = require('json2csv');


const service = {
  /**
   * @function _readSchemaFields
   * Returns a flattened, ordered array of relevant content field names with topology
   * @param {Object} schema A form.io schema
   * @returns {String[]} An array of strings
   */
  _readSchemaFields: async (schema) => {
    return  await flattenComponents(schema.components);
  },

  _buildCsvHeaders: async (form,  data, version, fields) => {

    /**
     * get column order to match field order in form design
     * object key order is not preserved when submission JSON is saved to jsonb field type in postgres.
     */

    // get correctly ordered field names (keys) from latest form version
    const latestFormDesign = await service._readLatestFormSchema(form.id, version);

    const fieldNames = await service._readSchemaFields(latestFormDesign, data);

    // get meta properties in 'form.<child.key>' string format
    const metaKeys = Object.keys(data.length>0&&data[0].form);
    const metaHeaders = metaKeys.map(x => 'form.' + x);
    /**
     * make other changes to headers here if required
     * eg: use field labels as headers
     * see: https://github.com/kaue/jsonexport
     */
    let formSchemaheaders = metaHeaders.concat(fieldNames);

    if (Array.isArray(data) && data.length > 0) {
      let flattenSubmissionHeaders = Array.from(submissionHeaders(data[0]));
      formSchemaheaders = formSchemaheaders.concat(flattenSubmissionHeaders.filter((item) => formSchemaheaders.indexOf(item) < 0));
    }
<<<<<<< HEAD
    if(fields && Array.isArray(fields)){
=======
    if(fields){
>>>>>>> ad48dc78
      return await formSchemaheaders.filter(field=>{
        if(fields.includes(field)){
          return field;
        }
      });
    }
    return formSchemaheaders;
  },

  _exportType: (params = {}) => {
    let result = EXPORT_TYPES[params.type];
    return result ? result : EXPORT_TYPES.default;
  },

  _exportFormat: (params = {}) => {
    let result = EXPORT_FORMATS[params.format];
    return result ? result : EXPORT_FORMATS.default;
  },

  _exportFilename: (form, type, format) => {
    return `${form.snake()}_${type}.${format}`.toLowerCase();
  },

  _submissionsColumns: (form) => {
    // Custom columns not defined - return default column selection behavior
    let columns = [
      'confirmationId',
      'formName',
      'version',
      'createdAt',
      'fullName',
      'username',
      'email'
    ];
    // if form has 'status updates' enabled in the form settings include these in export
    if (form.enableStatusUpdates) {
      columns = columns.concat(['status', 'assignee', 'assigneeEmail']);
    }
    // and join the submission data
    return columns.concat(['submission']);
  },

  _getForm: (formId) => {
    return Form.query().findById(formId).throwIfNotFound();
  },

  _getData: async(exportType, formVersion, form, params = {}) => {
    if (EXPORT_TYPES.submissions === exportType) {
      return service._getSubmissions(form, params, formVersion);
    }
    return {};
  },

  _formatData: async (exportFormat, exportType, exportTemplate, form, data = {}, version, fields) => {
    // inverting content structure nesting to prioritize submission content clarity
    const formatted = data.map(obj => {
      const { submission, ...form } = obj;
      return Object.assign({ form: form }, submission);
    });

    if (EXPORT_TYPES.submissions === exportType) {
      if (EXPORT_FORMATS.csv === exportFormat) {
        let formVersion = version?parseInt(version):1;
        return await service._formatSubmissionsCsv(form, formatted, exportTemplate, formVersion, fields);
      }
      if (EXPORT_FORMATS.json === exportFormat) {
        return await service._formatSubmissionsJson(form, formatted);
      }
    }
    throw new Problem(422, { detail: 'Could not create an export for this form. Invalid options provided' });
  },

  _getSubmissions: async (form, params, version) => {
    let preference = params.preference?JSON.parse(params.preference):undefined;
    // params for this export include minDate and maxDate (full timestamp dates).
    return await SubmissionData.query()
      .column(service._submissionsColumns(form, params))
      .where('formId', form.id)
      .modify('filterVersion', version)
      .modify('filterCreatedAt', preference&&preference.minDate, preference&&preference.maxDate)
      .modify('filterDeleted', params.deleted)
      .modify('filterDrafts', params.drafts)
      .modify('orderDefault');
  },

  _formatSubmissionsJson: (form,data) => {
    return {
      data: data,
      headers: {
        'content-disposition': `attachment; filename="${service._exportFilename(form, EXPORT_TYPES.submissions, EXPORT_FORMATS.json)}"`,
        'content-type': 'text/json'
      }
    };
  },
  _formatSubmissionsCsv: async (form, data, exportTemplate, version, fields) => {
    try {
      switch(exportTemplate) {
        case 'flattenedWithBlankOut':
          return service._flattenedSubmissionsCSVExport(form, data, version, true, fields);
        case 'flattenedWithFilled':
          return service._flattenedSubmissionsCSVExport(form, data, version, false, fields);
        case 'flattenedWithSingleRow':
          return service._flattenedSingleRowSubmissionsCSVExport(form, data, version);
        case 'unflattened':
          return service._unFlattenSubmissionsCSVExport(form, data,  version, fields);
        default:
          // code block
      }
    }
    catch (e) {
      throw new Problem(500, { detail: `Could not make a csv export of submissions for this form. ${e.message}` });
    }
  },

  _flattenedSubmissionsCSVExport: async(form, data, version, blankout, fields) => {
    let pathToUnwind = await unwindPath(data);
    let headers = await service._buildCsvHeaders(form, data, version, fields);

    const opts = {
      transforms: [
        transforms.unwind({ paths: pathToUnwind, blankOut: blankout }),
        transforms.flatten({ object: true, array: true, separator: '.'}),
      ],
      fields: headers
    };
    const parser = new Parser(opts);
    const csv = parser.parse(data);
    return {
      data: csv,
      headers: {
        'content-disposition': `attachment; filename="${service._exportFilename(form, EXPORT_TYPES.submissions, EXPORT_FORMATS.csv)}"`,
        'content-type': 'text/csv'
      }
    };
  },

  _unFlattenSubmissionsCSVExport: async(form, data, version, fields) => {
    let headers = await service._buildCsvHeaders(form, data, version, fields);
    const opts = {
      transforms: [
        transforms.flatten({ object: true, array: true, separator: '.'}),
      ],
      fields: headers
    };
    const parser = new Parser(opts);
    const csv = parser.parse(data);
    return {
      data: csv,
      headers: {
        'content-disposition': `attachment; filename="${service._exportFilename(form, EXPORT_TYPES.submissions, EXPORT_FORMATS.csv)}"`,
        'content-type': 'text/csv'
      }
    };
  },

  _flattenedSingleRowSubmissionsCSVExport: async(form, data) => {
    const opts = {
      transforms: [
        transforms.flatten({ objects: true, arrays: true, separator: '.'}),
      ],
    };
    const parser = new Parser(opts);
    const csv = parser.parse(data);
    return {
      data: csv,
      headers: {
        'content-disposition': `attachment; filename="${service._exportFilename(form, EXPORT_TYPES.submissions, EXPORT_FORMATS.csv)}"`,
        'content-type': 'text/csv'
      }
    };
  },

  _readLatestFormSchema: (formId, version) => {
    return FormVersion.query()
      .select('schema')
      .where('formId', formId)
      .modify('filterVersion', version)
      .modify('orderVersionDescending')
      .first()
      .then((row) => row.schema);
  },

  fieldsForCSVExport: async(formId, params={}) => {
    const form = await service._getForm(formId);
    const data = await service._getData(params.type, params.version, form, params);
    const formatted = data.map(obj => {
      const { submission, ...form } = obj;
      return Object.assign({ form: form }, submission);
    });

    return await service._buildCsvHeaders(form, formatted, params.version, undefined);
  },

  export: async (formId, params = {}) => {
    // ok, let's determine what we are exporting and do it!!!!
    // what operation?
    // what output format?
    const exportType = service._exportType(params);
    const exportFormat = service._exportFormat(params);
    const exportTemplate = params.template?params.template:'flattenedWithFilled';
    const form = await service._getForm(formId);
    const data = await service._getData(exportType, params.version, form, params);
    const result = await service._formatData(exportFormat, exportType,exportTemplate, form, data, params.version, params.fields );

    return { data: result.data, headers: result.headers };
  }

};

module.exports = service;<|MERGE_RESOLUTION|>--- conflicted
+++ resolved
@@ -43,11 +43,8 @@
       let flattenSubmissionHeaders = Array.from(submissionHeaders(data[0]));
       formSchemaheaders = formSchemaheaders.concat(flattenSubmissionHeaders.filter((item) => formSchemaheaders.indexOf(item) < 0));
     }
-<<<<<<< HEAD
+
     if(fields && Array.isArray(fields)){
-=======
-    if(fields){
->>>>>>> ad48dc78
       return await formSchemaheaders.filter(field=>{
         if(fields.includes(field)){
           return field;
