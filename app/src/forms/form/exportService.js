--- conflicted
+++ resolved
@@ -2,11 +2,6 @@
 const { flattenComponents, unwindPath, submissionHeaders } = require('../common/utils');
 const { EXPORT_FORMATS, EXPORT_TYPES } = require('../common/constants');
 const { Form, FormVersion, SubmissionData } = require('../common/models');
-<<<<<<< HEAD
-const { transforms } = require('json2csv');
-const { Parser } = require('json2csv');
-const _ = require('lodash');
-=======
 const { Readable } = require('stream');
 const { unwind, flatten } = require('@json2csv/transforms');
 const { Transform } = require('@json2csv/node');
@@ -16,7 +11,6 @@
 const fileService = require('../file/service');
 const emailService = require('../email/emailService');
 const { v4: uuidv4 } = require('uuid');
->>>>>>> e576ba4a
 
 const service = {
   /**
@@ -101,11 +95,7 @@
     return {};
   },
 
-<<<<<<< HEAD
-  _formatData: async (exportFormat, exportType, exportTemplate, form, data = {}, version, fields) => {
-=======
   _formatData: async (exportFormat, exportType, exportTemplate, form, data = {}, columns, version, emailExport, currentUser, referer) => {
->>>>>>> e576ba4a
     // inverting content structure nesting to prioritize submission content clarity
     const formatted = data.map((obj) => {
       const { submission, ...form } = obj;
@@ -115,11 +105,7 @@
     if (EXPORT_TYPES.submissions === exportType) {
       if (EXPORT_FORMATS.csv === exportFormat) {
         let formVersion = version ? parseInt(version) : 1;
-<<<<<<< HEAD
-        return await service._formatSubmissionsCsv(form, formatted, exportTemplate, formVersion, fields);
-=======
         return await service._formatSubmissionsCsv(form, formatted, exportTemplate, columns, formVersion, emailExport, currentUser, referer);
->>>>>>> e576ba4a
       }
       if (EXPORT_FORMATS.json === exportFormat) {
         return await service._formatSubmissionsJson(form, formatted);
@@ -146,13 +132,6 @@
       .modify('filterDeleted', params.deleted)
       .modify('filterDrafts', params.drafts)
       .modify('orderDefault');
-<<<<<<< HEAD
-    for (let index in submissionData) {
-      let keys = Object.keys(submissionData[index].submission);
-      for (let key of keys) {
-        if (key === 'submit') {
-          delete submissionData[index].submission[key];
-=======
     if (params.columns) {
       for (let index in submissionData) {
         if (submissionData[index].submission) {
@@ -173,7 +152,6 @@
               delete submissionData[index].submission[key];
             }
           }
->>>>>>> e576ba4a
         }
       }
     }
@@ -190,19 +168,6 @@
     };
   },
 
-<<<<<<< HEAD
-  _formatSubmissionsCsv: async (form, data, exportTemplate, version, fields) => {
-    try {
-      switch (exportTemplate) {
-        case 'multiRowEmptySpacesCSVExport':
-          return service._multiRowsCSVExport(form, data, version, true, fields);
-        case 'multiRowBackFilledCSVExport':
-          return service._multiRowsCSVExport(form, data, version, false, fields);
-        case 'singleRowCSVExport':
-          return service._singleRowCSVExport(form, data, version, fields);
-        case 'unFormattedCSVExport':
-          return service._unFormattedCSVExport(form, data, version);
-=======
   _formatSubmissionsCsv: async (form, data, exportTemplate, columns, version, emailExport, currentUser, referer) => {
     try {
       switch (exportTemplate) {
@@ -212,7 +177,6 @@
           return await service._flattenSubmissionsCSVExport(form, data, columns, true, version, emailExport, currentUser, referer);
         case 'unflattened':
           return await service._unFlattenSubmissionsCSVExport(form, data, columns, version, emailExport, currentUser, referer);
->>>>>>> e576ba4a
         default:
         // code block
       }
@@ -222,11 +186,7 @@
       });
     }
   },
-<<<<<<< HEAD
-  _multiRowsCSVExport: async (form, data, version, blankout, fields) => {
-=======
   _flattenSubmissionsCSVExport: async (form, data, columns, blankout, version, emailExport, currentUser, referer) => {
->>>>>>> e576ba4a
     let pathToUnwind = await unwindPath(data);
     let headers = await service._buildCsvHeaders(form, data, version, fields);
 
@@ -314,27 +274,8 @@
         });
     });
   },
-<<<<<<< HEAD
-  _singleRowCSVExport: async (form, data) => {
-    const opts = {
-      transforms: [transforms.flatten({ objects: true, arrays: true, separator: '.' })],
-    };
-    const parser = new Parser(opts);
-    const csv = parser.parse(data);
-    return {
-      data: csv,
-      headers: {
-        'content-disposition': `attachment; filename="${service._exportFilename(form, EXPORT_TYPES.submissions, EXPORT_FORMATS.csv)}"`,
-        'content-type': 'text/csv',
-      },
-    };
-  },
-  _unFormattedCSVExport: async (form, data, version, fields) => {
-    let headers = await service._buildCsvHeaders(form, data, version, fields);
-=======
   _unFlattenSubmissionsCSVExport: async (form, data, columns, version, emailExport, currentUser, referer) => {
     let headers = await service._buildCsvHeaders(form, data, version, columns);
->>>>>>> e576ba4a
     const opts = {
       transforms: [flatten({ object: true, array: true, separator: '.' })],
       fields: headers,
@@ -449,11 +390,7 @@
     const exportTemplate = params.template ? params.template : 'flattenedWithFilled';
     const form = await service._getForm(formId);
     const data = await service._getData(exportType, params.version, form, params);
-<<<<<<< HEAD
-    const result = await service._formatData(exportFormat, exportType, exportTemplate, form, data, params.version, params.fields);
-=======
     const result = await service._formatData(exportFormat, exportType, exportTemplate, form, data, columns, params.version, params.emailExport, currentUser, referer);
->>>>>>> e576ba4a
 
     return { data: result.data, headers: result.headers };
   },
