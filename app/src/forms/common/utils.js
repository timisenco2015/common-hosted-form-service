--- conflicted
+++ resolved
@@ -107,12 +107,8 @@
                   /** Check if form is alow late submition - start */
                   let isallowLateSubmissions = moment().isBetween(availableDates[i].startDate, availableDates[i].graceDate);
 
-<<<<<<< HEAD
-                  if(isallowLateSubmissions){ //If late submission is allowed for the given repeat submission period then stop checking for other dates
-=======
                   if (isallowLateSubmissions) {
                     //If late submission is allowed for the given repeat submission period then stop checking for other dates
->>>>>>> 7292acbb
                     result = {
                       ...result,
                       expire: true,
@@ -576,16 +572,9 @@
   if (schedule.enabled) {
     let schType = schedule.scheduleType;
     let openSubmissionDateTime = schedule.openSubmissionDateTime;
-<<<<<<< HEAD
-    if(isDateValid(openSubmissionDateTime)){
-      if(schType === 'closingDate'){
-
-        if(!isDateValid(schedule.closeSubmissionDateTime)){
-=======
     if (isDateValid(openSubmissionDateTime)) {
       if (schType === 'closingDate') {
         if (!isDateValid(schedule.closeSubmissionDateTime)) {
->>>>>>> 7292acbb
           result = {
             message: 'Invalid closed submission date.',
             status: 'error',
@@ -650,10 +639,6 @@
           };
           return result;
         }
-<<<<<<< HEAD
-
-=======
->>>>>>> 7292acbb
       }
     } else {
       result = {
@@ -700,15 +685,6 @@
 };
 
 const isLateSubmissionObjValid = (schedule) => {
-<<<<<<< HEAD
-
-  let allowLateSubmissions = schedule && schedule.allowLateSubmissions && schedule.allowLateSubmissions.enabled;
-  let allowLateSubmissionsForNextTerm = schedule && schedule.allowLateSubmissions && schedule.allowLateSubmissions.forNext && schedule.allowLateSubmissions.forNext.term;
-  let allowLateSubmissionsForNextInterval = schedule && schedule.allowLateSubmissions && schedule.allowLateSubmissions.forNext && schedule.allowLateSubmissions.forNext.intervalType;
-
-  if(allowLateSubmissions){
-    if(!allowLateSubmissionsForNextTerm || allowLateSubmissionsForNextInterval === null || !allowLateSubmissionsForNextInterval || allowLateSubmissionsForNextInterval === null){
-=======
   let allowLateSubmissions = schedule && schedule.allowLateSubmissions && schedule.allowLateSubmissions.enabled;
   let allowLateSubmissionsForNextTerm = schedule && schedule.allowLateSubmissions && schedule.allowLateSubmissions.forNext && schedule.allowLateSubmissions.forNext.term;
   let allowLateSubmissionsForNextInterval =
@@ -716,7 +692,6 @@
 
   if (allowLateSubmissions) {
     if (!allowLateSubmissionsForNextTerm || allowLateSubmissionsForNextInterval === null || !allowLateSubmissionsForNextInterval || allowLateSubmissionsForNextInterval === null) {
->>>>>>> 7292acbb
       return false;
     }
   }
