--- conflicted
+++ resolved
@@ -61,25 +61,20 @@
       BCEID_BUSINESS: 'bceid-business',
     }
   },
-<<<<<<< HEAD
   IdentityProviders: {
     BCEIDBASIC: 'bceid-basic', // Basic BCeID
     BCEIDBUSINESS: 'bceid-business', // Business BCeID
     BCSC: 'bcsc', // Services Card
     GITHUB: 'github', // Github
     IDIR: 'idir' // IDIR
-  }
-=======
-
+  },
   EXPORT_TYPES: {
     submissions: 'submissions',
     default: 'submissions'
   },
-
   EXPORT_FORMATS: {
     csv: 'csv',
     json: 'json',
     default: 'csv'
   },
->>>>>>> f33cfbdc
 });