--- conflicted
+++ resolved
@@ -7,7 +7,6 @@
 
 routes.use(currentUser);
 
-<<<<<<< HEAD
 /**
  * @openapi
  * /submissions/{formSubmissionId}:
@@ -67,10 +66,7 @@
  *                - $ref: '#/components/schemas/respError/SubmissionAccessError'
  *                - $ref: '#/components/schemas/respError/SubmissionIdNotFoundError'
  */
-routes.get('/:formSubmissionId', hasSubmissionPermissions(P.SUBMISSION_READ), async (req, res, next) => {
-=======
 routes.get('/:formSubmissionId', apiAccess, hasSubmissionPermissions(P.SUBMISSION_READ), async (req, res, next) => {
->>>>>>> 1a30ca9d
   await controller.read(req, res, next);
 });
 
