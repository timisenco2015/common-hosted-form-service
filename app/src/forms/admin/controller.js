const Problem = require('api-problem');
<<<<<<< HEAD

=======
>>>>>>> 10a18f71
const service = require('./service');
const formService = require('../form/service');
const rbacService = require('../rbac/service');

module.exports = {
  //
  // Forms
  //
  deleteApiKey: async (req, res, next) => {
    try {
      const response = await formService.deleteApiKey(req.params.formId);
      res.status(204).json(response);
    } catch (error) {
      next(error);
    }
  },
  listForms: async (req, res, next) => {
    try {
      const response = await service.listForms(req.query);
      res.status(200).json(response);
    } catch (error) {
      next(error);
    }
  },
  readDraft: async (req, res, next) => {
    try {
      const response = await service.readDraft(req.params.formVersionDraftId);
      res.status(200).json(response);
    } catch (error) {
      next(error);
    }
  },
  readForm: async (req, res, next) => {
    try {
      const response = await service.readForm(req.params.formId);
      res.status(200).json(response);
    } catch (error) {
      next(error);
    }
  },
  readVersion: async (req, res, next) => {
    try {
      const response = await service.readVersion(req.params.formVersionId);
      res.status(200).json(response);
    } catch (error) {
      next(error);
    }
  },
  readApiDetails: async (req, res, next) => {
    try {
      const response = await formService.readApiKey(req.params.formId);
      if (response) {
        delete response.secret;
      }
      res.status(200).json(response);
    } catch (error) {
      next(error);
    }
  },
  restoreForm: async (req, res, next) => {
    try {
      const response = await service.restoreForm(req.params.formId);
      res.status(200).json(response);
    } catch (error) {
      next(error);
    }
  },

  //
  // Users
  //
  getUsers: async (req, res, next) => {
    try {
      const response = await service.getUsers(req.query);
      res.status(200).json(response);
    } catch (error) {
      next(error);
    }
  },
  getFormUserRoles: async (req, res, next) => {
    try {
      const response = await service.getFormUserRoles(req.params.formId);
      res.status(200).json(response);
    } catch (error) {
      next(error);
    }
  },
<<<<<<< HEAD
=======

  //
  // Form Components Help Information
  //
  createFormComponentsProactiveHelp: async (req, res, next) => {
    try {
      const response = await service.createFormComponentsProactiveHelp(req.body);
      res.status(200).json(response);
    } catch (error) {
      next(error);
    }
  },

  updateFormComponentsProactiveHelp: async (req, res, next) => {
    try {
      const response = await service.updateFormComponentsProactiveHelp(req.params);
      res.status(200).json(response);
    } catch (error) {
      next(error);
    }
  },

  getFCProactiveHelpImageUrl: async (req, res, next) => {
    try {
      const response = await service.getFCProactiveHelpImageUrl(req.params.componentId);
      res.status(200).send(response);
    } catch (error) {
      next(error);
    }
  },
>>>>>>> 10a18f71
  setFormUserRoles: async (req, res, next) => {
    try {
      // Safety guard that this admin call isn't ever used without a form or user id
      if (!req.params.formId || !req.query.userId) {
<<<<<<< HEAD
        return next(new Problem(422, {
          detail: 'Must supply userId and formId'
        }));
=======
        return next(
          new Problem(422, {
            detail: 'Must supply userId and formId',
          })
        );
>>>>>>> 10a18f71
      }
      const response = await rbacService.setFormUsers(req.params.formId, req.query.userId, req.body, req.currentUser);
      res.status(200).json(response);
    } catch (error) {
      next(error);
    }
<<<<<<< HEAD
  }
=======
  },

  listFormComponentsProactiveHelp: async (req, res, next) => {
    try {
      const response = await service.listFormComponentsProactiveHelp();
      res.status(200).json(response);
    } catch (error) {
      next(error);
    }
  },
>>>>>>> 10a18f71
};<|MERGE_RESOLUTION|>--- conflicted
+++ resolved
@@ -1,8 +1,4 @@
 const Problem = require('api-problem');
-<<<<<<< HEAD
-
-=======
->>>>>>> 10a18f71
 const service = require('./service');
 const formService = require('../form/service');
 const rbacService = require('../rbac/service');
@@ -90,8 +86,6 @@
       next(error);
     }
   },
-<<<<<<< HEAD
-=======
 
   //
   // Form Components Help Information
@@ -122,31 +116,21 @@
       next(error);
     }
   },
->>>>>>> 10a18f71
   setFormUserRoles: async (req, res, next) => {
     try {
       // Safety guard that this admin call isn't ever used without a form or user id
       if (!req.params.formId || !req.query.userId) {
-<<<<<<< HEAD
-        return next(new Problem(422, {
-          detail: 'Must supply userId and formId'
-        }));
-=======
         return next(
           new Problem(422, {
             detail: 'Must supply userId and formId',
           })
         );
->>>>>>> 10a18f71
       }
       const response = await rbacService.setFormUsers(req.params.formId, req.query.userId, req.body, req.currentUser);
       res.status(200).json(response);
     } catch (error) {
       next(error);
     }
-<<<<<<< HEAD
-  }
-=======
   },
 
   listFormComponentsProactiveHelp: async (req, res, next) => {
@@ -157,5 +141,4 @@
       next(error);
     }
   },
->>>>>>> 10a18f71
 };