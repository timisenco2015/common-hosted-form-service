--- conflicted
+++ resolved
@@ -1,6 +1,6 @@
 <template>
   <div>
-    <v-btn color="primary" variant="text" size="small" @click="displayDialog">
+    <v-btn color="primary" text small @click="displayDialog">
       <v-icon class="mr-1">email</v-icon>
       <span>{{ $t('trans.requestReceipt.emailReceipt') }}</span>
     </v-btn>
@@ -12,9 +12,7 @@
       @continue-dialog="requestReceipt()"
     >
       <template #icon>
-        <v-icon size="large" color="primary" class="d-none d-sm-flex">
-          email
-        </v-icon>
+        <v-icon large color="primary" class="d-none d-sm-flex"> email </v-icon>
       </template>
       <template #text>
         <v-form
@@ -24,28 +22,19 @@
           @submit.prevent
         >
           <v-text-field
-            v-model="to"
-            density="compact"
+            dense
+            flat
             solid
-<<<<<<< HEAD
-            variant="outlined"
-            label="Send to E-mail Address"
-=======
             outlined
             :label="$t('trans.requestReceipt.sendToEmailAddress')"
->>>>>>> 25acd187
             :rules="emailRules"
+            v-model="to"
             data-test="text-form-to"
           />
         </v-form>
       </template>
-<<<<<<< HEAD
-      <template #button-text-continue>
-        <span>SEND</span>
-=======
       <template v-slot:button-text-continue>
         <span>{{ $t('trans.requestReceipt.send') }}</span>
->>>>>>> 25acd187
       </template>
     </BaseDialog>
   </div>
@@ -54,34 +43,17 @@
 <script>
 import { mapActions } from 'vuex';
 
-import { NotificationTypes } from '@src/utils/constants';
-import { formService } from '@src/services';
+import { NotificationTypes } from '@/utils/constants';
+import { formService } from '@/services';
 
 export default {
   name: 'RequestReceipt',
-  props: {
-    email: {
-      type: String,
-      required: true,
-    },
-    formName: {
-      type: String,
-      required: true,
-    },
-    submissionId: {
-      type: String,
-      required: true,
-    },
-  },
   data: () => ({
     emailRules: [(v) => !!v || this.$t('trans.requestReceipt.emailRequired')],
     showDialog: false,
     to: '',
     valid: false,
   }),
-  mounted() {
-    this.resetDialog();
-  },
   methods: {
     ...mapActions('notifications', ['addNotification']),
     displayDialog() {
@@ -115,5 +87,22 @@
       this.valid = false;
     },
   },
+  mounted() {
+    this.resetDialog();
+  },
+  props: {
+    email: {
+      type: String,
+      required: true,
+    },
+    formName: {
+      type: String,
+      required: true,
+    },
+    submissionId: {
+      type: String,
+      required: true,
+    },
+  },
 };
 </script>