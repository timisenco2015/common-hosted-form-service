--- conflicted
+++ resolved
@@ -11,29 +11,31 @@
           />
         </span>
         <span v-if="!isAddingUsers">
-          <v-tooltip location="bottom">
-            <template #activator="{ props }">
+          <v-tooltip bottom>
+            <template #activator="{ on, attrs }">
               <v-btn
+                @click="showColumnsDialog = true"
                 class="mx-1"
                 color="primary"
                 icon
-                v-bind="props"
-                @click="showColumnsDialog = true"
+                v-bind="attrs"
+                v-on="on"
               >
                 <v-icon>view_column</v-icon>
               </v-btn>
             </template>
             <span>{{ $t('trans.teamManagement.selectColumns') }}</span>
           </v-tooltip>
-          <v-tooltip location="bottom">
-            <template #activator="{ props }">
+          <v-tooltip bottom>
+            <template #activator="{ on, attrs }">
               <router-link :to="{ name: 'FormManage', query: { f: formId } }">
                 <v-btn
                   class="mx-1"
                   color="primary"
                   :disabled="!formId"
                   icon
-                  v-bind="props"
+                  v-bind="attrs"
+                  v-on="on"
                 >
                   <v-icon>settings</v-icon>
                 </v-btn>
@@ -62,13 +64,13 @@
     </v-row>
 
     <v-data-table
-      v-model="selectedUsers"
       class="team-table"
       show-select
+      v-model="selectedUsers"
       :single-select="false"
       :headers="HEADERS"
       :items="tableData"
-      item-value="id"
+      item-key="id"
       :loading="loading || updating"
       loading-text="$t('trans.teamManagement.loadingText')"
       no-data-text="$t('trans.teamManagement.noDataText')"
@@ -76,25 +78,15 @@
       dense
     >
       <!-- custom header markup - add tooltip to heading that are roles -->
-      <template v-slot:column.form_designer="{ column }">
-        <v-tooltip v-if="roleOrder.includes(column.key)" location="bottom">
-          <template #activator="{ props }">
-            <span v-bind="props">{{ column.title }}</span>
+      <template v-for="h in HEADERS" v-slot:[`header.${h.value}`]="{ HEADERS }">
+        <v-tooltip v-if="roleOrder.includes(h.value)" :key="h.value" bottom>
+          <template v-slot:activator="{ on }">
+            <span v-on="on">{{ h.text }}</span>
           </template>
-          <span>{{ column.description }}</span>
+          <span>{{ h.description }}</span>
         </v-tooltip>
-        <span v-else>{{ column.title }}</span>
+        <span v-else :key="h.value">{{ h.text }}</span>
       </template>
-<<<<<<< HEAD
-      <template v-slot:column.owner="{ column }">
-        <v-tooltip v-if="roleOrder.includes(column.key)" location="bottom">
-          <template #activator="{ props }">
-            <span v-bind="props">{{ column.title }}</span>
-          </template>
-          <span>{{ column.description }}</span>
-        </v-tooltip>
-        <span v-else>{{ column.title }}</span>
-=======
       <template v-slot:[`header.actions`]>
         <v-btn
           @click="onRemoveClick(selectedUsers)"
@@ -111,120 +103,26 @@
             <span>{{ $t('trans.teamManagement.removeSelectedUsers') }}</span>
           </v-tooltip>
         </v-btn>
->>>>>>> 25acd187
       </template>
-      <template v-slot:column.submission_reviewer="{ column }">
-        <v-tooltip v-if="roleOrder.includes(column.key)" location="bottom">
-          <template #activator="{ props }">
-            <span v-bind="props">{{ column.title }}</span>
-          </template>
-          <span>{{ column.description }}</span>
-        </v-tooltip>
-        <span v-else>{{ column.title }}</span>
-      </template>
-      <template v-slot:column.form_submitter="{ column }">
-        <v-tooltip v-if="roleOrder.includes(column.key)" location="bottom">
-          <template #activator="{ props }">
-            <span v-bind="props">{{ column.title }}</span>
-          </template>
-          <span>{{ column.description }}</span>
-        </v-tooltip>
-        <span v-else>{{ column.title }}</span>
-      </template>
-      <template v-slot:column.team_manager="{ column }">
-        <v-tooltip v-if="roleOrder.includes(column.key)" location="bottom">
-          <template #activator="{ props }">
-            <span v-bind="props">{{ column.title }}</span>
-          </template>
-          <span>{{ column.description }}</span>
-        </v-tooltip>
-        <span v-else>{{ column.title }}</span>
-      </template>
-      <template v-slot:column.actions>
-        <v-tooltip location="bottom">
-          <template v-slot:activator="{ props }">
-            <v-btn
-              icon
-              v-bind="props"
-              :disabled="updating || selectedUsers.length < 1"
-              @click="onRemoveClick(selectedUsers)"
-              size="x-small"
-              color="red"
-            >
-              <v-icon color="white" icon="mdi:mdi-minus-thick"></v-icon>
-            </v-btn>
-          </template>
-          <span>Remove selected users</span>
-        </v-tooltip>
-      </template>
-      <template v-slot:item.form_designer="{ item }">
+      <template
+        v-for="role in roleList"
+        v-slot:[`item.${role.code}`]="{ item }"
+      >
         <v-checkbox
-          v-if="!disableRole('form_designer', item, userType)"
-          key="form_designer"
-          v-model="item.raw.form_designer"
+          v-if="!disableRole(role.code, item, userType)"
+          v-model="item[role.code]"
           v-ripple
           :disabled="updating"
-          @click="onCheckboxToggle(item.raw.userId)"
+          :key="role.code"
+          @click="onCheckboxToggle(item.userId)"
         ></v-checkbox>
       </template>
-      <template v-slot:item.owner="{ item }">
-        <v-checkbox
-          v-if="!disableRole('owner', item, userType)"
-          key="owner"
-          v-model="item.raw.owner"
-          v-ripple
+      <template v-slot:[`item.actions`]="{ item }">
+        <v-btn
+          @click="onRemoveClick(item)"
+          color="red"
+          icon
           :disabled="updating"
-<<<<<<< HEAD
-          @click="onCheckboxToggle(item.raw.userId)"
-        ></v-checkbox>
-      </template>
-      <template v-slot:item.submission_reviewer="{ item }">
-        <v-checkbox
-          v-if="!disableRole('submission_reviewer', item, userType)"
-          key="submission_reviewer"
-          v-model="item.raw.submission_reviewer"
-          v-ripple
-          :disabled="updating"
-          @click="onCheckboxToggle(item.raw.userId)"
-        ></v-checkbox>
-      </template>
-      <template v-slot:item.form_submitter="{ item }">
-        <v-checkbox
-          v-if="!disableRole('form_submitter', item, userType)"
-          key="form_submitter"
-          v-model="item.raw.form_submitter"
-          v-ripple
-          :disabled="updating"
-          @click="onCheckboxToggle(item.raw.userId)"
-        ></v-checkbox>
-      </template>
-      <template v-slot:item.team_manager="{ item }">
-        <v-checkbox
-          v-if="!disableRole('team_manager', item, userType)"
-          key="team_manager"
-          v-model="item.raw.team_manager"
-          v-ripple
-          :disabled="updating"
-          @click="onCheckboxToggle(item.raw.userId)"
-        ></v-checkbox>
-      </template>
-      <template v-slot:item.actions="{ item }">
-        <v-tooltip location="bottom">
-          <template v-slot:activator="{ props }">
-            <v-btn
-              icon
-              v-bind="props"
-              :disabled="updating"
-              @click="onRemoveClick(item)"
-              size="x-small"
-              color="red"
-            >
-              <v-icon color="white" icon="mdi:mdi-minus-thick"></v-icon>
-            </v-btn>
-          </template>
-          <span>Remove this user</span>
-        </v-tooltip>
-=======
         >
           <v-tooltip bottom>
             <template v-slot:activator="{ on, attrs }">
@@ -235,7 +133,6 @@
             <span>{{ $t('trans.teamManagement.removeThisUser') }}</span>
           </v-tooltip>
         </v-btn>
->>>>>>> 25acd187
       </template>
     </v-data-table>
 
@@ -258,24 +155,17 @@
 
     <v-dialog v-model="showColumnsDialog" width="700">
       <BaseFilter
-<<<<<<< HEAD
-        input-filter-placeholder="Search team management fields"
-        input-item-key="value"
-        input-save-button-text="Save"
-        :input-data="
-=======
         :inputFilterPlaceholder="
           $t('trans.teamManagement.searchTeamManagementFields')
         "
         inputItemKey="value"
         :inputSaveButtonText="$t('trans.teamManagement.save')"
         :inputData="
->>>>>>> 25acd187
           DEFAULT_HEADERS.filter(
             (h) => !filterIgnore.some((fd) => fd.value === h.value)
           )
         "
-        :preselected-data="PRESELECTED_DATA"
+        :preselectedData="PRESELECTED_DATA"
         @saving-filter-data="updateFilter"
         @cancel-filter-data="showColumnsDialog = false"
       >
@@ -290,15 +180,15 @@
 <script>
 import { mapActions, mapGetters } from 'vuex';
 import { mapFields } from 'vuex-map-fields';
-import { rbacService, roleService } from '@src/services';
+import { rbacService, roleService } from '@/services';
 import {
   IdentityMode,
   FormPermissions,
   FormRoleCodes,
   IdentityProviders,
-} from '@src/utils/constants';
-
-import AddTeamMember from '@src/components/forms/manage/AddTeamMember.vue';
+} from '@/utils/constants';
+
+import AddTeamMember from '@/components/forms/manage/AddTeamMember.vue';
 
 export default {
   name: 'TeamManagement',
@@ -311,13 +201,73 @@
       required: true,
     },
   },
+  computed: {
+    ...mapFields('form', ['form.userType']),
+    ...mapGetters('form', ['permissions']),
+    ...mapGetters('auth', ['user']),
+    canManageTeam() {
+      return this.permissions.includes(FormPermissions.TEAM_UPDATE);
+    },
+    roleOrder: () => Object.values(FormRoleCodes),
+    DeleteMessage() {
+      return this.itemsToDelete.length > 1
+        ? this.$t('trans.teamManagement.delSelectedMembersWarning"')
+        : this.$t('trans.teamManagement.delSelectedMemberWarning');
+    },
+    DEFAULT_HEADERS() {
+      const headers = [
+        { text: this.$t('trans.teamManagement.fullName'), value: 'fullName' },
+        { text: this.$t('trans.teamManagement.username'), value: 'username' },
+        {
+          text: this.$t('trans.teamManagement.identityProvider'),
+          value: 'identityProvider',
+        },
+      ];
+      return headers
+        .concat(
+          this.roleList
+            .filter(
+              (role) =>
+                this.userType === IdentityMode.TEAM ||
+                role.code !== FormRoleCodes.FORM_SUBMITTER
+            )
+            .map((role) => ({
+              filterable: false,
+              text: role.display,
+              value: role.code,
+              description: role.description,
+            }))
+            .sort((a, b) =>
+              this.roleOrder.indexOf(a.value) > this.roleOrder.indexOf(b.value)
+                ? 1
+                : -1
+            )
+        )
+        .concat({ text: '', value: 'actions', width: '1rem', sortable: false });
+    },
+    HEADERS() {
+      let headers = this.DEFAULT_HEADERS;
+      if (this.filterData.length > 0)
+        headers = headers.filter(
+          (h) =>
+            this.filterData.some((fd) => fd.value === h.value) ||
+            this.filterIgnore.some((ign) => ign.value === h.value)
+        );
+      return headers;
+    },
+    PRESELECTED_DATA() {
+      return this.DEFAULT_HEADERS.filter(
+        (h) => !this.filterIgnore.some((fd) => fd.value === h.value)
+      );
+    },
+  },
   data() {
     return {
       formUsers: [],
       filterData: [],
       filterIgnore: [
         {
-          key: 'actions',
+          value: 'actions',
         },
       ],
       isAddingUsers: false,
@@ -331,81 +281,6 @@
       tableData: [],
       updating: false,
     };
-  },
-  computed: {
-    ...mapFields('form', ['form.userType']),
-    ...mapGetters('form', ['permissions']),
-    ...mapGetters('auth', ['user']),
-    canManageTeam() {
-      return this.permissions.includes(FormPermissions.TEAM_UPDATE);
-    },
-    roleOrder: () => Object.values(FormRoleCodes),
-    DeleteMessage() {
-      return this.itemsToDelete.length > 1
-        ? this.$t('trans.teamManagement.delSelectedMembersWarning"')
-        : this.$t('trans.teamManagement.delSelectedMemberWarning');
-    },
-    DEFAULT_HEADERS() {
-      const headers = [
-<<<<<<< HEAD
-        { title: 'Full Name', key: 'fullName' },
-        { title: 'Username', key: 'username' },
-        { title: 'Identity Provider', key: 'identityProvider' },
-=======
-        { text: this.$t('trans.teamManagement.fullName'), value: 'fullName' },
-        { text: this.$t('trans.teamManagement.username'), value: 'username' },
-        {
-          text: this.$t('trans.teamManagement.identityProvider'),
-          value: 'identityProvider',
-        },
->>>>>>> 25acd187
-      ];
-      return headers
-        .concat(
-          this.roleList
-            .filter(
-              (role) =>
-                this.userType === IdentityMode.TEAM ||
-                role.code !== FormRoleCodes.FORM_SUBMITTER
-            )
-            .map((role) => ({
-              filterable: false,
-              title: role.display,
-              key: role.code,
-              description: role.description,
-            }))
-            .sort((a, b) =>
-              this.roleOrder.indexOf(a.value) > this.roleOrder.indexOf(b.value)
-                ? 1
-                : -1
-            )
-        )
-        .concat({ title: '', key: 'actions', width: '1rem', sortable: false });
-    },
-    HEADERS() {
-      let headers = this.DEFAULT_HEADERS;
-      if (this.filterData.length > 0)
-        headers = headers.filter(
-          (h) =>
-            this.filterData.some((fd) => fd.value === h.value) ||
-            this.filterIgnore.some((ign) => ign.value === h.value)
-        );
-      return headers;
-    },
-    PRESELECTED_DATA() {
-      return this.DEFAULT_HEADERS.filter(
-        (h) => !this.filterIgnore.some((fd) => fd.value === h.value)
-      );
-    },
-  },
-  async mounted() {
-    // TODO: Make sure vuex fetchForm has been called at least once before this
-    await Promise.all([
-      this.fetchForm(this.formId),
-      this.getFormPermissionsForUser(this.formId),
-      this.getRolesList(),
-    ]);
-    await this.getFormUsers(), (this.loading = false);
   },
   methods: {
     ...mapActions('form', ['fetchForm', 'getFormPermissionsForUser']),
@@ -488,6 +363,7 @@
           .forEach((role) => (row[role] = user.roles.includes(role)));
         return row;
       });
+
       this.selectedItemToDelete = new Array(this.tableData.length).fill(false);
     },
     // Is this the submitter column, and does this form have login type other than TEAM
@@ -516,8 +392,6 @@
       return false;
     },
     generateFormRoleUsers(user) {
-      console.log(user);
-      console.log(this.roleOrder);
       return Object.keys(user)
         .filter((role) => this.roleOrder.includes(role) && user[role])
         .map((role) => ({
@@ -578,11 +452,7 @@
         return;
       }
       if (item) {
-        this.itemsToDelete = Array.isArray(item)
-          ? item.map((i) => {
-              return { id: i };
-            })
-          : [item.raw];
+        this.itemsToDelete = Array.isArray(item) ? item : [item];
       }
       this.showDeleteDialog = true;
     },
@@ -664,7 +534,6 @@
         this.updating = true;
         const user = this.tableData.filter((u) => u.userId === userId)[0];
         const userRoles = this.generateFormRoleUsers(user);
-        console.log(userRoles);
         await rbacService.setUserForms(userRoles, {
           formId: this.formId,
           userId: userId,
@@ -707,6 +576,15 @@
       this.showColumnsDialog = false;
     },
   },
+  async mounted() {
+    // TODO: Make sure vuex fetchForm has been called at least once before this
+    await Promise.all([
+      this.fetchForm(this.formId),
+      this.getFormPermissionsForUser(this.formId),
+      this.getRolesList(),
+    ]);
+    await this.getFormUsers(), (this.loading = false);
+  },
 };
 </script>
 
@@ -718,17 +596,17 @@
   clear: both;
 }
 @media (max-width: 1263px) {
-  .team-table :deep(th) {
+  .team-table >>> th {
     vertical-align: top;
   }
 }
-.team-table :deep(thead) tr th {
+.team-table >>> thead tr th {
   font-weight: normal;
   color: #003366 !important;
   font-size: 1.1em;
 }
 /* remove extra padding on data-table rows for mobile view */
-.team-table :deep(thead.v-data-table-header-mobile) th,
+.team-table >>> thead.v-data-table-header-mobile th,
 .team-table tr.v-data-table__mobile-table-row td {
   padding: 0;
 }
