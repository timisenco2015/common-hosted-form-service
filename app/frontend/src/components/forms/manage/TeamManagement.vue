--- conflicted
+++ resolved
@@ -1,203 +1,3 @@
-<<<<<<< HEAD
-=======
-<template>
-  <div :class="{ 'dir-rtl': isRTL }">
-    <div
-      class="d-flex flex-md-row justify-space-between flex-sm-column-reverse flex-xs-column-reverse"
-    >
-      <div>
-        <h1 class="mr-auto" :lang="lang">
-          {{ $t('trans.teamManagement.teamManagement') }}
-        </h1>
-      </div>
-      <div style="z-index: 50">
-        <span>
-          <AddTeamMember
-            :disabled="!canManageTeam"
-            @adding-users="addingUsers"
-            @new-users="addNewUsers"
-          />
-        </span>
-        <span v-if="!isAddingUsers">
-          <v-tooltip bottom>
-            <template #activator="{ on, attrs }">
-              <v-btn
-                @click="onShowColumnDialog"
-                class="mx-1"
-                color="primary"
-                icon
-                v-bind="attrs"
-                v-on="on"
-              >
-                <v-icon>view_column</v-icon>
-              </v-btn>
-            </template>
-            <span :lang="lang">{{
-              $t('trans.teamManagement.selectColumns')
-            }}</span>
-          </v-tooltip>
-          <v-tooltip bottom>
-            <template #activator="{ on, attrs }">
-              <router-link :to="{ name: 'FormManage', query: { f: formId } }">
-                <v-btn
-                  class="mx-1"
-                  color="primary"
-                  :disabled="!formId"
-                  icon
-                  v-bind="attrs"
-                  v-on="on"
-                >
-                  <v-icon>settings</v-icon>
-                </v-btn>
-              </router-link>
-            </template>
-            <span :lang="lang">{{
-              $t('trans.teamManagement.manageForm')
-            }}</span>
-          </v-tooltip>
-        </span>
-      </div>
-    </div>
-
-    <v-row no-gutters>
-      <v-spacer />
-      <v-col cols="12" sm="4">
-        <!-- search input -->
-        <v-text-field
-          v-model="search"
-          append-icon="mdi-magnify"
-          class="pb-5"
-          :disabled="!canManageTeam"
-          hide-details
-          :label="$t('trans.teamManagement.search')"
-          single-line
-          :class="{ label: isRTL }"
-          :lang="lang"
-        />
-      </v-col>
-    </v-row>
-
-    <v-data-table
-      class="team-table"
-      show-select
-      v-model="selectedUsers"
-      :single-select="false"
-      :headers="HEADERS"
-      :items="tableData"
-      item-key="id"
-      :loading="loading || updating"
-      :loading-text="$t('trans.teamManagement.loadingText')"
-      :no-data-text="$t('trans.teamManagement.noDataText')"
-      :search="search"
-      dense
-      :lang="lang"
-    >
-      <!-- custom header markup - add tooltip to heading that are roles -->
-      <template v-for="h in HEADERS" v-slot:[`header.${h.value}`]="{ HEADERS }">
-        <v-tooltip v-if="roleOrder.includes(h.value)" :key="h.value" bottom>
-          <template v-slot:activator="{ on }">
-            <span v-on="on">{{ h.text }}</span>
-          </template>
-          <span>{{ h.description }}</span>
-        </v-tooltip>
-        <span v-else :key="h.value">{{ h.text }}</span>
-      </template>
-      <template v-slot:[`header.actions`]>
-        <v-btn
-          @click="onRemoveClick(selectedUsers)"
-          color="red"
-          :disabled="updating || selectedUsers.length < 1"
-          icon
-        >
-          <v-tooltip bottom>
-            <template v-slot:activator="{ on, attrs }">
-              <v-icon color="red" dark v-bind="attrs" v-on="on"
-                >remove_circle</v-icon
-              >
-            </template>
-            <span :lang="lang">{{
-              $t('trans.teamManagement.removeSelectedUsers')
-            }}</span>
-          </v-tooltip>
-        </v-btn>
-      </template>
-      <template
-        v-for="role in roleList"
-        v-slot:[`item.${role.code}`]="{ item }"
-      >
-        <v-checkbox
-          v-if="!disableRole(role.code, item, userType)"
-          v-model="item[role.code]"
-          v-ripple
-          :disabled="updating"
-          :key="role.code"
-          @click="onCheckboxToggle(item.userId)"
-        ></v-checkbox>
-      </template>
-      <template v-slot:[`item.actions`]="{ item }">
-        <v-btn
-          @click="onRemoveClick(item)"
-          color="red"
-          icon
-          :disabled="updating"
-        >
-          <v-tooltip bottom>
-            <template v-slot:activator="{ on, attrs }">
-              <v-icon color="red" dark v-bind="attrs" v-on="on"
-                >remove_circle</v-icon
-              >
-            </template>
-            <span :lang="lang">{{
-              $t('trans.teamManagement.removeThisUser')
-            }}</span>
-          </v-tooltip>
-        </v-btn>
-      </template>
-    </v-data-table>
-
-    <BaseDialog
-      v-model="showDeleteDialog"
-      type="CONTINUE"
-      @close-dialog="showDeleteDialog = false"
-      @continue-dialog="removeUser"
-    >
-      <template #title
-        ><span :lang="lang">
-          {{ $t('trans.teamManagement.confirmRemoval') }}</span
-        ></template
-      >
-      <template #text>
-        {{ DeleteMessage }}
-      </template>
-      <template #button-text-continue>
-        <span :lang="lang">{{ $t('trans.teamManagement.remove') }}</span>
-      </template>
-    </BaseDialog>
-
-    <v-dialog v-model="showColumnsDialog" width="700">
-      <BaseFilter
-        :inputFilterPlaceholder="
-          $t('trans.teamManagement.searchTeamManagementFields')
-        "
-        inputItemKey="value"
-        :inputSaveButtonText="$t('trans.teamManagement.save')"
-        :inputData="FILTER_HEADERS"
-        :resetData="FILTER_HEADERS"
-        :preselectedData="PRESELECTED_DATA"
-        @saving-filter-data="updateFilter"
-        @cancel-filter-data="showColumnsDialog = false"
-      >
-        <template #filter-title
-          ><span :lang="lang">
-            {{ $t('trans.teamManagement.teamMebersTitle') }}</span
-          ></template
-        >
-      </BaseFilter>
-    </v-dialog>
-  </div>
-</template>
-
->>>>>>> 49017c6d
 <script>
 import { mapActions, mapState } from 'pinia';
 
@@ -206,6 +6,7 @@
 import AddTeamMember from '~/components/forms/manage/AddTeamMember.vue';
 import { i18n } from '~/internationalization';
 import { rbacService, roleService } from '~/services';
+import { useAuthStore } from '~/store/auth';
 import { useFormStore } from '~/store/form';
 import { useNotificationStore } from '~/store/notification';
 import {
@@ -240,22 +41,17 @@
       itemsToDelete: [],
       loading: true,
       roleList: [],
+      search: '',
       selectedUsers: [],
       showColumnsDialog: false,
       showDeleteDialog: false,
       tableData: [],
-      totalItems: 0,
       updating: false,
     };
   },
   computed: {
-<<<<<<< HEAD
-    ...mapState(useFormStore, ['form', 'permissions']),
-=======
-    ...mapFields('form', ['form.userType']),
-    ...mapGetters('form', ['permissions', 'isRTL', 'lang']),
-    ...mapGetters('auth', ['user']),
->>>>>>> 49017c6d
+    ...mapState(useAuthStore, ['user']),
+    ...mapState(useFormStore, ['form', 'permissions', 'isRTL', 'lang']),
     canManageTeam() {
       return this.permissions.includes(FormPermissions.TEAM_UPDATE);
     },
@@ -329,7 +125,7 @@
     async loadItems() {
       this.loading = true;
 
-      Promise.all([
+      await Promise.all([
         await this.fetchForm(this.formId),
         await this.getFormPermissionsForUser(this.formId),
         await this.getRolesList(),
@@ -352,7 +148,6 @@
         this.roleList = [];
       }
     },
-<<<<<<< HEAD
 
     async getFormUsers() {
       try {
@@ -370,21 +165,6 @@
           return user;
         });
       } catch (error) {
-=======
-    onShowColumnDialog() {
-      this.FILTER_HEADERS.sort(
-        (a, b) =>
-          this.PRESELECTED_DATA.findIndex((x) => x.text === b.text) -
-          this.PRESELECTED_DATA.findIndex((x) => x.text === a.text)
-      );
-      this.showColumnsDialog = true;
-    },
-    canRemoveOwner(userId) {
-      if (
-        this.tableData.reduce((acc, user) => (user.owner ? acc + 1 : acc), 0) <
-        2
-      ) {
->>>>>>> 49017c6d
         this.addNotification({
           text: error.message,
           consoleError:
@@ -411,7 +191,6 @@
           .forEach((role) => (row[role] = user.roles.includes(role)));
         return row;
       });
-      this.totalItems = this.tableData.length;
     },
 
     disableRole(header, user, userType) {
@@ -438,12 +217,11 @@
     },
 
     async toggleRole(user) {
-      const u = {
+      await this.setUserForms(user.raw.id, {
         formId: user.raw.formId,
         ...user.columns,
         userId: user.raw.id,
-      };
-      await this.setUserForms(user.raw.id, u);
+      });
       this.selectedUsers = [];
     },
 
@@ -545,6 +323,14 @@
         });
       }
     },
+    onShowColumnDialog() {
+      this.FILTER_HEADERS.sort(
+        (a, b) =>
+          this.PRESELECTED_DATA.findIndex((x) => x.text === b.text) -
+          this.PRESELECTED_DATA.findIndex((x) => x.text === a.text)
+      );
+      this.showColumnsDialog = true;
+    },
 
     onRemoveClick(item = null) {
       if (this.tableData.length === 1) {
@@ -561,13 +347,8 @@
 
     userError() {
       this.addNotification({
-<<<<<<< HEAD
         text: i18n.t('trans.teamManagement.formOwnerRemovalWarning'),
         consoleError: i18n.t('trans.teamManagement.formOwnerRemovalWarning'),
-=======
-        message: this.$t('trans.teamManagement.formOwnerErrMsg'),
-        consoleError: this.$t('trans.teamManagement.formOwnerRemovalWarning'),
->>>>>>> 49017c6d
       });
     },
 
@@ -610,13 +391,16 @@
 };
 </script>
 
-<<<<<<< HEAD
 <template>
-  <div>
+  <div :class="{ 'dir-rtl': isRTL }">
     <v-container
       class="mt-6 d-flex flex-md-row justify-space-between flex-sm-column-reverse flex-xs-column-reverse gapRow"
     >
-      <h1 class="mr-auto">{{ $t('trans.teamManagement.teamManagement') }}</h1>
+      <div>
+        <h1 class="mr-auto" :lang="lang">
+          {{ $t('trans.teamManagement.teamManagement') }}
+        </h1>
+      </div>
       <div style="z-index: 50">
         <span>
           <AddTeamMember
@@ -634,12 +418,14 @@
                 icon
                 size="x-small"
                 v-bind="props"
-                @click="showColumnsDialog = true"
+                @click="onShowColumnDialog"
               >
                 <v-icon icon="mdi:mdi-view-column"></v-icon>
               </v-btn>
             </template>
-            <span>{{ $t('trans.teamManagement.selectColumns') }}</span>
+            <span :lang="lang">{{
+              $t('trans.teamManagement.selectColumns')
+            }}</span>
           </v-tooltip>
           <v-tooltip location="bottom">
             <template #activator="{ props }">
@@ -656,11 +442,31 @@
                 </v-btn>
               </router-link>
             </template>
-            <span>{{ $t('trans.teamManagement.manageForm') }}</span>
+            <span :lang="lang">{{
+              $t('trans.teamManagement.manageForm')
+            }}</span>
           </v-tooltip>
         </span>
       </div>
     </v-container>
+
+    <v-row no-gutters>
+      <v-spacer />
+      <v-col cols="12" sm="4">
+        <!-- search input -->
+        <v-text-field
+          v-model="search"
+          append-icon="mdi-magnify"
+          class="pb-5"
+          :disabled="!canManageTeam"
+          hide-details
+          :label="$t('trans.teamManagement.search')"
+          single-line
+          :class="{ label: isRTL }"
+          :lang="lang"
+        />
+      </v-col>
+    </v-row>
 
     <v-data-table
       v-model="selectedUsers"
@@ -672,7 +478,9 @@
       :loading="loading || updating"
       :loading-text="$t('trans.teamManagement.loadingText')"
       :no-data-text="$t('trans.teamManagement.noDataText')"
+      :search="search"
       dense
+      :lang="lang"
     >
       <!-- custom header markup - add tooltip to heading that are roles -->
       <template #column.form_designer="{ column }">
@@ -738,7 +546,9 @@
               ></v-icon>
             </v-btn>
           </template>
-          <span>{{ $t('trans.teamManagement.removeSelectedUsers') }}</span>
+          <span :lang="lang">{{
+            $t('trans.teamManagement.removeSelectedUsers')
+          }}</span>
         </v-tooltip>
       </template>
       <template #item.form_designer="{ item }">
@@ -809,7 +619,9 @@
               ></v-icon>
             </v-btn>
           </template>
-          <span>{{ $t('trans.teamManagement.removeThisUser') }}</span>
+          <span :lang="lang">{{
+            $t('trans.teamManagement.removeThisUser')
+          }}</span>
         </v-tooltip>
       </template>
     </v-data-table>
@@ -820,14 +632,16 @@
       @close-dialog="showDeleteDialog = false"
       @continue-dialog="removeUser"
     >
-      <template #title>{{
-        $t('trans.teamManagement.confirmRemoval')
-      }}</template>
+      <template #title
+        ><span :lang="lang">
+          {{ $t('trans.teamManagement.confirmRemoval') }}</span
+        ></template
+      >
       <template #text>
         {{ DeleteMessage }}
       </template>
       <template #button-text-continue>
-        <span>{{ $t('trans.teamManagement.remove') }}</span>
+        <span :lang="lang">{{ $t('trans.teamManagement.remove') }}</span>
       </template>
     </BaseDialog>
 
@@ -844,14 +658,15 @@
         @saving-filter-data="updateFilter"
         @cancel-filter-data="showColumnsDialog = false"
       >
-        <template #filter-title>{{
-          $t('trans.teamManagement.teamMebersTitle')
-        }}</template>
+        <template #filter-title
+          ><span :lang="lang">
+            {{ $t('trans.teamManagement.teamMebersTitle') }}</span
+          ></template
+        >
       </BaseFilter>
     </v-dialog>
   </div>
 </template>
-=======
 <style scoped>
 .role-col {
   width: 12%;
@@ -875,5 +690,4 @@
 .team-table tr.v-data-table__mobile-table-row td {
   padding: 0;
 }
-</style>
->>>>>>> 49017c6d
+</style>