--- conflicted
+++ resolved
@@ -28,7 +28,7 @@
     };
   },
   computed: {
-    ...mapState(useFormStore, ['isRTL']),
+    ...mapState(useFormStore, ['isRTL', 'lang']),
     formLink() {
       return `${window.location.origin}${
         import.meta.env.BASE_URL
@@ -50,15 +50,9 @@
 </script>
 
 <template>
-<<<<<<< HEAD
-  <span>
+  <span :class="{ 'dir-rtl': isRTL }">
     <v-tooltip location="bottom">
       <template #activator="{ props }">
-=======
-  <span :class="{ 'dir-rtl': isRTL }">
-    <v-tooltip bottom>
-      <template #activator="{ on, attrs }">
->>>>>>> 49017c6d
         <v-btn
           class="mx-1"
           color="primary"
@@ -75,46 +69,29 @@
 
     <v-dialog v-model="dialog" width="900">
       <v-card>
-        <v-card-title
-          :class="{ 'dir-rtl': isRTL }"
-          class="text-h5 pb-0"
-          :lang="lang"
-          >{{ $t('trans.shareForm.shareLink') }}</v-card-title
-        >
+        <v-card-title class="text-h5 pb-0" :lang="lang">{{
+          $t('trans.shareForm.shareLink')
+        }}</v-card-title>
         <v-card-text>
           <hr />
           <p class="mb-5" :class="{ 'dir-rtl': isRTL }" :lang="lang">
             {{ $t('trans.shareForm.copyQRCode') }}
           </p>
           <v-alert
-<<<<<<< HEAD
             v-if="warning"
-            :class="NOTIFICATIONS_TYPES.WARNING.class"
+            :class="[NOTIFICATIONS_TYPES.WARNING.class, { 'dir-rtl': isRTL }]"
             :icon="NOTIFICATIONS_TYPES.WARNING.icon"
             :text="$t('trans.shareForm.warningMessage')"
+            :lang="lang"
           ></v-alert>
-=======
-            :value="warning"
-            :class="[NOTIFICATIONS_TYPES.WARNING.class, { 'dir-rtl': isRTL }]"
-            :icon="NOTIFICATIONS_TYPES.WARNING.icon"
-            transition="scale-transition"
-            :lang="lang"
-          >
-            {{ $t('trans.shareForm.warningMessage') }}
-          </v-alert>
->>>>>>> 49017c6d
           <v-text-field
             readonly
             density="compact"
             variant="outlined"
             label="URL"
             data-test="text-shareUrl"
-<<<<<<< HEAD
             :model-value="formLink"
-=======
-            :value="formLink"
             :class="{ 'dir-rtl': isRTL }"
->>>>>>> 49017c6d
           >
             <template #prepend>
               <v-icon icon="mdi:mdi-link"></v-icon>
@@ -122,25 +99,15 @@
             <template #append>
               <BaseCopyToClipboard
                 class="mt-n1"
-<<<<<<< HEAD
                 :text-to-copy="formLink"
                 :tooltip-text="$t('trans.shareForm.copyURLToClipboard')"
-=======
-                :copyText="formLink"
-                :tooltipText="$t('trans.shareForm.copyURLToClipboard')"
                 :lang="lang"
->>>>>>> 49017c6d
               />
               <v-tooltip location="bottom">
                 <template #activator="{ props }">
                   <v-btn
                     class="mt-n1"
-<<<<<<< HEAD
-                    :class="isRTL ? 'mr-1' : 'ml-1'"
-=======
                     :class="{ 'dir-rtl': isRTL }"
-                    color="primary"
->>>>>>> 49017c6d
                     :href="formLink"
                     color="primary"
                     target="_blank"
@@ -182,9 +149,7 @@
                     <v-icon icon="mdi:mdi-download"></v-icon>
                   </v-btn>
                 </template>
-                <span :lang="lang">{{
-                  $t('trans.shareForm.downloadQRCode')
-                }}</span>
+                <span>{{ $t('trans.shareForm.downloadQRCode') }}</span>
               </v-tooltip>
             </v-col>
           </v-row>
@@ -205,57 +170,6 @@
   </span>
 </template>
 
-<<<<<<< HEAD
-=======
-<script>
-import QrcodeVue from 'qrcode.vue';
-import { NotificationTypes } from '@/utils/constants';
-import { mapGetters } from 'vuex';
-export default {
-  components: {
-    QrcodeVue,
-  },
-  props: {
-    formId: {
-      type: String,
-      required: true,
-    },
-    warning: {
-      type: Boolean,
-      default: false,
-    },
-  },
-  data() {
-    return {
-      dialog: false,
-      qrLevel: 'M',
-      qrSize: 900,
-    };
-  },
-  computed: {
-    ...mapGetters('form', ['lang']),
-
-    formLink() {
-      // TODO: Consider using vue-router to generate this url string instead
-      return `${window.location.origin}${process.env.BASE_URL}form/submit?f=${this.formId}`;
-    },
-    NOTIFICATIONS_TYPES() {
-      return NotificationTypes;
-    },
-    ...mapGetters('form', ['isRTL']),
-  },
-  methods: {
-    downloadQr() {
-      let link = document.createElement('a');
-      link.download = 'qrcode.png';
-      link.href = document.querySelector('.qrCodeContainer canvas').toDataURL();
-      link.click();
-    },
-  },
-};
-</script>
-
->>>>>>> 49017c6d
 <style scoped lang="scss">
 @import '~vuetify/lib/styles/settings/_variables.scss';
 
