--- conflicted
+++ resolved
@@ -1,131 +1,3 @@
-<<<<<<< HEAD
-=======
-<template>
-  <div>
-    <v-skeleton-loader :loading="loading" type="heading">
-      <v-row class="mt-6" no-gutters>
-        <!-- page title -->
-        <v-col cols="12" sm="6" order="2" order-sm="1">
-          <h1>{{ $t('trans.mySubmissionsTable.previousSubmissions') }}</h1>
-        </v-col>
-        <!-- buttons -->
-        <v-col class="text-right" cols="12" sm="6" order="1" order-sm="2">
-          <v-tooltip bottom>
-            <template #activator="{ on, attrs }">
-              <v-btn
-                @click="onShowColumnDialog"
-                class="mx-1"
-                color="primary"
-                icon
-                v-bind="attrs"
-                v-on="on"
-              >
-                <v-icon>view_column</v-icon>
-              </v-btn>
-            </template>
-            <span>{{ $t('trans.mySubmissionsTable.selectColumns') }}</span>
-          </v-tooltip>
-          <v-tooltip bottom>
-            <template #activator="{ on, attrs }">
-              <router-link
-                :to="{
-                  name: 'FormSubmit',
-                  query: { f: form.id },
-                }"
-              >
-                <v-btn
-                  class="mx-1"
-                  color="primary"
-                  icon
-                  v-bind="attrs"
-                  v-on="on"
-                >
-                  <v-icon>add_circle</v-icon>
-                </v-btn>
-              </router-link>
-            </template>
-            <span>{{
-              $t('trans.mySubmissionsTable.createNewSubmission')
-            }}</span>
-          </v-tooltip>
-        </v-col>
-        <!-- form name -->
-        <v-col cols="12" order="3">
-          <h3>{{ formId ? form.name : 'All Forms' }}</h3>
-        </v-col>
-      </v-row>
-    </v-skeleton-loader>
-
-    <v-row no-gutters>
-      <v-spacer />
-      <v-col cols="12" sm="4">
-        <!-- search input -->
-        <div class="submissions-search">
-          <v-text-field
-            v-model="search"
-            append-icon="mdi-magnify"
-            :label="$t('trans.mySubmissionsTable.search')"
-            single-line
-            hide-details
-            class="pb-5"
-          />
-        </div>
-      </v-col>
-    </v-row>
-    <!-- table header -->
-    <v-data-table
-      class="submissions-table"
-      :headers="HEADERS"
-      item-key="title"
-      :items="submissionTable"
-      :search="search"
-      :loading="loading"
-      :loading-text="$t('trans.mySubmissionsTable.loadingText')"
-      :no-data-text="$t('trans.mySubmissionsTable.noDataText')"
-    >
-      <template #[`item.lastEdited`]="{ item }">
-        {{ item.lastEdited | formatDateLong }}
-      </template>
-      <template #[`item.submittedDate`]="{ item }">
-        {{ item.submittedDate | formatDateLong }}
-      </template>
-
-      <template #[`item.completedDate`]="{ item }">
-        {{ item.completedDate | formatDateLong }}
-      </template>
-      <template #[`item.actions`]="{ item }">
-        <MySubmissionsActions
-          @draft-deleted="populateSubmissionsTable"
-          :submission="item"
-          :formId="formId"
-          :isCopyFromExistingSubmissionEnabled="
-            isCopyFromExistingSubmissionEnabled
-          "
-        />
-      </template>
-    </v-data-table>
-    <v-dialog v-model="showColumnsDialog" width="700">
-      <BaseFilter
-        :inputFilterPlaceholder="
-          $t('trans.mySubmissionsTable.searchSubmissionFields')
-        "
-        inputItemKey="value"
-        :inputSaveButtonText="$t('trans.mySubmissionsTable.save')"
-        :inputData="SELECT_COLUMNS_HEADERS"
-        :preselectedData="preSelectedData"
-        :resetData="FILTER_HEADERS"
-        @saving-filter-data="updateFilter"
-        @cancel-filter-data="showColumnsDialog = false"
-      >
-        <template #filter-title>{{
-          $t('trans.mySubmissionsTable.filterTitle')
-        }}</template>
-      </BaseFilter>
-    </v-dialog>
-  </div>
-</template>
-
->>>>>>> 7637d8f2
 <script>
 import { mapActions, mapState } from 'pinia';
 
@@ -148,7 +20,6 @@
   data() {
     return {
       filterData: [],
-      preSelectedData: [],
       filterIgnore: [
         {
           key: 'confirmationId',
@@ -158,23 +29,14 @@
         },
       ],
       loading: true,
+      preSelectedData: [],
       search: '',
       showColumnsDialog: false,
       submissionsTable: [],
     };
   },
   computed: {
-<<<<<<< HEAD
     ...mapState(useFormStore, ['form', 'submissionList']),
-=======
-    ...mapGetters('form', [
-      'form',
-      'submissionList',
-      'permissions',
-      'formFields',
-    ]),
-    ...mapGetters('auth', ['user']),
->>>>>>> 7637d8f2
     DEFAULT_HEADERS() {
       let hdrs = [
         {
@@ -228,47 +90,15 @@
       }
       return hdrs;
     },
-<<<<<<< HEAD
-=======
-    SELECT_COLUMNS_HEADERS() {
-      return [...this.FILTER_HEADERS].concat(
-        this.formFields?.map((ff) => {
-          return { text: ff, value: ff, align: 'end' };
-        })
-      );
-    },
-
->>>>>>> 7637d8f2
     FILTER_HEADERS() {
       return this.DEFAULT_HEADERS.filter(
         (h) => !this.filterIgnore.some((fd) => fd.value === h.value)
       );
     },
-
     HEADERS() {
-<<<<<<< HEAD
       return this.filterData.length === 0
-        ? this.DEFAULT_HEADERS
+        ? this.FILTER_HEADERS
         : this.filterData;
-    },
-    PRESELECTED_DATA() {
-      return this.filterData.length === 0
-        ? this.DEFAULT_HEADERS
-        : this.filterData;
-=======
-      let headers = [...this.DEFAULT_HEADERS];
-
-      if (headers.length > 1) {
-        headers.splice(1, 0, ...this.filterData);
-      } else {
-        headers = headers.concat(this.filterData);
-      }
-      return headers.filter(
-        (item, idx, inputArray) =>
-          inputArray.findIndex((arrayItem) => arrayItem.value === item.value) ==
-          idx
-      );
->>>>>>> 7637d8f2
     },
     showDraftLastEdited() {
       return this.form && this.form.enableSubmitterDraft;
@@ -282,17 +112,7 @@
     await this.populateSubmissionsTable();
   },
   methods: {
-<<<<<<< HEAD
     ...mapActions(useFormStore, ['fetchForm', 'fetchSubmissions']),
-=======
-    ...mapActions('form', ['fetchForm', 'fetchSubmissions', 'fetchFormFields']),
-    onShowColumnDialog() {
-      this.preSelectedData =
-        this.filterData.length === 0 ? this.FILTER_HEADERS : this.filterData;
-      this.showColumnsDialog = true;
-    },
-
->>>>>>> 7637d8f2
     // Status columns in the table
     getCurrentStatus(record) {
       // Current status is most recent status (top in array, query returns in
@@ -319,6 +139,12 @@
       return '';
     },
 
+    onShowColumnDialog() {
+      this.preSelectedData =
+        this.filterData.length === 0 ? this.FILTER_HEADERS : this.filterData;
+      this.showColumnsDialog = true;
+    },
+
     async populateSubmissionsTable() {
       this.loading = true;
       // Get the submissions for this form
@@ -329,7 +155,7 @@
       // Build up the list of forms for the table
       if (this.submissionList) {
         const tableRows = this.submissionList.map((s) => {
-          const fields = {
+          return {
             confirmationId: s.confirmationId,
             name: s.name,
             permissions: s.permissions,
@@ -344,11 +170,6 @@
                 ? s.submissionStatus[0].createdBy
                 : '',
           };
-          s?.submission?.submission?.data &&
-            Object.keys(s.submission.submission.data).forEach((col) => {
-              fields[col] = s.submission.submission.data[col];
-            });
-          return fields;
         });
         this.submissionsTable = tableRows;
       }
@@ -360,20 +181,6 @@
       this.showColumnsDialog = false;
     },
   },
-<<<<<<< HEAD
-=======
-
-  async mounted() {
-    await this.fetchForm(this.formId).then(async () => {
-      await this.fetchFormFields({
-        formId: this.formId,
-        formVersionId: this.form.versions[0].id,
-      });
-    });
-
-    await this.populateSubmissionsTable();
-  },
->>>>>>> 7637d8f2
 };
 </script>
 
@@ -395,7 +202,7 @@
                 icon
                 size="small"
                 v-bind="props"
-                @click="showColumnsDialog = true"
+                @click="onShowColumnDialog"
               >
                 <v-icon icon="mdi:mdi-view-column"></v-icon>
               </v-btn>
@@ -487,8 +294,9 @@
         "
         input-item-key="key"
         :input-save-button-text="$t('trans.mySubmissionsTable.save')"
-        :input-data="FILTER_HEADERS"
-        :preselected-data="PRESELECTED_DATA"
+        :input-data="SELECT_COLUMNS_HEADERS"
+        :preselected-data="preSelectedData"
+        :reset-data="FILTER_HEADERS"
         @saving-filter-data="updateFilter"
         @cancel-filter-data="showColumnsDialog = false"
       >
