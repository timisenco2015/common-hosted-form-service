--- conflicted
+++ resolved
@@ -8,29 +8,36 @@
         </v-col>
         <!-- buttons -->
         <v-col class="text-right" cols="12" sm="6" order="1" order-sm="2">
-          <v-tooltip location="bottom">
-            <template #activator="{ props }">
+          <v-tooltip bottom>
+            <template #activator="{ on, attrs }">
               <v-btn
+                @click="showColumnsDialog = true"
                 class="mx-1"
                 color="primary"
                 icon
-                v-bind="props"
-                @click="showColumnsDialog = true"
+                v-bind="attrs"
+                v-on="on"
               >
                 <v-icon>view_column</v-icon>
               </v-btn>
             </template>
             <span>{{ $t('trans.mySubmissionsTable.selectColumns') }}</span>
           </v-tooltip>
-          <v-tooltip location="bottom">
-            <template #activator="{ props }">
+          <v-tooltip bottom>
+            <template #activator="{ on, attrs }">
               <router-link
                 :to="{
                   name: 'FormSubmit',
                   query: { f: form.id },
                 }"
               >
-                <v-btn class="mx-1" color="primary" icon v-bind="props">
+                <v-btn
+                  class="mx-1"
+                  color="primary"
+                  icon
+                  v-bind="attrs"
+                  v-on="on"
+                >
                   <v-icon>add_circle</v-icon>
                 </v-btn>
               </router-link>
@@ -74,52 +81,40 @@
       :loading-text="$t('trans.mySubmissionsTable.loadingText')"
       :no-data-text="$t('trans.mySubmissionsTable.noDataText')"
     >
-      <template v-slot:item.lastEdited="{ item }">
-        {{ $filters.formatDateLong(item.raw.lastEdited, false) }}
+      <template #[`item.lastEdited`]="{ item }">
+        {{ item.lastEdited | formatDateLong }}
       </template>
-      <template v-slot:item.submittedDate="{ item }">
-        {{ $filters.formatDateLong(item.raw.submittedDate, false) }}
+      <template #[`item.submittedDate`]="{ item }">
+        {{ item.submittedDate | formatDateLong }}
       </template>
-<<<<<<< HEAD
-      <template v-slot:item.completedDate="{ item }">
-        {{ $filters.formatDateLong(item.raw.completedDate, false) }}
-=======
 
       <template #[`item.completedDate`]="{ item }">
         {{ item.completedDate | formatDateLong }}
->>>>>>> 25acd187
       </template>
-      <template v-slot:item.actions="{ item }">
+      <template #[`item.actions`]="{ item }">
         <MySubmissionsActions
-          :submission="item.raw"
-          :form-id="formId"
-          :is-copy-from-existing-submission-enabled="
+          @draft-deleted="populateSubmissionsTable"
+          :submission="item"
+          :formId="formId"
+          :isCopyFromExistingSubmissionEnabled="
             isCopyFromExistingSubmissionEnabled
           "
-          @draft-deleted="populateSubmissionsTable"
         />
       </template>
     </v-data-table>
     <v-dialog v-model="showColumnsDialog" width="700">
       <BaseFilter
-<<<<<<< HEAD
-        input-filter-placeholder="Search submission fields"
-        input-item-key="value"
-        input-save-button-text="Save"
-        :input-data="
-=======
         :inputFilterPlaceholder="
           $t('trans.mySubmissionsTable.searchSubmissionFields')
         "
         inputItemKey="value"
         :inputSaveButtonText="$t('trans.mySubmissionsTable.save')"
         :inputData="
->>>>>>> 25acd187
           DEFAULT_HEADERS.filter(
             (h) => !filterIgnore.some((fd) => fd.value === h.value)
           )
         "
-        :preselected-data="PRESELECTED_DATA"
+        :preselectedData="PRESELECTED_DATA"
         @saving-filter-data="updateFilter"
         @cancel-filter-data="showColumnsDialog = false"
       >
@@ -134,7 +129,7 @@
 <script>
 import { mapGetters, mapActions } from 'vuex';
 
-import MySubmissionsActions from '@src/components/forms/submission/MySubmissionsActions.vue';
+import MySubmissionsActions from '@/components/forms/submission/MySubmissionsActions.vue';
 
 export default {
   name: 'MySubmissionsTable',
@@ -153,10 +148,10 @@
       filterData: [],
       filterIgnore: [
         {
-          key: 'confirmationId',
-        },
-        {
-          key: 'actions',
+          value: 'confirmationId',
+        },
+        {
+          value: 'actions',
         },
       ],
       showColumnsDialog: false,
@@ -171,39 +166,12 @@
     DEFAULT_HEADERS() {
       let headers = [
         {
-<<<<<<< HEAD
-          title: 'Confirmation Id',
-=======
           text: this.$t('trans.mySubmissionsTable.confirmationId'),
->>>>>>> 25acd187
           align: 'start',
-          key: 'confirmationId',
-          sortable: true,
-        },
-        {
-<<<<<<< HEAD
-          title: 'Created By',
-          key: 'createdBy',
-          sortable: true,
-        },
-        {
-          title: 'Status Updated By',
-          key: 'username',
-          sortable: true,
-        },
-        {
-          title: 'Status',
-          key: 'status',
-          sortable: true,
-        },
-        {
-          title: 'Submission Date',
-          key: 'submittedDate',
-          sortable: true,
-        },
-        {
-          title: 'Actions',
-=======
+          value: 'confirmationId',
+          sortable: true,
+        },
+        {
           text: this.$t('trans.mySubmissionsTable.createdBy'),
           value: 'createdBy',
           sortable: true,
@@ -225,9 +193,8 @@
         },
         {
           text: this.$t('trans.mySubmissionsTable.actions'),
->>>>>>> 25acd187
           align: 'end',
-          key: 'actions',
+          value: 'actions',
           filterable: false,
           sortable: false,
           width: '140px',
@@ -235,23 +202,15 @@
       ];
       if (this.showDraftLastEdited || !this.formId) {
         headers.splice(headers.length - 1, 0, {
-<<<<<<< HEAD
-          title: 'Draft Updated By',
-=======
           text: this.$t('trans.mySubmissionsTable.draftUpdatedBy'),
->>>>>>> 25acd187
           align: 'start',
-          key: 'updatedBy',
+          value: 'updatedBy',
           sortable: true,
         });
         headers.splice(headers.length - 1, 0, {
-<<<<<<< HEAD
-          title: 'Draft Last Edited',
-=======
           text: this.$t('trans.mySubmissionsTable.draftLastEdited'),
->>>>>>> 25acd187
           align: 'start',
-          key: 'lastEdited',
+          value: 'lastEdited',
           sortable: true,
         });
       }
@@ -281,10 +240,6 @@
     isCopyFromExistingSubmissionEnabled() {
       return this.form && this.form.enableCopyExistingSubmission;
     },
-  },
-  async mounted() {
-    await this.fetchForm(this.formId);
-    await this.populateSubmissionsTable();
   },
   methods: {
     ...mapActions('form', ['fetchForm', 'fetchSubmissions']),
@@ -347,6 +302,11 @@
       this.showColumnsDialog = false;
     },
   },
+
+  async mounted() {
+    await this.fetchForm(this.formId);
+    await this.populateSubmissionsTable();
+  },
 };
 </script>
 
@@ -371,15 +331,15 @@
   clear: both;
 }
 @media (max-width: 1263px) {
-  .submissions-table :deep(th) {
+  .submissions-table >>> th {
     vertical-align: top;
   }
 }
 /* Want to use scss but the world hates me */
-.submissions-table :deep(tbody) tr:nth-of-type(odd) {
+.submissions-table >>> tbody tr:nth-of-type(odd) {
   background-color: #f5f5f5;
 }
-.submissions-table :deep(thead) tr th {
+.submissions-table >>> thead tr th {
   font-weight: normal;
   color: #003366 !important;
   font-size: 1.1em;
