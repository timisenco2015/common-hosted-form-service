<template>
  <span :class="{ 'dir-rtl': isRTL }">
    <v-tooltip bottom>
      <template #activator="{ on, attrs }">
        <v-btn
          @click="showDeleteDialog = true"
          color="red"
          :disabled="disabled"
          icon
          v-bind="attrs"
          v-on="on"
        >
          <v-icon>delete</v-icon>
        </v-btn>
      </template>
      <span :lang="lang"
        >{{ $t('trans.deleteSubmission.deleteThis') }}
        {{
          isDraft
            ? $t('trans.deleteSubmission.drafts')
            : $t('trans.deleteSubmission.submission')
        }}</span
      >
    </v-tooltip>

    <BaseDialog
      v-model="showDeleteDialog"
      type="CONTINUE"
      @close-dialog="showDeleteDialog = false"
      @continue-dialog="delSub"
    >
      <template #title>
        <span :lang="lang">{{
          $t('trans.deleteSubmission.confirmDeletion')
        }}</span></template
      >
      <template #text>
        <span :lang="lang">
          {{ $t('trans.deleteSubmission.deleteWarning') }}
          {{
            isDraft
              ? $t('trans.deleteSubmission.drafts')
              : $t('trans.deleteSubmission.formSubmission')
          }}?</span
        >
      </template>
      <template #button-text-continue>
        <span :lang="lang">{{ $t('trans.deleteSubmission.delete') }}</span>
      </template>
    </BaseDialog>
  </span>
</template>

<script>
import { mapActions, mapGetters } from 'vuex';

export default {
  props: {
    disabled: {
      type: Boolean,
      default: false,
    },
    isDraft: {
      type: Boolean,
      default: false,
    },
    submissionId: {
      type: String,
      required: true,
    },
  },
  data() {
    return {
      showDeleteDialog: false,
    };
  },
<<<<<<< HEAD
  computed: mapGetters('form', ['form', 'lang']),
=======
  computed: mapGetters('form', ['form', 'isRTL']),
>>>>>>> edc231b0
  methods: {
    ...mapActions('form', ['deleteSubmission']),
    async delSub() {
      await this.deleteSubmission(this.submissionId);
      this.showDeleteDialog = false;
      this.$emit('deleted');
    },
  },
};
</script><|MERGE_RESOLUTION|>--- conflicted
+++ resolved
@@ -74,11 +74,7 @@
       showDeleteDialog: false,
     };
   },
-<<<<<<< HEAD
-  computed: mapGetters('form', ['form', 'lang']),
-=======
-  computed: mapGetters('form', ['form', 'isRTL']),
->>>>>>> edc231b0
+  computed: mapGetters('form', ['form', 'lang', 'isRTL']),
   methods: {
     ...mapActions('form', ['deleteSubmission']),
     async delSub() {
