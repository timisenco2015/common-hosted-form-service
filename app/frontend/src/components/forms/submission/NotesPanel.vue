--- conflicted
+++ resolved
@@ -1,96 +1,11 @@
-<<<<<<< HEAD
 <script>
-import { mapActions } from 'pinia';
+import { mapState, mapActions } from 'pinia';
 
 import { i18n } from '~/internationalization';
 import { formService, rbacService } from '~/services';
+
+import { useFormStore } from '~/store/form';
 import { useNotificationStore } from '~/store/notification';
-=======
-<template>
-  <v-skeleton-loader :loading="loading" type="list-item-two-line">
-    <div
-      class="d-flex flex-md-row justify-space-between flex-sm-column-reverse flex-xs-column-reverse"
-    >
-      <div>
-        <h2 class="note-heading" :lang="lang">
-          {{ $t('trans.notesPanel.notes') }}
-        </h2>
-      </div>
-      <div :class="{ 'text-left': isRTL }">
-        <v-tooltip bottom>
-          <template #activator="{ on, attrs }">
-            <v-btn
-              class="mx-1"
-              @click="showNoteField = true"
-              color="primary"
-              icon
-              v-bind="attrs"
-              v-on="on"
-            >
-              <v-icon>add_circle</v-icon>
-            </v-btn>
-          </template>
-          <span :lang="lang">{{ $t('trans.notesPanel.addNewNote') }}</span>
-        </v-tooltip>
-      </div>
-    </div>
-
-    <v-form v-if="showNoteField">
-      <div class="mb-2" :class="{ 'dir-rtl': isRTL }" :lang="lang">
-        {{ $t('trans.notesPanel.note') }}
-      </div>
-      <v-textarea
-        :class="{ 'dir-rtl': isRTL }"
-        v-model="newNote"
-        :rules="[
-          (v) => v.length <= 4000 || this.$t('trans.notesPanel.maxChars'),
-        ]"
-        counter
-        auto-grow
-        dense
-        flat
-        outlined
-        solid
-        :lang="lang"
-      />
-      <v-row>
-        <v-col cols="12" sm="6" xl="4">
-          <v-btn block color="primary" @click="showNoteField = false" outlined>
-            <span :lang="lang">{{ $t('trans.notesPanel.cancel') }}</span>
-          </v-btn>
-        </v-col>
-        <v-col cols="12" sm="6" xl="4" order="first" order-sm="last">
-          <v-btn
-            block
-            color="primary"
-            data-test="btn-add-note"
-            :disabled="!newNote"
-            @click="addNote"
-          >
-            <span :lang="lang">{{ $t('trans.notesPanel.addNote') }}</span>
-          </v-btn>
-        </v-col>
-      </v-row>
-    </v-form>
-
-    <ul class="mt-5" :class="{ 'dir-rtl': isRTL, 'mr-2': isRTL }">
-      <li class="mb-2" v-for="note in notes" :key="note.noteId">
-        <strong>
-          {{ note.createdAt | formatDateLong }} -
-          {{ note.createdBy }}
-        </strong>
-        <br />
-        {{ note.note }}
-      </li>
-    </ul>
-  </v-skeleton-loader>
-</template>
-
-<script>
-import { mapActions } from 'vuex';
-import { mapGetters } from 'vuex';
-import { formService, rbacService } from '@/services';
->>>>>>> 49017c6d
 
 export default {
   props: {
@@ -107,13 +22,11 @@
       showNoteField: false,
     };
   },
-<<<<<<< HEAD
+  computed: {
+    ...mapState(useFormStore, ['isRTL', 'lang']),
+  },
   mounted() {
     this.getNotes();
-=======
-  computed: {
-    ...mapGetters('form', ['isRTL', 'lang']),
->>>>>>> 49017c6d
   },
   methods: {
     ...mapActions(useNotificationStore, ['addNotification']),
@@ -171,9 +84,11 @@
       class="mt-6 d-flex flex-md-row justify-space-between flex-sm-column-reverse flex-xs-column-reverse gapRow"
     >
       <div cols="12" sm="6">
-        <h2 class="note-heading">{{ $t('trans.notesPanel.notes') }}</h2>
+        <h2 class="note-heading" :lang="lang">
+          {{ $t('trans.notesPanel.notes') }}
+        </h2>
       </div>
-      <div>
+      <div :class="{ 'text-left': isRTL }">
         <v-tooltip location="bottom">
           <template #activator="{ props }">
             <v-btn
@@ -187,21 +102,25 @@
               <v-icon icon="mdi:mdi-plus"></v-icon>
             </v-btn>
           </template>
-          <span>{{ $t('trans.notesPanel.addNewNote') }}</span>
+          <span :lang="lang">{{ $t('trans.notesPanel.addNewNote') }}</span>
         </v-tooltip>
       </div>
     </div>
 
     <v-form v-if="showNoteField">
-      <label>{{ $t('trans.notesPanel.note') }}</label>
+      <div class="mb-2" :class="{ 'dir-rtl': isRTL }" :lang="lang">
+        {{ $t('trans.notesPanel.note') }}
+      </div>
       <v-textarea
         v-model="newNote"
+        :class="{ 'dir-rtl': isRTL }"
         :rules="[(v) => v.length <= 4000 || $t('trans.notesPanel.maxChars')]"
         counter
         auto-grow
         density="compact"
         variant="outlined"
         solid
+        :lang="lang"
       />
       <v-row>
         <v-col cols="12" sm="6" xl="4">
@@ -211,7 +130,7 @@
             variant="outlined"
             @click="showNoteField = false"
           >
-            <span>{{ $t('trans.notesPanel.cancel') }}</span>
+            <span :lang="lang">{{ $t('trans.notesPanel.cancel') }}</span>
           </v-btn>
         </v-col>
         <v-col cols="12" sm="6" xl="4" order="first" order-sm="last">
@@ -222,13 +141,13 @@
             :disabled="!newNote"
             @click="addNote"
           >
-            <span>{{ $t('trans.notesPanel.addNote') }}</span>
+            <span :lang="lang">{{ $t('trans.notesPanel.addNote') }}</span>
           </v-btn>
         </v-col>
       </v-row>
     </v-form>
 
-    <ul class="mt-5">
+    <ul class="mt-5" :class="{ 'dir-rtl': isRTL, 'mr-2': isRTL }">
       <li v-for="note in notes" :key="note.noteId" class="mb-2">
         <strong>
           {{ $filters.formatDateLong(note.createdAt) }} -
@@ -239,4 +158,10 @@
       </li>
     </ul>
   </v-skeleton-loader>
-</template>+</template>
+
+<style lang="scss" scoped>
+.note-heading {
+  color: #003366;
+}
+</style>