--- conflicted
+++ resolved
@@ -40,7 +40,7 @@
                 </p>
                 <v-radio-group v-model="exportFormat" hide-details="auto">
                   <v-radio
-                    :label="this.$t('trans.exportSubmissions.json')"
+                    :label="$t('trans.exportSubmissions.json')"
                     value="json"
                   >
                     <template v-slot:label>
@@ -325,18 +325,16 @@
 import moment from 'moment';
 import { mapActions, mapGetters } from 'vuex';
 import formService from '@/services/formService.js';
-<<<<<<< HEAD
 import { FormPermissions } from '@/utils/constants';
-=======
 import { NotificationTypes, ExportLargeData } from '@/utils/constants';
 
->>>>>>> e576ba4a
 import {
   faXmark,
   faSquareArrowUpRight,
 } from '@fortawesome/free-solid-svg-icons';
 import { library } from '@fortawesome/fontawesome-svg-core';
 library.add(faXmark, faSquareArrowUpRight);
+
 export default {
   name: 'ExportSubmissions',
   props: {
@@ -387,16 +385,11 @@
     ...mapGetters('form', [
       'form',
       'userFormPreferences',
-<<<<<<< HEAD
       'permissions',
-      'formFields',
-    ]),
-=======
       'formFields',
       'submissionList',
     ]),
     ...mapGetters('auth', ['email']),
->>>>>>> e576ba4a
     fileName() {
       return `${this.form.snake}_submissions.${this.exportFormat}`;
     },
@@ -458,8 +451,6 @@
                 .utc()
                 .format()
             : undefined;
-<<<<<<< HEAD
-=======
 
         let emailExport = false;
         if (
@@ -473,7 +464,6 @@
             message: `Export in progress... An email will be sent to ${this.email} containing a link to download your data when it is ready.`,
           });
         }
->>>>>>> e576ba4a
         const response = await formService.exportSubmissions(
           this.form.id,
           this.exportFormat,
@@ -485,17 +475,11 @@
             // deleted: true,
             // drafts: true
           },
-<<<<<<< HEAD
-          fieldToExport
-        );
-        if (response && response.data) {
-=======
-          this.dataFields ? this.userFormPreferences.preferences : undefined,
+          fieldToExport,
           emailExport
         );
 
         if (response && response.data && !emailExport) {
->>>>>>> e576ba4a
           const blob = new Blob([response.data], {
             type: response.headers['content-type'],
           });
@@ -509,13 +493,8 @@
           a.click();
           document.body.removeChild(a);
           this.dialog = false;
-<<<<<<< HEAD
-        } else {
+        } else if (response && !response.data && !emailExport) {
           throw new Error(this.$t('trans.exportSubmissions.noResponseDataErr'));
-=======
-        } else if (response && !response.data && !emailExport) {
-          throw new Error('No data in response from exportSubmissions call');
->>>>>>> e576ba4a
         }
       } catch (error) {
         this.addNotification({
