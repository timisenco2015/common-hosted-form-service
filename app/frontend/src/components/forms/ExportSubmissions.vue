<template>
  <div>
    <v-row class="mt-6" no-gutters>
      <v-col>
        <v-row>
          <v-col cols="12" sm="6" order="2" order-sm="1">
            <h1>Export Submissions to File</h1>
          </v-col>
          <v-col class="text-right" cols="12" sm="6" order="1" order-sm="2">
            <span v-if="canViewSubmissions">
              <v-tooltip bottom>
                <template #activator="{ on, attrs }">
                  <router-link
                    :to="{ name: 'FormSubmissions', query: { f: form.id } }"
                  >
                    <v-btn
                      class="mx-1"
                      color="primary"
                      icon
                      v-bind="attrs"
                      v-on="on"
                    >
                      <v-icon class="mr-1">list_alt</v-icon>
                    </v-btn>
                  </router-link>
                </template>
                <span>View Submissions</span>
              </v-tooltip>
            </span>
          </v-col>
        </v-row>
        <v-row>
          <v-col>
            <v-row>
              <v-col>
                <p class="subTitleObjectStyle">File Type</p>
                <v-radio-group v-model="exportFormat" hide-details="auto">
                  <v-radio label="JSON" value="json">
                    <template v-slot:label>
                      <span class="radioboxLabelStyle">JSON</span>
                    </template>
                  </v-radio>
                  <v-radio label="CSV" value="csv">
                    <template v-slot:label>
                      <span class="radioboxLabelStyle">CSV</span>
                    </template>
                  </v-radio>
                </v-radio-group>
              </v-col>
            </v-row>
            <v-row v-if="exportFormat === 'csv'" class="mt-5">
              <v-col cols="6">
                <div class="subTitleObjectStyle">Form Version</div>
                <div class="red--text mt-3" v-if="versionRequired">
                  Version is required.
                </div>
                <v-select
                  item-text="id"
                  item-value="version"
                  v-model="versionSelected"
                  :items="versions"
                  @change="changeVersions"
                  class="mt-0"
                  style="width: 25%; margin-top: 0px"
                ></v-select>
              </v-col>
            </v-row>
            <v-row
              v-if="exportFormat === 'csv' && showFieldsOptions"
              class="mt-0"
            >
              <v-col>
                <p class="subTitleObjectStyle">Data Fields</p>
                <v-row v-if="exportFormat === 'csv'">
                  <v-col>
                    <v-row>
                      <v-col cols="7">
                        <v-text-field
                          v-model="inputFilter"
                          placeholder="Search Fields"
                          clearable
                          color="primary"
                          prepend-inner-icon="search"
                          filled
                          dense
                          class="mt-3 submissions-table"
                          single-line
                        >
                        </v-text-field>
                        <div
                          class="subTitleObjectStyle"
                          style="font-size: 14px !important"
                        >
                          {{ selected.length }} of
                          {{ FILTER_HEADERS.length }} selected for exports
                        </div>

                        <v-data-table
                          :headers="headers"
                          :search="inputFilter"
                          show-select
                          hide-default-footer
                          v-model="selected"
                          disable-sort
                          :items="FILTER_HEADERS"
                          item-key="name"
                          height="300px"
                          mobile
                          disable-pagination
                          fixed-header
                          class="grey lighten-5 mt-3 submissions-table"
                        />
                      </v-col>
                    </v-row>
                  </v-col>
                </v-row>
              </v-col>
            </v-row>
            <v-row class="mt-4">
              <v-col>
                <p class="subTitleObjectStyle">Submission Date</p>
                <v-radio-group v-model="dateRange" hide-details="auto">
                  <v-radio label="All" :value="false">
                    <template v-slot:label>
                      <span class="radioboxLabelStyle">All</span>
                    </template>
                  </v-radio>
                  <v-radio label="Select Date range" :value="true">
                    <template v-slot:label>
                      <span class="radioboxLabelStyle">Select date range</span>
                    </template>
                  </v-radio>
                </v-radio-group>
              </v-col>
            </v-row>
            <v-row class="mt-5">
              <v-col>
                <div v-if="dateRange">
                  <v-row>
                    <v-col cols="12" sm="6" offset-sm="0" offset-md="1" md="4">
                      <v-menu
                        v-model="startDateMenu"
                        data-test="menu-form-startDate"
                        :close-on-content-click="true"
                        :nudge-right="40"
                        transition="scale-transition"
                        offset-y
                        min-width="290px"
                      >
                        <template v-slot:activator="{ on }">
                          <label>From</label>
                          <v-text-field
                            v-model="startDate"
                            placeholder="yyyy-mm-dd"
                            append-icon="event"
                            v-on:click:append="startDateMenu = true"
                            readonly
                            v-on="on"
                            dense
                            outlined
                          ></v-text-field>
                        </template>
                        <v-date-picker
                          v-model="startDate"
                          data-test="picker-form-startDate"
                          @input="startDateMenu = false"
                          :max="maxDate"
                        ></v-date-picker>
                      </v-menu>
                    </v-col>
                    <v-col cols="12" sm="6" offset-sm="0" offset-md="1" md="4">
                      <v-menu
                        v-model="endDateMenu"
                        data-test="menu-form-endDate"
                        :close-on-content-click="true"
                        :nudge-right="40"
                        transition="scale-transition"
                        offset-y
                        min-width="290px"
                      >
                        <template v-slot:activator="{ on }">
                          <label>To</label>
                          <v-text-field
                            v-model="endDate"
                            placeholder="yyyy-mm-dd"
                            append-icon="event"
                            v-on:click:append="endDateMenu = true"
                            readonly
                            v-on="on"
                            dense
                            outlined
                          ></v-text-field>
                        </template>
                        <v-date-picker
                          v-model="endDate"
                          data-test="picker-form-endDate"
                          @input="endDateMenu = false"
                          :min="startDate"
                        ></v-date-picker>
                      </v-menu>
                    </v-col>
                  </v-row>
                </div>
              </v-col>
            </v-row>
            <v-row
              v-if="exportFormat === 'csv' && showFieldsOptions"
              class="mt-0 pt-0"
            >
              <v-col>
                <div style="display: flex; align-content: flex-start">
                  <div class="subTitleObjectStyle mr-1">CSV Format</div>
                </div>

                <v-radio-group v-model="csvFormats" hide-details="auto">
                  <v-radio
                    label="A"
                    value="multiRowEmptySpacesCSVExport"
                    style="display: flex; align-content: flex-start"
                  >
                    <template v-slot:label>
                      <span
                        class="radioboxLabelStyle"
                        style="display: flex; align-content: flex-start"
                      >
                        1 - Multiple rows per submission with identation spaces
                      </span>
                    </template>
                  </v-radio>
                  <v-radio
                    label="B"
                    value="multiRowBackFilledCSVExport"
                    class="mt-2"
                    style="display: flex; align-content: flex-start"
                  >
                    <template v-slot:label>
                      <span class="radioboxLabelStyle">
                        2 - Multiple rows per submission
                      </span>
                    </template>
                  </v-radio>
                  <v-radio
                    label="C"
                    class="mt-2"
                    value="singleRowCSVExport"
                    style="display: flex; align-content: flex-start"
                  >
                    <template v-slot:label>
                      <span class="radioboxLabelStyle"
                        >3 - Single row per submission
                      </span>
                    </template>
                  </v-radio>
                  <v-radio label="D" value="unFormattedCSVExport" class="mt-2">
                    <template v-slot:label>
                      <span
                        class="radioboxLabelStyle"
                        style="display: flex; align-content: flex-start"
                        >4 - Unformatted
                      </span>
                    </template>
                  </v-radio>
                </v-radio-group>
              </v-col>
            </v-row>
            <div class="mt-7 fileLabelStyle">
              File Name and Type: <strong>{{ fileName }}</strong>
            </div>
            <v-btn
              class="mb-5 mt-5 exportButtonStyle"
              color="primary"
              @click="callExport"
            >
              <span>Export</span>
            </v-btn>
          </v-col>
        </v-row>
      </v-col>
    </v-row>
  </div>
</template>

<script>
import moment from 'moment';
import { mapActions, mapGetters } from 'vuex';
import formService from '@/services/formService.js';
<<<<<<< HEAD
import { FormPermissions } from '@/utils/constants';
=======
import { NotificationTypes, ExportLargeData } from '@/utils/constants';

>>>>>>> e576ba4a
import {
  faXmark,
  faSquareArrowUpRight,
} from '@fortawesome/free-solid-svg-icons';
import { library } from '@fortawesome/fontawesome-svg-core';
library.add(faXmark, faSquareArrowUpRight);
export default {
  name: 'ExportSubmissions',
  props: {
    formId: {
      type: String,
      required: true,
    },
  },
  data() {
    return {
      githubLink:
        'https://github.com/bcgov/common-hosted-form-service/wiki/Submission-to-CSV-Export',
      dateRange: false,
      dialog: false,
      endDate: moment(Date()).format('YYYY-MM-DD'),
      endDateMenu: false,
      dataFields: false,
      exportFormat: 'json',
      startDate: moment(Date()).format('YYYY-MM-DD'),
      startDateMenu: false,
      versionSelected: 0,
      versionSelectedId: '',
      csvFormats: 'multiRowEmptySpacesCSVExport',
      versions: [],
      allDataFields: true,
      inputFilter: '',
      select: ['Vuetify', 'Programming'],
      singleSelect: false,
      showFieldsOptions: false,
      selected: [],
      versionRequired: false,
      headers: [
        {
          text: 'Select all fields',
          align: ' start',
          sortable: true,
          value: 'name',
        },
      ],
    };
  },
  computed: {
    maxDate() {
      let momentObj = moment(Date());
      let momentString = momentObj.format('YYYY-MM-DD');
      return momentString;
    },
    ...mapGetters('form', [
      'form',
      'userFormPreferences',
<<<<<<< HEAD
      'permissions',
      'formFields',
    ]),
=======
      'formFields',
      'submissionList',
    ]),
    ...mapGetters('auth', ['email']),
>>>>>>> e576ba4a
    fileName() {
      return `${this.form.snake}_submissions.${this.exportFormat}`;
    },
    FILTER_HEADERS() {
      if (this.versionSelected !== '') {
        return this.formFields.map((field) => ({
          name: field,
          value: field,
        }));
      }
      return [];
    },
  },
  methods: {
    ...mapActions('notifications', ['addNotification']),
    ...mapActions('form', ['fetchForm', 'fetchFormCSVExportFields']),
    async changeVersions(value) {
      this.versionRequired = false;
      value !== ''
        ? (this.showFieldsOptions = true)
        : (this.showFieldsOptions = false);
      await this.refreshFormFields(value);
    },
    async refreshFormFields(version) {
      this.selected = [];
      if (version !== '') {
        await this.fetchFormCSVExportFields({
          formId: this.formId,
          type: 'submissions',
          draft: false,
          deleted: false,
          version: version,
        });
        (this.allDataFields = true), this.selected.push(...this.FILTER_HEADERS);
      }
    },
    async callExport() {
      if (this.exportFormat === 'csv' && this.versionSelected === '') {
        this.versionRequired = true;
      } else {
        this.export();
      }
    },
    async export() {
      let fieldToExport =
        this.selected.length > 0
          ? this.selected.map((field) => field.value)
          : [''];
      try {
        // UTC start of selected start date...
        const from =
          this.dateRange && this.startDate
            ? moment(this.startDate, 'YYYY-MM-DD hh:mm:ss').utc().format()
            : undefined;
        // UTC end of selected end date...
        const to =
          this.dateRange && this.endDate
            ? moment(`${this.endDate} 23:59:59`, 'YYYY-MM-DD hh:mm:ss')
                .utc()
                .format()
            : undefined;
<<<<<<< HEAD
=======

        let emailExport = false;
        if (
          this.submissionList.length > ExportLargeData.MAX_RECORDS ||
          this.formFields.length > ExportLargeData.MAX_FIELDS
        ) {
          this.dialog = false;
          emailExport = true;
          this.addNotification({
            ...NotificationTypes.SUCCESS,
            message: `Export in progress... An email will be sent to ${this.email} containing a link to download your data when it is ready.`,
          });
        }
>>>>>>> e576ba4a
        const response = await formService.exportSubmissions(
          this.form.id,
          this.exportFormat,
          this.csvFormats,
          this.exportFormat === 'csv' ? this.versionSelected : undefined,
          {
            minDate: from,
            maxDate: to,
            // deleted: true,
            // drafts: true
          },
<<<<<<< HEAD
          fieldToExport
        );
        if (response && response.data) {
=======
          this.dataFields ? this.userFormPreferences.preferences : undefined,
          emailExport
        );

        if (response && response.data && !emailExport) {
>>>>>>> e576ba4a
          const blob = new Blob([response.data], {
            type: response.headers['content-type'],
          });
          const url = window.URL.createObjectURL(blob);
          const a = document.createElement('a');
          a.href = url;
          a.download = this.fileName;
          a.style.display = 'none';
          a.classList.add('hiddenDownloadTextElement');
          document.body.appendChild(a);
          a.click();
          document.body.removeChild(a);
          this.dialog = false;
        } else if (response && !response.data && !emailExport) {
          throw new Error('No data in response from exportSubmissions call');
        }
      } catch (error) {
        this.addNotification({
          message:
            'An error occurred while attempting to export submissions for this form.',
          consoleError: `Error export submissions for ${this.form.id}: ${error}`,
        });
      }
    },
    canViewSubmissions() {
      const perms = [
        FormPermissions.SUBMISSION_READ,
        FormPermissions.SUBMISSION_UPDATE,
      ];
      return this.permissions.some((p) => perms.includes(p));
    },
    async updateVersions() {
      this.versions = [];
      if (this.form && Array.isArray(this.form.versions)) {
        let versions = this.form.versions;
        const isFormNotPublished = versions.every(
          (version) => !version.published
        );
        if (isFormNotPublished) {
          versions.sort((a, b) =>
            a.version < b.version ? -1 : a.version > b.version ? 1 : 0
          );
          this.showFieldsOptions = false;
          this.versions.push('');
        } else {
          this.showFieldsOptions = true;
          versions.sort((a, b) => b.published - a.published);
        }
        this.versions.push(
          ...this.form.versions.map((version) => version.version)
        );
        this.versionSelected = this.versions[0];
        await this.refreshFormFields(this.versionSelected);
      }
    },
  },
  async mounted() {
    this.fetchForm(this.formId);
  },
  watch: {
    startDate() {
      this.endDate = moment(Date()).format('YYYY-MM-DD');
    },
    selected(oldValue, newValue) {
      if (oldValue !== newValue) {
        if (this.selected.length === this.FILTER_HEADERS.length) {
          this.allDataFields = true;
        } else {
          this.allDataFields = false;
        }
      }
    },
    exportFormat(value) {
      if (value === 'json') {
        this.selected = [];
        this.versionRequired = false;
      }
      this.updateVersions();
    },
    dateRange(value) {
      if (!value) {
        this.endDate = moment(Date()).format('YYYY-MM-DD');
        this.startDate = moment(Date()).format('YYYY-MM-DD');
      }
    },
  },
};
</script>

<style scoped>
.submissions-table {
  clear: both;
}
@media (max-width: 1263px) {
  .submissions-table >>> th {
    vertical-align: top;
  }
}
/* Want to use scss but the world hates me */
.submissions-table >>> tbody tr:nth-of-type(odd) {
  background-color: #f5f5f5;
}
.submissions-table >>> thead tr th {
  font-weight: normal;
  color: #003366 !important;
  font-size: 1.1em !important;
}
.titleObjectStyle {
  text-align: left !important;
  font-style: normal !important;
  font-size: 22px !important;
  font-weight: bold !important;
  font-variant: normal !important;
  font-family: BCSans !important;
  letter-spacing: 0px !important;
  color: #000000 !important;
}

.subTitleObjectStyle {
  text-align: left !important;
  font-style: normal !important;
  font-size: 18px !important;
  font-variant: normal !important;
  font-family: BCSans !important;
  font-weight: normal !important;
  letter-spacing: 0px !important;
  color: #000000 !important;
}

.radioboxLabelStyle {
  text-align: left !important;
  font-style: normal !important;
  font-size: 14px !important;
  font-variant: normal !important;
  font-family: BCSans !important;
  font-weight: normal !important;
  letter-spacing: 0px !important;
  color: #000000 !important;
}
.fileLabelStyle {
  text-align: left !important;
  font-style: normal !important;
  font-size: 14px !important;
  font-variant: normal !important;
  font-family: BCSans !important;
  font-weight: bold !important;
  letter-spacing: 0px !important;
  color: #000000 !important;
}
.exportButtonStyle {
  width: 80px !important;
  background: #003366 0% 0% no-repeat padding-box !important;
  border: 1px solid #707070 !important;
  border-radius: 3px !important;
  font-style: normal !important;
  font-size: 18px !important;
  font-variant: normal !important;
  font-family: BCSans !important;
  font-weight: bold !important;
  letter-spacing: 0px !important;
  color: #ffffff !important;
  text-transform: capitalize !important;
}
.cancelButtonStyle {
  width: 80px !important;
  background: #ffffff 0% 0% no-repeat padding-box !important;
  border: 1px solid #003366 !important;
  border-radius: 3px !important;
  font-style: normal !important;
  font-size: 18px !important;
  font-variant: normal !important;
  font-family: BCSans !important;
  font-weight: normal !important;
  letter-spacing: 0px !important;
  color: #38598a !important;
  text-transform: capitalize !important;
}
.blueColorWrapper {
  text-align: left !important;
  font-style: normal !important;
  font-size: 10px !important;
  font-family: BCSans !important;
  font-weight: normal !important;
  letter-spacing: 0px !important;
  color: #1a5a96 !important;
  cursor: pointer;
  text-transform: capitalize !important;
}
</style><|MERGE_RESOLUTION|>--- conflicted
+++ resolved
@@ -284,12 +284,12 @@
 import moment from 'moment';
 import { mapActions, mapGetters } from 'vuex';
 import formService from '@/services/formService.js';
-<<<<<<< HEAD
-import { FormPermissions } from '@/utils/constants';
-=======
-import { NotificationTypes, ExportLargeData } from '@/utils/constants';
-
->>>>>>> e576ba4a
+import {
+  NotificationTypes,
+  ExportLargeData,
+  FormPermissions,
+} from '@/utils/constants';
+
 import {
   faXmark,
   faSquareArrowUpRight,
@@ -346,16 +346,12 @@
     ...mapGetters('form', [
       'form',
       'userFormPreferences',
-<<<<<<< HEAD
       'permissions',
-      'formFields',
-    ]),
-=======
       'formFields',
       'submissionList',
     ]),
+
     ...mapGetters('auth', ['email']),
->>>>>>> e576ba4a
     fileName() {
       return `${this.form.snake}_submissions.${this.exportFormat}`;
     },
@@ -417,8 +413,6 @@
                 .utc()
                 .format()
             : undefined;
-<<<<<<< HEAD
-=======
 
         let emailExport = false;
         if (
@@ -432,7 +426,6 @@
             message: `Export in progress... An email will be sent to ${this.email} containing a link to download your data when it is ready.`,
           });
         }
->>>>>>> e576ba4a
         const response = await formService.exportSubmissions(
           this.form.id,
           this.exportFormat,
@@ -444,17 +437,11 @@
             // deleted: true,
             // drafts: true
           },
-<<<<<<< HEAD
-          fieldToExport
-        );
-        if (response && response.data) {
-=======
-          this.dataFields ? this.userFormPreferences.preferences : undefined,
+          fieldToExport,
           emailExport
         );
 
         if (response && response.data && !emailExport) {
->>>>>>> e576ba4a
           const blob = new Blob([response.data], {
             type: response.headers['content-type'],
           });
