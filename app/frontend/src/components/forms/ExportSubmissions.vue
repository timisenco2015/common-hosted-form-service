--- conflicted
+++ resolved
@@ -62,11 +62,8 @@
                 ></v-select>
               </v-col>
             </v-row>
-<<<<<<< HEAD
             <v-row v-if="exportFormat === 'csv'" class="mt-0">
-=======
-            <v-row v-if="exportFormat === 'csv'">
->>>>>>> ad48dc78
+
               <v-col>
                 <p class="subTitleObjectStyle">Data Fields</p>
                 <v-switch
@@ -112,12 +109,7 @@
                 </v-row>
               </v-col>
             </v-row>
-
-<<<<<<< HEAD
             <v-row class="mt-4">
-=======
-            <v-row class="mt-5">
->>>>>>> ad48dc78
               <v-col>
                 <p class="subTitleObjectStyle">Submission Date</p>
                 <v-radio-group v-model="dateRange" hide-details="auto">
@@ -204,11 +196,7 @@
                 </div>
               </v-col>
             </v-row>
-<<<<<<< HEAD
             <v-row v-if="exportFormat === 'csv'" class="mt-0 pt-0">
-=======
-            <v-row v-if="exportFormat === 'csv'">
->>>>>>> ad48dc78
               <v-col>
                 <div style="display: flex; align-content: flex-start">
                   <div class="subTitleObjectStyle mr-1">CSV Format</div>
