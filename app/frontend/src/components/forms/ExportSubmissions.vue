<template>
<<<<<<< HEAD
  <div>
    <v-row class="mt-6" no-gutters>
      <v-col>
        <v-row>
          <v-col cols="12" sm="6" order="2" order-sm="1">
            <h1>Export Submissions to File</h1>
          </v-col>
          <v-col class="text-right" cols="12" sm="6" order="1" order-sm="2">
            <span v-if="canViewSubmissions">
              <v-tooltip bottom>
                <template #activator="{ on, attrs }">
                  <router-link
                    :to="{ name: 'FormSubmissions', query: { f: form.id } }"
                  >
                    <v-btn
                      class="mx-1"
                      color="primary"
                      icon
                      v-bind="attrs"
=======
  <span>
    <v-tooltip bottom>
      <template #activator="{ on, attrs }">
        <v-btn
          class="mx-1"
          @click="openExportDialog"
          color="primary"
          icon
          v-bind="attrs"
          v-on="on"
        >
          <v-icon>get_app</v-icon>
        </v-btn>
      </template>
      <span>Export Submissions to File</span>
    </v-tooltip>

    <v-dialog
      v-if="dialog"
      v-model="dialog"
      width="900"
      content-class="export-submissions-dlg"
    >
      <v-card>
        <v-card-title class="text-h5 pb-0 titleObjectStyle"
          >Export Submissions to File</v-card-title
        >
        <v-card-text>
          <hr
            style="
              height: 2px;
              border: none;
              background-color: #707070c1;
              margin-top: 5px;
            "
          />

          <v-row>
            <v-col>
              <p class="subTitleObjectStyle">Select the submission date</p>
              <v-radio-group v-model="dataFields" hide-details="auto">
                <v-radio label="All data/fields" :value="false">
                  <template v-slot:label>
                    <span class="radioboxLabelStyle">All data/fields</span>
                  </template>
                </v-radio>
                <!--<v-radio label="Select Date Range" :value="true">
                  <template v-slot:label>
                    <span class="radioboxLabelStyle">Selected data/fields</span>
                    <v-icon class="ml-3" color="#003366"> view_week</v-icon>
                  </template>
                </v-radio>
                -->
              </v-radio-group>
            </v-col>
          </v-row>
          <v-row>
            <v-col>
              <p class="subTitleObjectStyle">Select the submission date</p>
              <v-radio-group v-model="dateRange" hide-details="auto">
                <v-radio label="All" :value="false">
                  <template v-slot:label>
                    <span class="radioboxLabelStyle">All</span>
                  </template>
                </v-radio>
                <v-radio label="Select Date range" :value="true">
                  <template v-slot:label>
                    <span class="radioboxLabelStyle">Select date range</span>
                  </template>
                </v-radio>
              </v-radio-group>
            </v-col>
          </v-row>

          <div v-if="dateRange">
            <v-row>
              <v-col cols="12" sm="6" offset-sm="0" offset-md="1" md="4">
                <v-menu
                  v-model="startDateMenu"
                  data-test="menu-form-startDate"
                  :close-on-content-click="true"
                  :nudge-right="40"
                  transition="scale-transition"
                  offset-y
                  min-width="290px"
                >
                  <template v-slot:activator="{ on }">
                    <label>From</label>
                    <v-text-field
                      v-model="startDate"
                      placeholder="yyyy-mm-dd"
                      append-icon="event"
                      v-on:click:append="startDateMenu = true"
                      readonly
>>>>>>> 7292acbb
                      v-on="on"
                    >
                      <v-icon class="mr-1">list_alt</v-icon>
                    </v-btn>
                  </router-link>
                </template>
                <span>View Submissions</span>
              </v-tooltip>
            </span>
          </v-col>
        </v-row>
        <v-row>
          <v-col>
            <v-row>
              <v-col>
                <p class="subTitleObjectStyle">File Type</p>
                <v-radio-group v-model="exportFormat" hide-details="auto">
                  <v-radio label="JSON" value="json">
                    <template v-slot:label>
                      <span class="radioboxLabelStyle">JSON</span>
                    </template>
                  </v-radio>
                  <v-radio label="CSV" value="csv">
                    <template v-slot:label>
                      <span class="radioboxLabelStyle">CSV</span>
                    </template>
                  </v-radio>
                </v-radio-group>
              </v-col>
            </v-row>
            <v-row v-if="exportFormat === 'csv'" class="mt-5">
              <v-col cols="6">
                <div class="subTitleObjectStyle">Form Version</div>
                <v-select
                  item-text="id"
                  item-value="version"
                  v-model="versionSelected"
                  :items="versions"
                  @change="changeVersions"
                  class="mt-0"
                  style="width: 25%; margin-top: 0px"
                ></v-select>
              </v-col>
            </v-row>
            <v-row v-if="exportFormat === 'csv'" class="mt-0">

              <v-col>
                <p class="subTitleObjectStyle">Data Fields</p>
                <v-switch
                  v-model="allDataFields"
                  label="All data/fields`"
                  @change="onAllDataFieldsSwitchChange"
                ></v-switch>
                <v-row v-if="exportFormat === 'csv'">
                  <v-col>
                    <v-row>
                      <v-col cols="7">
                        <v-text-field
                          v-model="inputFilter"
                          placeholder="Search Fields"
                          clearable
                          color="primary"
                          prepend-inner-icon="search"
                          filled
                          dense
                          class="mt-3 submissions-table"
                          single-line
                        >
                        </v-text-field>
                        <div class=" subTitleObjectStyle"> {{ selected.length }} of {{ FILTER_HEADERS.length }} selected for exports</div>
                        <v-data-table
                          :headers="headers"
                          :search="inputFilter"
                          show-select
                          hide-default-footer
                          v-model="selected"
                          disable-sort
                          :items="FILTER_HEADERS"
                          item-key="name"
                          height="300px"
                          mobile
                          disable-pagination
                          fixed-header
                          class="grey lighten-5 mt-2 submissions-table"
                        >
                          <!-- This will override select-all props and remove the checkbox from the header. It is meant to be empty-->
                          <template v-slot:[`header.data-table-select`]></template>
                        </v-data-table>
                      </v-col>
                    </v-row>
                  </v-col>
                </v-row>
              </v-col>
            </v-row>
            <v-row class="mt-4">
              <v-col>
                <p class="subTitleObjectStyle">Submission Date</p>
                <v-radio-group v-model="dateRange" hide-details="auto">
                  <v-radio label="All" :value="false">
                    <template v-slot:label>
                      <span class="radioboxLabelStyle">All</span>
                    </template>
                  </v-radio>
                  <v-radio label="Select Date range" :value="true">
                    <template v-slot:label>
                      <span class="radioboxLabelStyle">Select date range</span>
                    </template>
                  </v-radio>
                </v-radio-group>
              </v-col>
            </v-row>
            <v-row class="mt-5">
              <v-col>
                <div v-if="dateRange">
                  <v-row>
                    <v-col cols="12" sm="6" offset-sm="0" offset-md="1" md="4">
                      <v-menu
                        v-model="startDateMenu"
                        data-test="menu-form-startDate"
                        :close-on-content-click="true"
                        :nudge-right="40"
                        transition="scale-transition"
                        offset-y
                        min-width="290px"
                      >
                        <template v-slot:activator="{ on }">
                          <label>From</label>
                          <v-text-field
                            v-model="startDate"
                            placeholder="yyyy-mm-dd"
                            append-icon="event"
                            v-on:click:append="startDateMenu = true"
                            readonly
                            v-on="on"
                            dense
                            outlined
                          ></v-text-field>
                        </template>
                        <v-date-picker
                          v-model="startDate"
                          data-test="picker-form-startDate"
                          @input="startDateMenu = false"
                          :max="maxDate"
                        ></v-date-picker>
                      </v-menu>
                    </v-col>
                    <v-col cols="12" sm="6" offset-sm="0" offset-md="1" md="4">
                      <v-menu
                        v-model="endDateMenu"
                        data-test="menu-form-endDate"
                        :close-on-content-click="true"
                        :nudge-right="40"
                        transition="scale-transition"
                        offset-y
                        min-width="290px"
                      >
                        <template v-slot:activator="{ on }">
                          <label>To</label>
                          <v-text-field
                            v-model="endDate"
                            placeholder="yyyy-mm-dd"
                            append-icon="event"
                            v-on:click:append="endDateMenu = true"
                            readonly
                            v-on="on"
                            dense
                            outlined
                          ></v-text-field>
                        </template>
                        <v-date-picker
                          v-model="endDate"
                          data-test="picker-form-endDate"
                          @input="endDateMenu = false"
                          :min="startDate"
                        ></v-date-picker>
                      </v-menu>
                    </v-col>
                  </v-row>
                </div>
              </v-col>
            </v-row>
            <v-row v-if="exportFormat === 'csv'" class="mt-0 pt-0">
              <v-col>
                <div style="display: flex; align-content: flex-start">
                  <div class="subTitleObjectStyle mr-1">CSV Format</div>
                  (<a
                    :href="githubLink"
                    class="preview_info_link_field"
                    :target="'_blank'"
                  >
                    Learn more
                    <font-awesome-icon
                      icon="fa-solid fa-square-arrow-up-right" /></a
                  >)
                </div>

<<<<<<< HEAD
                <v-radio-group v-model="csvTemplates" hide-details="auto">
                  <v-radio label="A" value="flattenedWithBlankOut">
                    <template v-slot:label>
                      <span
                        class="radioboxLabelStyle"
                        style="display: flex; align-content: flex-start"
                      >
                        Template 1
                        <div class="blueColorWrapper ml-1">
                          (Recommended)
                        </div></span
                      >
                    </template>
                  </v-radio>
                  <v-radio label="B" value="flattenedWithFilled">
                    <template v-slot:label>
                      <span class="radioboxLabelStyle">Template 2 </span>
                    </template>
                    <sup>Betas</sup>
                  </v-radio>
                  <v-radio label="C" value="flattenedWithSingleRow">
                    <template v-slot:label>
                      <span class="radioboxLabelStyle">Template 3 </span>
                    </template>
                  </v-radio>
                  <v-radio label="C" value="unflattened">
                    <template v-slot:label>
                      <span class="radioboxLabelStyle">Template 4 </span>
                    </template>
                  </v-radio>
                </v-radio-group>
              </v-col>
            </v-row>
            <div class="mt-6 mb-0 fileLabelStyle">
              File Name and Type: <strong>{{ fileName }}</strong>
            </div>
=======
              <v-radio-group v-model="csvTemplates" hide-details="auto">
                <v-radio label="A" value="flattenedWithBlankOut">
                  <template v-slot:label>
                    <span
                      class="radioboxLabelStyle"
                      style="display: flex; align-content: flex-start"
                      >Template 1
                      <div class="blueColorWrapper ml-1">
                        (Recommended)
                      </div></span
                    >
                  </template>
                </v-radio>
                <v-radio label="B" value="flattenedWithFilled">
                  <template v-slot:label>
                    <span class="radioboxLabelStyle">Template 2 </span>
                  </template>
                  <sup>Betas</sup>
                </v-radio>
                <v-radio label="C" value="unflattened">
                  <template v-slot:label>
                    <span class="radioboxLabelStyle">Template 3 </span>
                  </template>
                </v-radio>
              </v-radio-group>
            </v-col>
          </v-row>
          <div class="mt-6 mb-0 fileLabelStyle">
            File Name and Type: <strong>{{ fileName }}</strong>
          </div>
          <div class="fileLabelStyle" :style="{ color: '#70707063' }">
            <small class="text--disabled">
              * The export data feature works well for simple form designs that
              don't contain complex nested arrays of form components. If you
              make changes to your form design the structure of your export will
              also change. We therefore caution against implementing automation
              with other systems without accounting for these factors.
            </small>
          </div>
        </v-card-text>
>>>>>>> 7292acbb

            <v-card-actions class="mt-5">
              <v-btn
                class="mb-5 mr-5 exportButtonStyle"
                color="primary"
                @click="callExport"
              >
                <span>Export</span>
              </v-btn>
              <v-btn
                class="mb-5 cancelButtonStyle"
                outlined
                @click="dialog = false"
              >
                <span>Cancel</span>
              </v-btn>
            </v-card-actions>
          </v-col>
        </v-row>
      </v-col>
    </v-row>
  </div>
</template>

<script>
import moment from 'moment';
import { mapActions, mapGetters } from 'vuex';
import formService from '@/services/formService.js';
import { FormPermissions } from '@/utils/constants';
import {
  faXmark,
  faSquareArrowUpRight,
} from '@fortawesome/free-solid-svg-icons';
import { library } from '@fortawesome/fontawesome-svg-core';
library.add(faXmark, faSquareArrowUpRight);

export default {
  name: 'ExportSubmissions',
  props: {
    formId: {
      type: String,
      required: true,
    },
  },
  data() {
    return {
      githubLink:
        'https://github.com/bcgov/common-hosted-form-service/wiki/Submission-to-CSV-Export',
      dateRange: false,
      dialog: false,
      endDate: moment(Date()).format('YYYY-MM-DD'),
      endDateMenu: false,
      dataFields: false,
      exportFormat: 'json',
      startDate: moment(Date()).format('YYYY-MM-DD'),
      startDateMenu: false,
      versionSelected: 0,
      versionSelectedId: '',
      csvTemplates: 'flattenedWithBlankOut',
      versions: [],
      allDataFields: true,
      inputFilter: '',
      select: ['Vuetify', 'Programming'],
      singleSelect: false,
      selected: [],
      headers: [
        {
          text: 'Submissions Fields',
          align: ' start',
          sortable: true,
          value: 'name'
        },
      ],
    };
  },
  computed: {
    maxDate() {
      let momentObj = moment(Date());
      let momentString = momentObj.format('YYYY-MM-DD');
      return momentString;
    },
    ...mapGetters('form', [
      'form',
      'userFormPreferences',
      'permissions',
      'formFields',
    ]),
    fileName() {
      return `${this.form.snake}_submissions.${this.exportFormat}`;
    },
    FILTER_HEADERS() {
      return this.formFields.map((field) => ({
        name: field,
        value: field,
      }));
    },
  },
  methods: {
    ...mapActions('notifications', ['addNotification']),
    ...mapActions('form', ['fetchForm', 'fetchFormCSVExportFields']),
    onAllDataFieldsSwitchChange() {
      if (this.allDataFields) {
        this.selected.push(...this.FILTER_HEADERS);
      } else {
        this.selected = [];
      }
    },
    async changeVersions(value) {
      await this.refreshFormFields(value);
    },
    async refreshFormFields(version) {
      await this.fetchFormCSVExportFields({
        formId: this.formId,
        type: 'submissions',
        draft: false,
        deleted: false,
        version: version,
      });
      this.allDataFields = true,
      this.selected.push(...this.FILTER_HEADERS);
    },
    async callExport() {

      let fieldToExport = this.selected.length>0?this.selected.map(field=>field.value):[''];
      try {
        // UTC start of selected start date...
        const from =
          this.dateRange && this.startDate
            ? moment(this.startDate, 'YYYY-MM-DD hh:mm:ss').utc().format()
            : undefined;
        // UTC end of selected end date...
        const to =
          this.dateRange && this.endDate
            ? moment(`${this.endDate} 23:59:59`, 'YYYY-MM-DD hh:mm:ss')
                .utc()
                .format()
            : undefined;

        const response = await formService.exportSubmissions(
          this.form.id,
          this.exportFormat,
          this.csvTemplates,
          this.exportFormat === 'csv' ? this.versionSelected : undefined,
          {
            minDate: from,
            maxDate: to,
            // deleted: true,
            // drafts: true
          },
          fieldToExport
        );

        if (response && response.data) {
          const blob = new Blob([response.data], {
            type: response.headers['content-type'],
          });
          const url = window.URL.createObjectURL(blob);
          const a = document.createElement('a');
          a.href = url;
          a.download = this.fileName;
          a.style.display = 'none';
          a.classList.add('hiddenDownloadTextElement');
          document.body.appendChild(a);
          a.click();
          document.body.removeChild(a);
          this.dialog = false;
        } else {
          throw new Error('No data in response from exportSubmissions call');
        }
      } catch (error) {
        this.addNotification({
          message:
            'An error occurred while attempting to export submissions for this form.',
          consoleError: `Error export submissions for ${this.form.id}: ${error}`,
        });

      }
    },
    canViewSubmissions() {
      const perms = [
        FormPermissions.SUBMISSION_READ,
        FormPermissions.SUBMISSION_UPDATE,
      ];
      return this.permissions.some((p) => perms.includes(p));
    },
    async updateVersions() {
      this.versions = [];
      if (this.form && this.form.versions) {
        this.form.versions.sort((a, b) =>
          a.version < b.version ? -1 : a.version > b.version ? 1 : 0
        );
        this.versions.push(
          ...this.form.versions.map((version) => version.version)
        );
        this.versionSelected = this.versions[0];
        this.refreshFormFields(this.versionSelected);
      }
    },
  },
  async mounted() {
    this.fetchForm(this.formId).then(() => {
      this.updateVersions();
    });
  },

  watch: {
    startDate() {
      this.endDate = moment(Date()).format('YYYY-MM-DD');
    },

    selected(oldValue, newValue) {
      if(oldValue!==newValue) {
        if (this.selected.length === this.FILTER_HEADERS.length) {
          this.allDataFields = true;
        }
        else {
          this.allDataFields = false;
        }
      }
    },

    dateRange(value) {
      if (!value) {
        this.endDate = moment(Date()).format('YYYY-MM-DD');
        this.startDate = moment(Date()).format('YYYY-MM-DD');
      }
    },
  },
};
</script>




<style scoped>

.submissions-table {
  clear: both;
}
@media (max-width: 1263px) {
  .submissions-table >>> th {
    vertical-align: top;
  }
}
/* Want to use scss but the world hates me */
.submissions-table >>> tbody tr:nth-of-type(odd) {
  background-color: #f5f5f5;
}
.submissions-table >>> thead tr th {
  font-weight: normal;
  color: #003366 !important;
  font-size: 1.1em !important;
}
.titleObjectStyle {
  text-align: left !important;
  font-style: normal !important;
  font-size: 22px !important;
  font-weight: bold !important;
  font-variant: normal !important;
  font-family: BCSans !important;
  letter-spacing: 0px !important;
  color: #000000 !important;
}
.subTitleObjectStyle {
  text-align: left !important;
  font-style: normal !important;
  font-size: 18px !important;
  font-variant: normal !important;
  font-family: BCSans !important;
  font-weight: normal !important;
  letter-spacing: 0px !important;
  color: #000000 !important;
}
.radioboxLabelStyle {
  text-align: left !important;
  font-style: normal !important;
  font-size: 14px !important;
  font-variant: normal !important;
  font-family: BCSans !important;
  font-weight: normal !important;
  letter-spacing: 0px !important;
  color: #000000 !important;
}

.fileLabelStyle {
  text-align: left !important;
  font-style: normal !important;
  font-size: 14px !important;
  font-variant: normal !important;
  font-family: BCSans !important;
  font-weight: bold !important;
  letter-spacing: 0px !important;
  color: #000000 !important;
}

.exportButtonStyle {
  width: 80px !important;
  background: #003366 0% 0% no-repeat padding-box !important;
  border: 1px solid #707070 !important;
  border-radius: 3px !important;
  font-style: normal !important;
  font-size: 18px !important;
  font-variant: normal !important;
  font-family: BCSans !important;
  font-weight: bold !important;
  letter-spacing: 0px !important;
  color: #ffffff !important;
  text-transform: capitalize !important;
}

.cancelButtonStyle {
  width: 80px !important;
  background: #ffffff 0% 0% no-repeat padding-box !important;
  border: 1px solid #003366 !important;
  border-radius: 3px !important;
  font-style: normal !important;
  font-size: 18px !important;
  font-variant: normal !important;
  font-family: BCSans !important;
  font-weight: normal !important;
  letter-spacing: 0px !important;
  color: #38598a !important;
  text-transform: capitalize !important;
}

.blueColorWrapper {
  text-align: left !important;
  font-style: normal !important;
  font-size: 10px !important;
  font-family: BCSans !important;
  font-weight: normal !important;
  letter-spacing: 0px !important;
  color: #1a5a96 !important;
  cursor: pointer;
  text-transform: capitalize !important;
}
</style><|MERGE_RESOLUTION|>--- conflicted
+++ resolved
@@ -1,5 +1,4 @@
 <template>
-<<<<<<< HEAD
   <div>
     <v-row class="mt-6" no-gutters>
       <v-col>
@@ -19,102 +18,6 @@
                       color="primary"
                       icon
                       v-bind="attrs"
-=======
-  <span>
-    <v-tooltip bottom>
-      <template #activator="{ on, attrs }">
-        <v-btn
-          class="mx-1"
-          @click="openExportDialog"
-          color="primary"
-          icon
-          v-bind="attrs"
-          v-on="on"
-        >
-          <v-icon>get_app</v-icon>
-        </v-btn>
-      </template>
-      <span>Export Submissions to File</span>
-    </v-tooltip>
-
-    <v-dialog
-      v-if="dialog"
-      v-model="dialog"
-      width="900"
-      content-class="export-submissions-dlg"
-    >
-      <v-card>
-        <v-card-title class="text-h5 pb-0 titleObjectStyle"
-          >Export Submissions to File</v-card-title
-        >
-        <v-card-text>
-          <hr
-            style="
-              height: 2px;
-              border: none;
-              background-color: #707070c1;
-              margin-top: 5px;
-            "
-          />
-
-          <v-row>
-            <v-col>
-              <p class="subTitleObjectStyle">Select the submission date</p>
-              <v-radio-group v-model="dataFields" hide-details="auto">
-                <v-radio label="All data/fields" :value="false">
-                  <template v-slot:label>
-                    <span class="radioboxLabelStyle">All data/fields</span>
-                  </template>
-                </v-radio>
-                <!--<v-radio label="Select Date Range" :value="true">
-                  <template v-slot:label>
-                    <span class="radioboxLabelStyle">Selected data/fields</span>
-                    <v-icon class="ml-3" color="#003366"> view_week</v-icon>
-                  </template>
-                </v-radio>
-                -->
-              </v-radio-group>
-            </v-col>
-          </v-row>
-          <v-row>
-            <v-col>
-              <p class="subTitleObjectStyle">Select the submission date</p>
-              <v-radio-group v-model="dateRange" hide-details="auto">
-                <v-radio label="All" :value="false">
-                  <template v-slot:label>
-                    <span class="radioboxLabelStyle">All</span>
-                  </template>
-                </v-radio>
-                <v-radio label="Select Date range" :value="true">
-                  <template v-slot:label>
-                    <span class="radioboxLabelStyle">Select date range</span>
-                  </template>
-                </v-radio>
-              </v-radio-group>
-            </v-col>
-          </v-row>
-
-          <div v-if="dateRange">
-            <v-row>
-              <v-col cols="12" sm="6" offset-sm="0" offset-md="1" md="4">
-                <v-menu
-                  v-model="startDateMenu"
-                  data-test="menu-form-startDate"
-                  :close-on-content-click="true"
-                  :nudge-right="40"
-                  transition="scale-transition"
-                  offset-y
-                  min-width="290px"
-                >
-                  <template v-slot:activator="{ on }">
-                    <label>From</label>
-                    <v-text-field
-                      v-model="startDate"
-                      placeholder="yyyy-mm-dd"
-                      append-icon="event"
-                      v-on:click:append="startDateMenu = true"
-                      readonly
->>>>>>> 7292acbb
                       v-on="on"
                     >
                       <v-icon class="mr-1">list_alt</v-icon>
@@ -311,7 +214,6 @@
                   >)
                 </div>
 
-<<<<<<< HEAD
                 <v-radio-group v-model="csvTemplates" hide-details="auto">
                   <v-radio label="A" value="flattenedWithBlankOut">
                     <template v-slot:label>
@@ -348,48 +250,6 @@
             <div class="mt-6 mb-0 fileLabelStyle">
               File Name and Type: <strong>{{ fileName }}</strong>
             </div>
-=======
-              <v-radio-group v-model="csvTemplates" hide-details="auto">
-                <v-radio label="A" value="flattenedWithBlankOut">
-                  <template v-slot:label>
-                    <span
-                      class="radioboxLabelStyle"
-                      style="display: flex; align-content: flex-start"
-                      >Template 1
-                      <div class="blueColorWrapper ml-1">
-                        (Recommended)
-                      </div></span
-                    >
-                  </template>
-                </v-radio>
-                <v-radio label="B" value="flattenedWithFilled">
-                  <template v-slot:label>
-                    <span class="radioboxLabelStyle">Template 2 </span>
-                  </template>
-                  <sup>Betas</sup>
-                </v-radio>
-                <v-radio label="C" value="unflattened">
-                  <template v-slot:label>
-                    <span class="radioboxLabelStyle">Template 3 </span>
-                  </template>
-                </v-radio>
-              </v-radio-group>
-            </v-col>
-          </v-row>
-          <div class="mt-6 mb-0 fileLabelStyle">
-            File Name and Type: <strong>{{ fileName }}</strong>
-          </div>
-          <div class="fileLabelStyle" :style="{ color: '#70707063' }">
-            <small class="text--disabled">
-              * The export data feature works well for simple form designs that
-              don't contain complex nested arrays of form components. If you
-              make changes to your form design the structure of your export will
-              also change. We therefore caution against implementing automation
-              with other systems without accounting for these factors.
-            </small>
-          </div>
-        </v-card-text>
->>>>>>> 7292acbb
 
             <v-card-actions class="mt-5">
               <v-btn
