--- conflicted
+++ resolved
@@ -1,5 +1,4 @@
 <template>
-<<<<<<< HEAD
   <div>
     <v-row class="mt-6" no-gutters>
       <v-col>
@@ -19,100 +18,6 @@
                       color="primary"
                       icon
                       v-bind="attrs"
-=======
-  <span>
-    <v-tooltip bottom>
-      <template #activator="{ on, attrs }">
-        <v-btn
-          class="mx-1"
-          @click="openExportDialog"
-          color="primary"
-          icon
-          v-bind="attrs"
-          v-on="on"
-        >
-          <v-icon>get_app</v-icon>
-        </v-btn>
-      </template>
-      <span>Export Submissions to File</span>
-    </v-tooltip>
-
-    <v-dialog
-      v-if="dialog"
-      v-model="dialog"
-      width="900"
-      content-class="export-submissions-dlg"
-    >
-      <v-card>
-        <v-card-title class="text-h5 pb-0 titleObjectStyle">Export Submissions to File</v-card-title>
-        <v-card-text>
-          <hr
-            style="
-              height: 2px;
-              border: none;
-              background-color: #707070c1;
-              margin-top: 5px;
-            "
-          />
-
-          <v-row>
-            <v-col>
-              <p class="subTitleObjectStyle">Select the submission date</p>
-              <v-radio-group v-model="dataFields" hide-details="auto">
-                <v-radio label="All data/fields" :value="false">
-                  <template v-slot:label>
-                    <span class="radioboxLabelStyle">All data/fields</span>
-                  </template>
-                </v-radio>
-                <!--<v-radio label="Select Date Range" :value="true">
-                  <template v-slot:label>
-                    <span class="radioboxLabelStyle">Selected data/fields</span>
-                    <v-icon class="ml-3" color="#003366"> view_week</v-icon>
-                  </template>
-                </v-radio>
-                -->
-              </v-radio-group>
-            </v-col>
-          </v-row>
-          <v-row>
-            <v-col>
-              <p class="subTitleObjectStyle">Select the submission date</p>
-              <v-radio-group v-model="dateRange" hide-details="auto">
-                <v-radio label="All" :value="false">
-                  <template v-slot:label>
-                    <span class="radioboxLabelStyle">All</span>
-                  </template>
-                </v-radio>
-                <v-radio label="Select Date range" :value="true">
-                  <template v-slot:label>
-                    <span class="radioboxLabelStyle">Select date range</span>
-                  </template>
-                </v-radio>
-              </v-radio-group>
-            </v-col>
-          </v-row>
-
-          <div v-if="dateRange">
-            <v-row>
-              <v-col cols="12" sm="6" offset-sm="0" offset-md="1" md="4">
-                <v-menu
-                  v-model="startDateMenu"
-                  data-test="menu-form-startDate"
-                  :close-on-content-click="true"
-                  :nudge-right="40"
-                  transition="scale-transition"
-                  offset-y
-                  min-width="290px"
-                >
-                  <template v-slot:activator="{ on }">
-                    <label>From</label>
-                    <v-text-field
-                      v-model="startDate"
-                      placeholder="yyyy-mm-dd"
-                      append-icon="event"
-                      v-on:click:append="startDateMenu = true"
-                      readonly
->>>>>>> 50ddb549
                       v-on="on"
                     >
                       <v-icon class="mr-1">list_alt</v-icon>
@@ -204,7 +109,6 @@
               </v-col>
             </v-row>
 
-<<<<<<< HEAD
             <v-row class="mt-5">
               <v-col>
                 <p class="subTitleObjectStyle">Submission Date</p>
@@ -343,94 +247,6 @@
             <div class="mt-6 mb-0 fileLabelStyle">
               File Name and Type: <strong>{{ fileName }}</strong>
             </div>
-=======
-          <p class="subTitleObjectStyle" :class="!dateRange ? 'mt-5' : ''">
-            Select your export options
-          </p>
-          <v-radio-group v-model="exportFormat" hide-details="auto">
-            <v-radio label="JSON" value="json">
-              <template v-slot:label>
-                <span class="radioboxLabelStyle">JSON</span>
-              </template>
-            </v-radio>
-            <v-radio label="CSV" value="csv">
-              <template v-slot:label>
-                <span class="radioboxLabelStyle">CSV</span>
-              </template>
-            </v-radio>
-          </v-radio-group>
-          <v-row class="mt-5" v-if="exportFormat === 'csv'">
-            <v-col cols="6">
-              <div class="subTitleObjectStyle">
-                Select the submission version
-              </div>
-              <v-select
-                item-text="id"
-                item-value="version"
-                :items="versions"
-                v-model="versionSelected"
-                class="mt-0"
-                style="width: 25%; margin-top: 0px"
-              ></v-select>
-            </v-col>
-          </v-row>
-          <v-row v-if="exportFormat === 'csv'" class="mt-0">
-            <v-col>
-              <div style="display: flex; align-content: flex-start">
-                <div class="subTitleObjectStyle mr-1">
-                  Select the export template
-                </div>
-                (<a
-                  :href="githubLink"
-                  class="preview_info_link_field"
-                  :target="'_blank'"
-                >
-                  Learn more
-                  <font-awesome-icon
-                    icon="fa-solid fa-square-arrow-up-right" /></a
-                >)
-              </div>
-
-              <v-radio-group v-model="csvTemplates" hide-details="auto">
-                <v-radio label="A" value="flattenedWithBlankOut">
-                  <template v-slot:label>
-                    <span
-                      class="radioboxLabelStyle"
-                      style="display: flex; align-content: flex-start"
-                    >Template 1
-                      <div class="blueColorWrapper ml-1">
-                        (Recommended)
-                      </div></span>
-                  </template>
-                </v-radio>
-                <v-radio label="B" value="flattenedWithFilled">
-                  <template v-slot:label>
-                    <span class="radioboxLabelStyle">Template 2 </span>
-                  </template>
-                  <sup>Betas</sup>
-                </v-radio>
-                <v-radio label="C" value="unflattened">
-                  <template v-slot:label>
-                    <span class="radioboxLabelStyle">Template 3 </span>
-                  </template>
-                </v-radio>
-              </v-radio-group>
-            </v-col>
-          </v-row>
-          <div class="mt-6 mb-0 fileLabelStyle">
-            File Name and Type: <strong>{{ fileName }}</strong>
-          </div>
-          <div class="fileLabelStyle" :style="{ color: '#70707063' }">
-            <small class="text--disabled">
-              * The export data feature works well for simple form designs that
-              don't contain complex nested arrays of form components. If you
-              make changes to your form design the structure of your export will
-              also change. We therefore caution against implementing automation
-              with other systems without accounting for these factors.
-            </small>
-          </div>
-        </v-card-text>
->>>>>>> 50ddb549
 
             <v-card-actions class="mt-5">
               <v-btn
@@ -487,12 +303,8 @@
       exportFormat: 'json',
       startDate: moment(Date()).format('YYYY-MM-DD'),
       startDateMenu: false,
-<<<<<<< HEAD
       versionSelected: 0,
       versionSelectedId: '',
-=======
-      versionSelected: 1,
->>>>>>> 50ddb549
       csvTemplates: 'flattenedWithBlankOut',
       versions: [],
       allDataFields: true,
@@ -536,7 +348,6 @@
   },
   methods: {
     ...mapActions('notifications', ['addNotification']),
-<<<<<<< HEAD
     ...mapActions('form', ['fetchForm', 'fetchFormCSVExportFields']),
     onAllDataFieldsSwitchChange() {
       if (this.allDataFields) {
@@ -561,11 +372,6 @@
       });
       this.allDataFields = true,
       this.selected.push(...this.FILTER_HEADERS);
-=======
-    async openExportDialog() {
-      this.dialog = true;
-      this.updateVersions();
->>>>>>> 50ddb549
     },
     async callExport() {
 
@@ -645,15 +451,12 @@
       }
     },
   },
-<<<<<<< HEAD
   async mounted() {
     this.fetchForm(this.formId).then(() => {
       this.updateVersions();
     });
   },
 
-=======
->>>>>>> 50ddb549
   watch: {
     startDate() {
       this.endDate = moment(Date()).format('YYYY-MM-DD');
