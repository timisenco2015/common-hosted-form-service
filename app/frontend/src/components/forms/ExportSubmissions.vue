<template>
  <div>
    <v-row class="mt-6" no-gutters>
      <v-col>
        <v-row>
          <v-col cols="12" sm="6" order="2" order-sm="1">
<<<<<<< HEAD
            <h1>
              {{ $t('trans.exportSubmissions.exportSubmissionsToFile') }}
            </h1>
          </v-col>
          <v-col class="text-right" cols="12" sm="6" order="1" order-sm="2">
            <span v-if="canViewSubmissions">
=======
            <h1>Export Submissions to File</h1>
          </v-col>
          <v-col class="text-right" cols="12" sm="6" order="1" order-sm="2">
            <span>
>>>>>>> f9f1290d
              <v-tooltip bottom>
                <template #activator="{ on, attrs }">
                  <router-link
                    :to="{ name: 'FormSubmissions', query: { f: form.id } }"
                  >
                    <v-btn
                      class="mx-1"
                      color="primary"
                      icon
                      v-bind="attrs"
                      v-on="on"
                    >
                      <v-icon class="mr-1">list_alt</v-icon>
                    </v-btn>
                  </router-link>
                </template>
<<<<<<< HEAD
                <span>{{ $t('trans.exportSubmissions.viewSubmissions') }}</span>
=======
                <span>View Submissions</span>
>>>>>>> f9f1290d
              </v-tooltip>
            </span>
          </v-col>
        </v-row>
        <v-row>
          <v-col>
            <v-row>
              <v-col>
<<<<<<< HEAD
                <p class="subTitleObjectStyle">
                  {{ $t('trans.exportSubmissions.fileType') }}
                </p>
                <v-radio-group v-model="exportFormat" hide-details="auto">
                  <v-radio
                    :label="$t('trans.exportSubmissions.json')"
                    value="json"
                  >
                    <template v-slot:label>
                      <span class="radioboxLabelStyle">{{
                        $t('trans.exportSubmissions.json')
                      }}</span>
=======
                <p class="subTitleObjectStyle">File Type</p>
                <v-radio-group v-model="exportFormat" hide-details="auto">
                  <v-radio label="JSON" value="json">
                    <template v-slot:label>
                      <span class="radioboxLabelStyle">JSON</span>
>>>>>>> f9f1290d
                    </template>
                  </v-radio>
                  <v-radio label="CSV" value="csv">
                    <template v-slot:label>
<<<<<<< HEAD
                      <span class="radioboxLabelStyle">{{
                        $t('trans.exportSubmissions.csv')
                      }}</span>
=======
                      <span class="radioboxLabelStyle">CSV</span>
>>>>>>> f9f1290d
                    </template>
                  </v-radio>
                </v-radio-group>
              </v-col>
            </v-row>
            <v-row v-if="exportFormat === 'csv'" class="mt-5">
              <v-col cols="6">
<<<<<<< HEAD
                <div class="subTitleObjectStyle">
                  {{ $t('trans.exportSubmissions.formVersion') }}
                </div>
                <div class="red--text mt-3" v-if="versionRequired">
                  {{ $t('trans.exportSubmissions.versionIsRequired') }}
=======
                <div class="subTitleObjectStyle">Form Version</div>
                <div class="red--text mt-3" v-if="versionRequired">
                  Version is required.
>>>>>>> f9f1290d
                </div>
                <v-select
                  item-text="id"
                  item-value="version"
                  v-model="versionSelected"
                  :items="versions"
                  @change="changeVersions"
                  class="mt-0"
                  style="width: 25%; margin-top: 0px"
                ></v-select>
              </v-col>
            </v-row>
            <v-row
              v-if="exportFormat === 'csv' && showFieldsOptions"
              class="mt-0"
            >
              <v-col>
<<<<<<< HEAD
                <p class="subTitleObjectStyle">
                  {{ $t('trans.exportSubmissions.dataFields') }}
                </p>
=======
                <p class="subTitleObjectStyle">Data Fields</p>
>>>>>>> f9f1290d
                <v-row v-if="exportFormat === 'csv'">
                  <v-col>
                    <v-row>
                      <v-col cols="7">
                        <v-text-field
                          v-model="inputFilter"
<<<<<<< HEAD
                          :placeholder="
                            $t('trans.exportSubmissions.searchFields')
                          "
=======
                          placeholder="Search Fields"
>>>>>>> f9f1290d
                          clearable
                          color="primary"
                          prepend-inner-icon="search"
                          filled
                          dense
                          class="mt-3 submissions-table"
                          single-line
                        >
                        </v-text-field>
                        <div
                          class="subTitleObjectStyle"
                          style="font-size: 14px !important"
                        >
<<<<<<< HEAD
                          {{ selected.length }} of {{ FILTER_HEADERS.length }}
                          {{ $t('trans.exportSubmissions.selectedForExports') }}
=======
                          {{ selected.length }} of
                          {{ FILTER_HEADERS.length }} selected for export
>>>>>>> f9f1290d
                        </div>

                        <v-data-table
                          :headers="headers"
                          :search="inputFilter"
                          show-select
                          hide-default-footer
                          v-model="selected"
                          disable-sort
                          :items="FILTER_HEADERS"
                          item-key="name"
                          height="300px"
                          mobile
                          disable-pagination
                          fixed-header
                          class="grey lighten-5 mt-3 submissions-table"
                        />
                      </v-col>
                    </v-row>
                  </v-col>
                </v-row>
              </v-col>
            </v-row>
            <v-row class="mt-4">
              <v-col>
<<<<<<< HEAD
                <p class="subTitleObjectStyle">
                  {{ $t('trans.exportSubmissions.submissionDate') }}
                </p>
                <v-radio-group v-model="dateRange" hide-details="auto">
                  <v-radio
                    :label="this.$t('trans.exportSubmissions.all')"
                    :value="false"
                  >
                    <template v-slot:label>
                      <span class="radioboxLabelStyle">{{
                        $t('trans.exportSubmissions.all')
                      }}</span>
                    </template>
                  </v-radio>
                  <v-radio
                    :label="$t('trans.exportSubmissions.selectDateRange')"
                    :value="true"
                  >
                    <template v-slot:label>
                      <span class="radioboxLabelStyle">{{
                        $t('trans.exportSubmissions.SelectdateRange')
                      }}</span>
=======
                <p class="subTitleObjectStyle">Submission Date</p>
                <v-radio-group v-model="dateRange" hide-details="auto">
                  <v-radio label="All" :value="false">
                    <template v-slot:label>
                      <span class="radioboxLabelStyle">All</span>
                    </template>
                  </v-radio>
                  <v-radio label="Select Date range" :value="true">
                    <template v-slot:label>
                      <span class="radioboxLabelStyle">Select date range</span>
>>>>>>> f9f1290d
                    </template>
                  </v-radio>
                </v-radio-group>
              </v-col>
            </v-row>
            <v-row class="mt-5">
              <v-col>
                <div v-if="dateRange">
                  <v-row>
                    <v-col cols="12" sm="6" offset-sm="0" offset-md="1" md="4">
                      <v-menu
                        v-model="startDateMenu"
                        data-test="menu-form-startDate"
                        :close-on-content-click="true"
                        :nudge-right="40"
                        transition="scale-transition"
                        offset-y
                        min-width="290px"
                      >
                        <template v-slot:activator="{ on }">
<<<<<<< HEAD
                          <label>{{
                            $t('trans.exportSubmissions.from')
                          }}</label>
=======
                          <label>From</label>
>>>>>>> f9f1290d
                          <v-text-field
                            v-model="startDate"
                            placeholder="yyyy-mm-dd"
                            append-icon="event"
                            v-on:click:append="startDateMenu = true"
                            readonly
                            v-on="on"
                            dense
                            outlined
                          ></v-text-field>
                        </template>
                        <v-date-picker
                          v-model="startDate"
                          data-test="picker-form-startDate"
                          @input="startDateMenu = false"
                          :max="maxDate"
                        ></v-date-picker>
                      </v-menu>
                    </v-col>
                    <v-col cols="12" sm="6" offset-sm="0" offset-md="1" md="4">
                      <v-menu
                        v-model="endDateMenu"
                        data-test="menu-form-endDate"
                        :close-on-content-click="true"
                        :nudge-right="40"
                        transition="scale-transition"
                        offset-y
                        min-width="290px"
                      >
                        <template v-slot:activator="{ on }">
<<<<<<< HEAD
                          <label>{{ $t('trans.exportSubmissions.to') }}</label>
=======
                          <label>To</label>
>>>>>>> f9f1290d
                          <v-text-field
                            v-model="endDate"
                            placeholder="yyyy-mm-dd"
                            append-icon="event"
                            v-on:click:append="endDateMenu = true"
                            readonly
                            v-on="on"
                            dense
                            outlined
                          ></v-text-field>
                        </template>
                        <v-date-picker
                          v-model="endDate"
                          data-test="picker-form-endDate"
                          @input="endDateMenu = false"
                          :min="startDate"
                        ></v-date-picker>
                      </v-menu>
                    </v-col>
                  </v-row>
                </div>
              </v-col>
            </v-row>
            <v-row
              v-if="exportFormat === 'csv' && showFieldsOptions"
              class="mt-0 pt-0"
            >
              <v-col>
                <div style="display: flex; align-content: flex-start">
<<<<<<< HEAD
                  <div class="subTitleObjectStyle mr-1">
                    {{ $t('trans.exportSubmissions.CSVFormat') }}
                  </div>
=======
                  <div class="subTitleObjectStyle mr-1">CSV Format</div>
>>>>>>> f9f1290d
                </div>

                <v-radio-group v-model="csvFormats" hide-details="auto">
                  <v-radio
                    label="A"
                    value="multiRowEmptySpacesCSVExport"
                    style="display: flex; align-content: flex-start"
                  >
                    <template v-slot:label>
                      <span
                        class="radioboxLabelStyle"
                        style="display: flex; align-content: flex-start"
                      >
<<<<<<< HEAD
                        {{
                          $t('trans.exportSubmissions.multiRowPerSubmissionA')
                        }}
=======
                        1 - Multiple rows per submission with indentation
>>>>>>> f9f1290d
                      </span>
                    </template>
                  </v-radio>
                  <v-radio
                    label="B"
                    value="multiRowBackFilledCSVExport"
                    class="mt-2"
                    style="display: flex; align-content: flex-start"
                  >
                    <template v-slot:label>
                      <span class="radioboxLabelStyle">
<<<<<<< HEAD
                        {{
                          $t('trans.exportSubmissions.multiRowPerSubmissionB')
                        }}
=======
                        2 - Multiple rows per submission
>>>>>>> f9f1290d
                      </span>
                    </template>
                  </v-radio>
                  <v-radio
                    label="C"
                    class="mt-2"
                    value="singleRowCSVExport"
                    style="display: flex; align-content: flex-start"
                  >
                    <template v-slot:label>
                      <span class="radioboxLabelStyle"
<<<<<<< HEAD
                        >{{
                          $t('trans.exportSubmissions.singleRowPerSubmission')
                        }}
=======
                        >3 - Single row per submission
>>>>>>> f9f1290d
                      </span>
                    </template>
                  </v-radio>
                  <v-radio label="D" value="unFormattedCSVExport" class="mt-2">
                    <template v-slot:label>
                      <span
                        class="radioboxLabelStyle"
                        style="display: flex; align-content: flex-start"
<<<<<<< HEAD
                      >
                        {{ $t('trans.exportSubmissions.unformatted') }}
=======
                        >4 - Unformatted
>>>>>>> f9f1290d
                      </span>
                    </template>
                  </v-radio>
                </v-radio-group>
              </v-col>
            </v-row>
            <div class="mt-7 fileLabelStyle">
<<<<<<< HEAD
              {{ $t('trans.exportSubmissions.fileNameAndType') }}:
              <strong>{{ fileName }}</strong>
=======
              File Name and Type: <strong>{{ fileName }}</strong>
>>>>>>> f9f1290d
            </div>
            <v-btn
              class="mb-5 mt-5 exportButtonStyle"
              color="primary"
              @click="callExport"
            >
<<<<<<< HEAD
              <span>{{ $t('trans.exportSubmissions.export') }}</span>
=======
              <span>Export</span>
>>>>>>> f9f1290d
            </v-btn>
          </v-col>
        </v-row>
      </v-col>
    </v-row>
  </div>
</template>

<script>
import moment from 'moment';
import { mapActions, mapGetters } from 'vuex';
import formService from '@/services/formService.js';
import { FormPermissions } from '@/utils/constants';
import { NotificationTypes, ExportLargeData } from '@/utils/constants';

import {
  faXmark,
  faSquareArrowUpRight,
} from '@fortawesome/free-solid-svg-icons';
import { library } from '@fortawesome/fontawesome-svg-core';
library.add(faXmark, faSquareArrowUpRight);
export default {
  name: 'ExportSubmissions',
  props: {
    formId: {
      type: String,
      required: true,
    },
  },
  data() {
    return {
      githubLink:
        'https://github.com/bcgov/common-hosted-form-service/wiki/Submission-to-CSV-Export',
      dateRange: false,
      dialog: false,
      endDate: moment(Date()).format('YYYY-MM-DD'),
      endDateMenu: false,
      dataFields: false,
      exportFormat: 'json',
      startDate: moment(Date()).format('YYYY-MM-DD'),
      startDateMenu: false,
      versionSelected: 0,
      versionSelectedId: '',
      csvFormats: 'multiRowEmptySpacesCSVExport',
      versions: [],
      allDataFields: true,
      inputFilter: '',
<<<<<<< HEAD
      select: ['Vuetify', 'Programming'],
=======
>>>>>>> f9f1290d
      singleSelect: false,
      showFieldsOptions: false,
      selected: [],
      versionRequired: false,
      headers: [
        {
          text: 'Select all fields',
          align: ' start',
          sortable: true,
          value: 'name',
        },
      ],
    };
  },
  computed: {
    maxDate() {
      let momentObj = moment(Date());
      let momentString = momentObj.format('YYYY-MM-DD');
      return momentString;
    },
    ...mapGetters('form', [
      'form',
      'userFormPreferences',
      'permissions',
      'formFields',
      'submissionList',
    ]),

    ...mapGetters('auth', ['email']),
    fileName() {
      return `${this.form.snake}_submissions.${this.exportFormat}`;
    },
    FILTER_HEADERS() {
      if (this.versionSelected !== '') {
        return this.formFields.map((field) => ({
          name: field,
          value: field,
        }));
      }
      return [];
    },
  },
  methods: {
    ...mapActions('notifications', ['addNotification']),
    ...mapActions('form', ['fetchForm', 'fetchFormCSVExportFields']),
    async changeVersions(value) {
      this.versionRequired = false;
      value !== ''
        ? (this.showFieldsOptions = true)
        : (this.showFieldsOptions = false);
      await this.refreshFormFields(value);
    },
    async refreshFormFields(version) {
      this.selected = [];
      if (version !== '') {
        await this.fetchFormCSVExportFields({
          formId: this.formId,
          type: 'submissions',
          draft: false,
          deleted: false,
          version: version,
        });
        (this.allDataFields = true), this.selected.push(...this.FILTER_HEADERS);
      }
    },
    async callExport() {
      if (this.exportFormat === 'csv' && this.versionSelected === '') {
        this.versionRequired = true;
      } else {
        this.export();
      }
    },
    async export() {
      let fieldToExport =
        this.selected.length > 0
          ? this.selected.map((field) => field.value)
          : [''];
      try {
        // UTC start of selected start date...
        const from =
          this.dateRange && this.startDate
            ? moment(this.startDate, 'YYYY-MM-DD hh:mm:ss').utc().format()
            : undefined;
        // UTC end of selected end date...
        const to =
          this.dateRange && this.endDate
            ? moment(`${this.endDate} 23:59:59`, 'YYYY-MM-DD hh:mm:ss')
                .utc()
                .format()
            : undefined;

        let emailExport = false;
        if (
          (this.submissionList.length > ExportLargeData.MAX_RECORDS ||
            this.formFields.length > ExportLargeData.MAX_FIELDS) &&
          this.exportFormat !== 'json'
        ) {
          this.dialog = false;
          emailExport = true;
          this.addNotification({
            ...NotificationTypes.SUCCESS,
            title: 'Export in progress',
            message: `An email will be sent to ${this.email} containing a link to download your data when it is ready`,
            timeout: 20,
          });
        }
        const response = await formService.exportSubmissions(
          this.form.id,
          this.exportFormat,
          this.csvFormats,
          this.exportFormat === 'csv' ? this.versionSelected : undefined,
          {
            minDate: from,
            maxDate: to,
            // deleted: true,
            // drafts: true
          },
          fieldToExport,
          emailExport
        );

        if (response && response.data && !emailExport) {
          const blob = new Blob([response.data], {
            type: response.headers['content-type'],
          });
          const url = window.URL.createObjectURL(blob);
          const a = document.createElement('a');
          a.href = url;
          a.download = this.fileName;
          a.style.display = 'none';
          a.classList.add('hiddenDownloadTextElement');
          document.body.appendChild(a);
          a.click();
          document.body.removeChild(a);
          this.dialog = false;
        } else if (response && !response.data && !emailExport) {
          throw new Error(this.$t('trans.exportSubmissions.noResponseDataErr'));
        }
      } catch (error) {
        this.addNotification({
          message: this.$t('trans.exportSubmissions.apiCallErrorMsg'),
          consoleError:
            this.$t('trans.exportSubmissions.apiCallConsErrorMsg') +
            `${this.form.id}: ${error}`,
        });
      }
    },
<<<<<<< HEAD
    canViewSubmissions() {
      const perms = [
        FormPermissions.SUBMISSION_READ,
        FormPermissions.SUBMISSION_UPDATE,
      ];
      return this.permissions.some((p) => perms.includes(p));
    },
=======

>>>>>>> f9f1290d
    async updateVersions() {
      this.versions = [];
      if (this.form && Array.isArray(this.form.versions)) {
        let versions = this.form.versions;
        const isFormNotPublished = versions.every(
          (version) => !version.published
        );
        if (isFormNotPublished) {
          versions.sort((a, b) =>
            a.version < b.version ? -1 : a.version > b.version ? 1 : 0
          );
          this.showFieldsOptions = false;
          this.versions.push('');
        } else {
          this.showFieldsOptions = true;
          versions.sort((a, b) => b.published - a.published);
        }
        this.versions.push(
          ...this.form.versions.map((version) => version.version)
        );
        this.versionSelected = this.versions[0];
        await this.refreshFormFields(this.versionSelected);
      }
    },
  },
  async mounted() {
    this.fetchForm(this.formId);
  },
  watch: {
    startDate() {
      this.endDate = moment(Date()).format('YYYY-MM-DD');
    },
    selected(oldValue, newValue) {
      if (oldValue !== newValue) {
        if (this.selected.length === this.FILTER_HEADERS.length) {
          this.allDataFields = true;
        } else {
          this.allDataFields = false;
        }
      }
    },
    exportFormat(value) {
      if (value === 'json') {
        this.selected = [];
        this.versionRequired = false;
      }
      this.updateVersions();
    },
    dateRange(value) {
      if (!value) {
        this.endDate = moment(Date()).format('YYYY-MM-DD');
        this.startDate = moment(Date()).format('YYYY-MM-DD');
      }
    },
  },
};
</script>

<style scoped>
.submissions-table {
  clear: both;
}
@media (max-width: 1263px) {
  .submissions-table >>> th {
    vertical-align: top;
  }
}
/* Want to use scss but the world hates me */
.submissions-table >>> tbody tr:nth-of-type(odd) {
  background-color: #f5f5f5;
}
.submissions-table >>> thead tr th {
  font-weight: normal;
  color: #003366 !important;
  font-size: 1.1em !important;
}
.titleObjectStyle {
  text-align: left !important;
  font-style: normal !important;
  font-size: 22px !important;
  font-weight: bold !important;
  font-variant: normal !important;
  font-family: BCSans !important;
  letter-spacing: 0px !important;
  color: #000000 !important;
}

.subTitleObjectStyle {
  text-align: left !important;
  font-style: normal !important;
  font-size: 18px !important;
  font-variant: normal !important;
  font-family: BCSans !important;
  font-weight: normal !important;
  letter-spacing: 0px !important;
  color: #000000 !important;
}

.radioboxLabelStyle {
  text-align: left !important;
  font-style: normal !important;
  font-size: 14px !important;
  font-variant: normal !important;
  font-family: BCSans !important;
  font-weight: normal !important;
  letter-spacing: 0px !important;
  color: #000000 !important;
}
.fileLabelStyle {
  text-align: left !important;
  font-style: normal !important;
  font-size: 14px !important;
  font-variant: normal !important;
  font-family: BCSans !important;
  font-weight: bold !important;
  letter-spacing: 0px !important;
  color: #000000 !important;
}
.exportButtonStyle {
  width: 80px !important;
  background: #003366 0% 0% no-repeat padding-box !important;
  border: 1px solid #707070 !important;
  border-radius: 3px !important;
  font-style: normal !important;
  font-size: 18px !important;
  font-variant: normal !important;
  font-family: BCSans !important;
  font-weight: bold !important;
  letter-spacing: 0px !important;
  color: #ffffff !important;
  text-transform: capitalize !important;
}
.cancelButtonStyle {
  width: 80px !important;
  background: #ffffff 0% 0% no-repeat padding-box !important;
  border: 1px solid #003366 !important;
  border-radius: 3px !important;
  font-style: normal !important;
  font-size: 18px !important;
  font-variant: normal !important;
  font-family: BCSans !important;
  font-weight: normal !important;
  letter-spacing: 0px !important;
  color: #38598a !important;
  text-transform: capitalize !important;
}
.blueColorWrapper {
  text-align: left !important;
  font-style: normal !important;
  font-size: 10px !important;
  font-family: BCSans !important;
  font-weight: normal !important;
  letter-spacing: 0px !important;
  color: #1a5a96 !important;
  cursor: pointer;
  text-transform: capitalize !important;
}
</style><|MERGE_RESOLUTION|>--- conflicted
+++ resolved
@@ -4,19 +4,12 @@
       <v-col>
         <v-row>
           <v-col cols="12" sm="6" order="2" order-sm="1">
-<<<<<<< HEAD
             <h1>
               {{ $t('trans.exportSubmissions.exportSubmissionsToFile') }}
             </h1>
           </v-col>
           <v-col class="text-right" cols="12" sm="6" order="1" order-sm="2">
-            <span v-if="canViewSubmissions">
-=======
-            <h1>Export Submissions to File</h1>
-          </v-col>
-          <v-col class="text-right" cols="12" sm="6" order="1" order-sm="2">
             <span>
->>>>>>> f9f1290d
               <v-tooltip bottom>
                 <template #activator="{ on, attrs }">
                   <router-link
@@ -33,11 +26,7 @@
                     </v-btn>
                   </router-link>
                 </template>
-<<<<<<< HEAD
                 <span>{{ $t('trans.exportSubmissions.viewSubmissions') }}</span>
-=======
-                <span>View Submissions</span>
->>>>>>> f9f1290d
               </v-tooltip>
             </span>
           </v-col>
@@ -46,7 +35,6 @@
           <v-col>
             <v-row>
               <v-col>
-<<<<<<< HEAD
                 <p class="subTitleObjectStyle">
                   {{ $t('trans.exportSubmissions.fileType') }}
                 </p>
@@ -59,24 +47,13 @@
                       <span class="radioboxLabelStyle">{{
                         $t('trans.exportSubmissions.json')
                       }}</span>
-=======
-                <p class="subTitleObjectStyle">File Type</p>
-                <v-radio-group v-model="exportFormat" hide-details="auto">
-                  <v-radio label="JSON" value="json">
-                    <template v-slot:label>
-                      <span class="radioboxLabelStyle">JSON</span>
->>>>>>> f9f1290d
                     </template>
                   </v-radio>
                   <v-radio label="CSV" value="csv">
                     <template v-slot:label>
-<<<<<<< HEAD
                       <span class="radioboxLabelStyle">{{
                         $t('trans.exportSubmissions.csv')
                       }}</span>
-=======
-                      <span class="radioboxLabelStyle">CSV</span>
->>>>>>> f9f1290d
                     </template>
                   </v-radio>
                 </v-radio-group>
@@ -84,17 +61,11 @@
             </v-row>
             <v-row v-if="exportFormat === 'csv'" class="mt-5">
               <v-col cols="6">
-<<<<<<< HEAD
                 <div class="subTitleObjectStyle">
                   {{ $t('trans.exportSubmissions.formVersion') }}
                 </div>
                 <div class="red--text mt-3" v-if="versionRequired">
                   {{ $t('trans.exportSubmissions.versionIsRequired') }}
-=======
-                <div class="subTitleObjectStyle">Form Version</div>
-                <div class="red--text mt-3" v-if="versionRequired">
-                  Version is required.
->>>>>>> f9f1290d
                 </div>
                 <v-select
                   item-text="id"
@@ -112,26 +83,18 @@
               class="mt-0"
             >
               <v-col>
-<<<<<<< HEAD
                 <p class="subTitleObjectStyle">
                   {{ $t('trans.exportSubmissions.dataFields') }}
                 </p>
-=======
-                <p class="subTitleObjectStyle">Data Fields</p>
->>>>>>> f9f1290d
                 <v-row v-if="exportFormat === 'csv'">
                   <v-col>
                     <v-row>
                       <v-col cols="7">
                         <v-text-field
                           v-model="inputFilter"
-<<<<<<< HEAD
                           :placeholder="
                             $t('trans.exportSubmissions.searchFields')
                           "
-=======
-                          placeholder="Search Fields"
->>>>>>> f9f1290d
                           clearable
                           color="primary"
                           prepend-inner-icon="search"
@@ -145,13 +108,8 @@
                           class="subTitleObjectStyle"
                           style="font-size: 14px !important"
                         >
-<<<<<<< HEAD
                           {{ selected.length }} of {{ FILTER_HEADERS.length }}
                           {{ $t('trans.exportSubmissions.selectedForExports') }}
-=======
-                          {{ selected.length }} of
-                          {{ FILTER_HEADERS.length }} selected for export
->>>>>>> f9f1290d
                         </div>
 
                         <v-data-table
@@ -177,7 +135,6 @@
             </v-row>
             <v-row class="mt-4">
               <v-col>
-<<<<<<< HEAD
                 <p class="subTitleObjectStyle">
                   {{ $t('trans.exportSubmissions.submissionDate') }}
                 </p>
@@ -200,18 +157,6 @@
                       <span class="radioboxLabelStyle">{{
                         $t('trans.exportSubmissions.SelectdateRange')
                       }}</span>
-=======
-                <p class="subTitleObjectStyle">Submission Date</p>
-                <v-radio-group v-model="dateRange" hide-details="auto">
-                  <v-radio label="All" :value="false">
-                    <template v-slot:label>
-                      <span class="radioboxLabelStyle">All</span>
-                    </template>
-                  </v-radio>
-                  <v-radio label="Select Date range" :value="true">
-                    <template v-slot:label>
-                      <span class="radioboxLabelStyle">Select date range</span>
->>>>>>> f9f1290d
                     </template>
                   </v-radio>
                 </v-radio-group>
@@ -232,13 +177,9 @@
                         min-width="290px"
                       >
                         <template v-slot:activator="{ on }">
-<<<<<<< HEAD
                           <label>{{
                             $t('trans.exportSubmissions.from')
                           }}</label>
-=======
-                          <label>From</label>
->>>>>>> f9f1290d
                           <v-text-field
                             v-model="startDate"
                             placeholder="yyyy-mm-dd"
@@ -269,11 +210,7 @@
                         min-width="290px"
                       >
                         <template v-slot:activator="{ on }">
-<<<<<<< HEAD
                           <label>{{ $t('trans.exportSubmissions.to') }}</label>
-=======
-                          <label>To</label>
->>>>>>> f9f1290d
                           <v-text-field
                             v-model="endDate"
                             placeholder="yyyy-mm-dd"
@@ -303,13 +240,9 @@
             >
               <v-col>
                 <div style="display: flex; align-content: flex-start">
-<<<<<<< HEAD
                   <div class="subTitleObjectStyle mr-1">
                     {{ $t('trans.exportSubmissions.CSVFormat') }}
                   </div>
-=======
-                  <div class="subTitleObjectStyle mr-1">CSV Format</div>
->>>>>>> f9f1290d
                 </div>
 
                 <v-radio-group v-model="csvFormats" hide-details="auto">
@@ -323,13 +256,9 @@
                         class="radioboxLabelStyle"
                         style="display: flex; align-content: flex-start"
                       >
-<<<<<<< HEAD
                         {{
                           $t('trans.exportSubmissions.multiRowPerSubmissionA')
                         }}
-=======
-                        1 - Multiple rows per submission with indentation
->>>>>>> f9f1290d
                       </span>
                     </template>
                   </v-radio>
@@ -341,13 +270,9 @@
                   >
                     <template v-slot:label>
                       <span class="radioboxLabelStyle">
-<<<<<<< HEAD
                         {{
                           $t('trans.exportSubmissions.multiRowPerSubmissionB')
                         }}
-=======
-                        2 - Multiple rows per submission
->>>>>>> f9f1290d
                       </span>
                     </template>
                   </v-radio>
@@ -359,13 +284,9 @@
                   >
                     <template v-slot:label>
                       <span class="radioboxLabelStyle"
-<<<<<<< HEAD
                         >{{
                           $t('trans.exportSubmissions.singleRowPerSubmission')
                         }}
-=======
-                        >3 - Single row per submission
->>>>>>> f9f1290d
                       </span>
                     </template>
                   </v-radio>
@@ -374,12 +295,8 @@
                       <span
                         class="radioboxLabelStyle"
                         style="display: flex; align-content: flex-start"
-<<<<<<< HEAD
                       >
                         {{ $t('trans.exportSubmissions.unformatted') }}
-=======
-                        >4 - Unformatted
->>>>>>> f9f1290d
                       </span>
                     </template>
                   </v-radio>
@@ -387,23 +304,15 @@
               </v-col>
             </v-row>
             <div class="mt-7 fileLabelStyle">
-<<<<<<< HEAD
               {{ $t('trans.exportSubmissions.fileNameAndType') }}:
               <strong>{{ fileName }}</strong>
-=======
-              File Name and Type: <strong>{{ fileName }}</strong>
->>>>>>> f9f1290d
             </div>
             <v-btn
               class="mb-5 mt-5 exportButtonStyle"
               color="primary"
               @click="callExport"
             >
-<<<<<<< HEAD
               <span>{{ $t('trans.exportSubmissions.export') }}</span>
-=======
-              <span>Export</span>
->>>>>>> f9f1290d
             </v-btn>
           </v-col>
         </v-row>
@@ -425,6 +334,7 @@
 } from '@fortawesome/free-solid-svg-icons';
 import { library } from '@fortawesome/fontawesome-svg-core';
 library.add(faXmark, faSquareArrowUpRight);
+
 export default {
   name: 'ExportSubmissions',
   props: {
@@ -451,10 +361,6 @@
       versions: [],
       allDataFields: true,
       inputFilter: '',
-<<<<<<< HEAD
-      select: ['Vuetify', 'Programming'],
-=======
->>>>>>> f9f1290d
       singleSelect: false,
       showFieldsOptions: false,
       selected: [],
@@ -602,17 +508,7 @@
         });
       }
     },
-<<<<<<< HEAD
-    canViewSubmissions() {
-      const perms = [
-        FormPermissions.SUBMISSION_READ,
-        FormPermissions.SUBMISSION_UPDATE,
-      ];
-      return this.permissions.some((p) => perms.includes(p));
-    },
-=======
-
->>>>>>> f9f1290d
+
     async updateVersions() {
       this.versions = [];
       if (this.form && Array.isArray(this.form.versions)) {
