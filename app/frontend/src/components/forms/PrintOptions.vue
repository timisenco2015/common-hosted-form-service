<<<<<<< HEAD
<script>
import { i18n } from '~/internationalization';
import { useNotificationStore } from '~/store/notification';
import { formService, utilsService } from '~/services';
import { NotificationTypes } from '~/utils/constants';
import { mapActions } from 'pinia';
=======
<template>
  <span :class="{ 'dir-rtl': isRTL }">
    <v-tooltip bottom>
      <template #activator="{ on, attrs }">
        <v-btn
          class="mx-1"
          @click="dialog = true"
          color="primary"
          icon
          v-bind="attrs"
          v-on="on"
        >
          <v-icon>print</v-icon>
        </v-btn>
      </template>
      <span :lang="lang">{{ $t('trans.printOptions.print') }} </span>
    </v-tooltip>

    <v-dialog
      v-model="dialog"
      width="900"
      content-class="export-submissions-dlg"
    >
      <v-card :class="{ 'dir-rtl': isRTL }">
        <v-card-title class="text-h5 pb-0" :lang="lang">{{
          $t('trans.printOptions.downloadOptions')
        }}</v-card-title>
        <v-card-text>
          <hr />
          <p :lang="lang">
            <strong>1. </strong>
            <a
              href="https://github.com/bcgov/common-hosted-form-service/wiki/Printing-from-a-browser"
              target="blank"
              :hreflang="lang"
              >{{ $t('trans.printOptions.print') }}</a
            >
            {{ $t('trans.printOptions.pageFromBrowser') }}
          </p>
          <v-btn class="mb-5 mr-5" color="primary" @click="printBrowser">
            <span :lang="lang">{{
              $t('trans.printOptions.browserPrint')
            }}</span>
          </v-btn>

          <p :lang="lang">
            <strong>2.</strong> {{ $t('trans.printOptions.uploadA') }}
            <a
              href="https://github.com/bcgov/common-hosted-form-service/wiki/CDOGS-Template-Upload"
              target="blank"
              :hreflang="lang"
              >{{ $t('trans.printOptions.cDogsTemplate') }}</a
            >
            {{ $t('trans.printOptions.uploadB') }}
          </p>
          <v-file-input
            :class="{ label: isRTL }"
            :style="isRTL ? { gap: '10px' } : null"
            counter
            :clearable="true"
            :label="$t('trans.printOptions.uploadTemplateFile')"
            persistent-hint
            prepend-icon="attachment"
            required
            mandatory
            show-size
            v-model="templateForm.files"
            :lang="lang"
          >
            <template v-slot:prepend>
              <span class="label">
                <v-icon>attachment</v-icon>
              </span>
            </template>
          </v-file-input>

          <v-card-actions>
            <v-tooltip top>
              <template #activator="{ on }">
                <v-btn
                  color="primary"
                  class="btn-file-input-submit"
                  :disabled="!templateForm.files"
                  id="file-input-submit"
                  :loading="loading"
                  @click="generate"
                  v-on="on"
                >
                  <v-icon :left="$vuetify.breakpoint.smAndUp">save</v-icon>
                  <span :lang="lang">{{
                    $t('trans.printOptions.templatePrint')
                  }}</span>
                </v-btn>
              </template>
              <span :lang="lang">{{
                $t('trans.printOptions.submitButtonTxt')
              }}</span>
            </v-tooltip>
          </v-card-actions>
        </v-card-text>
      </v-card>
    </v-dialog>
  </span>
</template>

<script>
import { mapActions, mapGetters } from 'vuex';
import { formService, utilsService } from '@/services';
import { NotificationTypes } from '@/utils/constants';
>>>>>>> 49017c6d

export default {
  props: {
    submissionId: {
      type: String,
      default: '',
    },
    submission: {
      type: Object,
      default: undefined,
    },
  },
  data() {
    return {
      dialog: false,
      loading: false,
      templateForm: {
        files: null,
        contentFileType: null,
        outputFileName: '',
        outputFileType: null,
      },
    };
  },
<<<<<<< HEAD
=======
  props: {
    submissionId: String,
    submission: {
      type: Object,
      default: undefined,
    },
  },

>>>>>>> 49017c6d
  computed: {
    files() {
      return this.templateForm.files;
    },
    ...mapGetters('form', ['isRTL', 'lang']),
  },
  watch: {
    files() {
      if (this.templateForm?.files && this.templateForm.files instanceof File) {
        const { name, extension } = this.splitFileName(this.files.name);
        if (!this.templateForm.outputFileName) {
          this.templateForm.outputFileName = name;
        }
        this.templateForm.contentFileType = extension;
      }
    },
  },
  methods: {
    ...mapActions(useNotificationStore, ['addNotification']),
    async printBrowser() {
      this.dialog = false;
      // Setting a timeout to allow the modal to close before opening the windows print
      setTimeout(() => {
        window.print();
      }, 500);
    },
    splitFileName(filename = undefined) {
      let name = undefined;
      let extension = undefined;

      if (filename) {
        const filenameArray = filename.split('.');
        name = filenameArray.slice(0, -1).join('.');
        extension = filenameArray.slice(-1).join('.');
      }

      return { name, extension };
    },

    fileToBase64(file) {
      return new Promise((resolve, reject) => {
        const reader = new FileReader();
        reader.readAsDataURL(file);
        reader.onload = () => resolve(reader.result.replace(/^.*,/, ''));
        reader.onerror = (error) => reject(error);
      });
    },

    getDispositionFilename(disposition) {
      return disposition
        ? disposition.substring(disposition.indexOf('filename=') + 9)
        : undefined;
    },
    createDownload(blob, filename = undefined) {
      const url = window.URL.createObjectURL(blob);
      const a = document.createElement('a');
      a.style.display = 'none';
      a.href = url;
      a.download = filename;
      a.click();
      window.URL.revokeObjectURL(url);
      a.remove();
    },

    async generate() {
      try {
        this.loading = true;
        const outputFileType = 'pdf';
        let content = '';
        let contentFileType = '';
        let outputFileName = '';

        content = await this.fileToBase64(this.templateForm.files);
        contentFileType = this.templateForm.contentFileType;
        outputFileName = this.templateForm.outputFileName;

        const body = this.createBody(
          content,
          contentFileType,
          outputFileName,
          outputFileType
        );

        let response = null;
        // Submit Template to CDOGS API
        if (this.submissionId?.length > 0) {
          response = await formService.docGen(this.submissionId, body);
        } else {
          const draftData = {
            template: body,
            submission: this.submission,
          };
          response = await utilsService.draftDocGen(draftData);
        }

        // create file to download
        const filename = this.getDispositionFilename(
          response.headers['content-disposition']
        );

        const blob = new Blob([response.data], {
          type: 'attachment',
        });

        // Generate Temporary Download Link
        this.createDownload(blob, filename);
        this.addNotification({
          text: i18n.t('trans.printOptions.docGrnSucess'),
          ...NotificationTypes.SUCCESS,
        });
      } catch (e) {
        this.addNotification({
          text: i18n.t('trans.printOptions.failedDocGenErrMsg'),
          consoleError: i18n.t('trans.printOptions.failedDocGenErrMsg', {
            error: e.message,
          }),
        });
      } finally {
        this.loading = false;
      }
    },
    createBody(content, contentFileType, outputFileName, outputFileType) {
      return {
        options: {
          reportName: outputFileName,
          convertTo: outputFileType,
          overwrite: true,
        },
        template: {
          content: content,
          encodingType: 'base64',
          fileType: contentFileType,
        },
      };
    },
  },
};
</script>

<template>
  <span>
    <v-tooltip location="bottom">
      <template #activator="{ props }">
        <v-btn
          class="mx-1"
          color="primary"
          v-bind="props"
          size="x-small"
          density="default"
          icon="mdi:mdi-printer"
          @click="dialog = true"
        />
      </template>
      <span>{{ $t('trans.printOptions.print') }}</span>
    </v-tooltip>

    <v-dialog
      v-model="dialog"
      width="900"
      content-class="export-submissions-dlg"
    >
      <v-card>
        <v-card-title class="text-h5 pb-0">{{
          $t('trans.printOptions.downloadOptions')
        }}</v-card-title>
        <v-card-text>
          <hr />
          <p>
            <strong>1. </strong>
            <a
              href="https://github.com/bcgov/common-hosted-form-service/wiki/Printing-from-a-browser"
              target="blank"
            >
              {{ $t('trans.printOptions.print') }}
            </a>
            {{ $t('trans.printOptions.pageFromBrowser') }}
          </p>
          <v-btn class="mb-5 mr-5" color="primary" @click="printBrowser">
            <span>{{ $t('trans.printOptions.browserPrint') }}</span>
          </v-btn>

          <p>
            <strong>2.</strong> {{ $t('trans.printOptions.uploadA') }}
            <a
              href="https://github.com/bcgov/common-hosted-form-service/wiki/CDOGS-Template-Upload"
              target="blank"
            >
              {{ $t('trans.printOptions.cDogsTemplate') }}
            </a>
            {{ $t('trans.printOptions.uploadB') }}
          </p>
          <v-file-input
            v-model="templateForm.files"
            counter
            :clearable="true"
            :label="$t('trans.printOptions.uploadTemplateFile')"
            persistent-hint
            prepend-icon="attachment"
            required
            mandatory
            show-size
          />
          <v-card-actions>
            <v-tooltip location="top">
              <template #activator="{ props }">
                <v-btn
                  id="file-input-submit"
                  color="primary"
                  class="btn-file-input-submit"
                  :disabled="!templateForm.files"
                  :loading="loading"
                  v-bind="props"
                  @click="generate"
                >
                  <v-icon
                    :start="$vuetify.display.smAndUp"
                    icon="mdi:mdi-content-save"
                  />
                  <span>{{ $t('trans.printOptions.templatePrint') }}</span>
                </v-btn>
              </template>
              <span>{{ $t('trans.printOptions.submitButtonTxt') }}</span>
            </v-tooltip>
          </v-card-actions>
        </v-card-text>
      </v-card>
    </v-dialog>
  </span>
</template><|MERGE_RESOLUTION|>--- conflicted
+++ resolved
@@ -1,27 +1,189 @@
-<<<<<<< HEAD
 <script>
+import { mapState, mapActions } from 'pinia';
 import { i18n } from '~/internationalization';
-import { useNotificationStore } from '~/store/notification';
 import { formService, utilsService } from '~/services';
 import { NotificationTypes } from '~/utils/constants';
-import { mapActions } from 'pinia';
-=======
+
+import { useFormStore } from '~/store/form';
+import { useNotificationStore } from '~/store/notification';
+
+export default {
+  props: {
+    submissionId: {
+      type: String,
+      default: '',
+    },
+    submission: {
+      type: Object,
+      default: undefined,
+    },
+  },
+  data() {
+    return {
+      dialog: false,
+      loading: false,
+      templateForm: {
+        files: null,
+        contentFileType: null,
+        outputFileName: '',
+        outputFileType: null,
+      },
+    };
+  },
+  computed: {
+    ...mapState(useFormStore, ['isRTL', 'lang']),
+    files() {
+      return this.templateForm.files;
+    },
+  },
+  watch: {
+    files() {
+      if (this.templateForm?.files && this.templateForm.files instanceof File) {
+        const { name, extension } = this.splitFileName(this.files.name);
+        if (!this.templateForm.outputFileName) {
+          this.templateForm.outputFileName = name;
+        }
+        this.templateForm.contentFileType = extension;
+      }
+    },
+  },
+  methods: {
+    ...mapActions(useNotificationStore, ['addNotification']),
+    async printBrowser() {
+      this.dialog = false;
+      // Setting a timeout to allow the modal to close before opening the windows print
+      setTimeout(() => {
+        window.print();
+      }, 500);
+    },
+    splitFileName(filename = undefined) {
+      let name = undefined;
+      let extension = undefined;
+
+      if (filename) {
+        const filenameArray = filename.split('.');
+        name = filenameArray.slice(0, -1).join('.');
+        extension = filenameArray.slice(-1).join('.');
+      }
+
+      return { name, extension };
+    },
+
+    fileToBase64(file) {
+      return new Promise((resolve, reject) => {
+        const reader = new FileReader();
+        reader.readAsDataURL(file);
+        reader.onload = () => resolve(reader.result.replace(/^.*,/, ''));
+        reader.onerror = (error) => reject(error);
+      });
+    },
+
+    getDispositionFilename(disposition) {
+      return disposition
+        ? disposition.substring(disposition.indexOf('filename=') + 9)
+        : undefined;
+    },
+    createDownload(blob, filename = undefined) {
+      const url = window.URL.createObjectURL(blob);
+      const a = document.createElement('a');
+      a.style.display = 'none';
+      a.href = url;
+      a.download = filename;
+      a.click();
+      window.URL.revokeObjectURL(url);
+      a.remove();
+    },
+
+    async generate() {
+      try {
+        this.loading = true;
+        const outputFileType = 'pdf';
+        let content = '';
+        let contentFileType = '';
+        let outputFileName = '';
+
+        content = await this.fileToBase64(this.templateForm.files);
+        contentFileType = this.templateForm.contentFileType;
+        outputFileName = this.templateForm.outputFileName;
+
+        const body = this.createBody(
+          content,
+          contentFileType,
+          outputFileName,
+          outputFileType
+        );
+
+        let response = null;
+        // Submit Template to CDOGS API
+        if (this.submissionId?.length > 0) {
+          response = await formService.docGen(this.submissionId, body);
+        } else {
+          const draftData = {
+            template: body,
+            submission: this.submission,
+          };
+          response = await utilsService.draftDocGen(draftData);
+        }
+
+        // create file to download
+        const filename = this.getDispositionFilename(
+          response.headers['content-disposition']
+        );
+
+        const blob = new Blob([response.data], {
+          type: 'attachment',
+        });
+
+        // Generate Temporary Download Link
+        this.createDownload(blob, filename);
+        this.addNotification({
+          text: i18n.t('trans.printOptions.docGrnSucess'),
+          ...NotificationTypes.SUCCESS,
+        });
+      } catch (e) {
+        this.addNotification({
+          text: i18n.t('trans.printOptions.failedDocGenErrMsg'),
+          consoleError: i18n.t('trans.printOptions.failedDocGenErrMsg', {
+            error: e.message,
+          }),
+        });
+      } finally {
+        this.loading = false;
+      }
+    },
+    createBody(content, contentFileType, outputFileName, outputFileType) {
+      return {
+        options: {
+          reportName: outputFileName,
+          convertTo: outputFileType,
+          overwrite: true,
+        },
+        template: {
+          content: content,
+          encodingType: 'base64',
+          fileType: contentFileType,
+        },
+      };
+    },
+  },
+};
+</script>
+
 <template>
   <span :class="{ 'dir-rtl': isRTL }">
-    <v-tooltip bottom>
-      <template #activator="{ on, attrs }">
+    <v-tooltip location="bottom">
+      <template #activator="{ props }">
         <v-btn
           class="mx-1"
+          color="primary"
+          v-bind="props"
+          size="x-small"
+          density="default"
+          icon="mdi:mdi-printer"
           @click="dialog = true"
-          color="primary"
-          icon
-          v-bind="attrs"
-          v-on="on"
-        >
-          <v-icon>print</v-icon>
-        </v-btn>
+        />
       </template>
-      <span :lang="lang">{{ $t('trans.printOptions.print') }} </span>
+      <span :lang="lang">{{ $t('trans.printOptions.print') }}</span>
     </v-tooltip>
 
     <v-dialog
@@ -41,8 +203,9 @@
               href="https://github.com/bcgov/common-hosted-form-service/wiki/Printing-from-a-browser"
               target="blank"
               :hreflang="lang"
-              >{{ $t('trans.printOptions.print') }}</a
             >
+              {{ $t('trans.printOptions.print') }}
+            </a>
             {{ $t('trans.printOptions.pageFromBrowser') }}
           </p>
           <v-btn class="mb-5 mr-5" color="primary" @click="printBrowser">
@@ -57,11 +220,13 @@
               href="https://github.com/bcgov/common-hosted-form-service/wiki/CDOGS-Template-Upload"
               target="blank"
               :hreflang="lang"
-              >{{ $t('trans.printOptions.cDogsTemplate') }}</a
             >
+              {{ $t('trans.printOptions.cDogsTemplate') }}
+            </a>
             {{ $t('trans.printOptions.uploadB') }}
           </p>
           <v-file-input
+            v-model="templateForm.files"
             :class="{ label: isRTL }"
             :style="isRTL ? { gap: '10px' } : null"
             counter
@@ -72,286 +237,7 @@
             required
             mandatory
             show-size
-            v-model="templateForm.files"
             :lang="lang"
-          >
-            <template v-slot:prepend>
-              <span class="label">
-                <v-icon>attachment</v-icon>
-              </span>
-            </template>
-          </v-file-input>
-
-          <v-card-actions>
-            <v-tooltip top>
-              <template #activator="{ on }">
-                <v-btn
-                  color="primary"
-                  class="btn-file-input-submit"
-                  :disabled="!templateForm.files"
-                  id="file-input-submit"
-                  :loading="loading"
-                  @click="generate"
-                  v-on="on"
-                >
-                  <v-icon :left="$vuetify.breakpoint.smAndUp">save</v-icon>
-                  <span :lang="lang">{{
-                    $t('trans.printOptions.templatePrint')
-                  }}</span>
-                </v-btn>
-              </template>
-              <span :lang="lang">{{
-                $t('trans.printOptions.submitButtonTxt')
-              }}</span>
-            </v-tooltip>
-          </v-card-actions>
-        </v-card-text>
-      </v-card>
-    </v-dialog>
-  </span>
-</template>
-
-<script>
-import { mapActions, mapGetters } from 'vuex';
-import { formService, utilsService } from '@/services';
-import { NotificationTypes } from '@/utils/constants';
->>>>>>> 49017c6d
-
-export default {
-  props: {
-    submissionId: {
-      type: String,
-      default: '',
-    },
-    submission: {
-      type: Object,
-      default: undefined,
-    },
-  },
-  data() {
-    return {
-      dialog: false,
-      loading: false,
-      templateForm: {
-        files: null,
-        contentFileType: null,
-        outputFileName: '',
-        outputFileType: null,
-      },
-    };
-  },
-<<<<<<< HEAD
-=======
-  props: {
-    submissionId: String,
-    submission: {
-      type: Object,
-      default: undefined,
-    },
-  },
-
->>>>>>> 49017c6d
-  computed: {
-    files() {
-      return this.templateForm.files;
-    },
-    ...mapGetters('form', ['isRTL', 'lang']),
-  },
-  watch: {
-    files() {
-      if (this.templateForm?.files && this.templateForm.files instanceof File) {
-        const { name, extension } = this.splitFileName(this.files.name);
-        if (!this.templateForm.outputFileName) {
-          this.templateForm.outputFileName = name;
-        }
-        this.templateForm.contentFileType = extension;
-      }
-    },
-  },
-  methods: {
-    ...mapActions(useNotificationStore, ['addNotification']),
-    async printBrowser() {
-      this.dialog = false;
-      // Setting a timeout to allow the modal to close before opening the windows print
-      setTimeout(() => {
-        window.print();
-      }, 500);
-    },
-    splitFileName(filename = undefined) {
-      let name = undefined;
-      let extension = undefined;
-
-      if (filename) {
-        const filenameArray = filename.split('.');
-        name = filenameArray.slice(0, -1).join('.');
-        extension = filenameArray.slice(-1).join('.');
-      }
-
-      return { name, extension };
-    },
-
-    fileToBase64(file) {
-      return new Promise((resolve, reject) => {
-        const reader = new FileReader();
-        reader.readAsDataURL(file);
-        reader.onload = () => resolve(reader.result.replace(/^.*,/, ''));
-        reader.onerror = (error) => reject(error);
-      });
-    },
-
-    getDispositionFilename(disposition) {
-      return disposition
-        ? disposition.substring(disposition.indexOf('filename=') + 9)
-        : undefined;
-    },
-    createDownload(blob, filename = undefined) {
-      const url = window.URL.createObjectURL(blob);
-      const a = document.createElement('a');
-      a.style.display = 'none';
-      a.href = url;
-      a.download = filename;
-      a.click();
-      window.URL.revokeObjectURL(url);
-      a.remove();
-    },
-
-    async generate() {
-      try {
-        this.loading = true;
-        const outputFileType = 'pdf';
-        let content = '';
-        let contentFileType = '';
-        let outputFileName = '';
-
-        content = await this.fileToBase64(this.templateForm.files);
-        contentFileType = this.templateForm.contentFileType;
-        outputFileName = this.templateForm.outputFileName;
-
-        const body = this.createBody(
-          content,
-          contentFileType,
-          outputFileName,
-          outputFileType
-        );
-
-        let response = null;
-        // Submit Template to CDOGS API
-        if (this.submissionId?.length > 0) {
-          response = await formService.docGen(this.submissionId, body);
-        } else {
-          const draftData = {
-            template: body,
-            submission: this.submission,
-          };
-          response = await utilsService.draftDocGen(draftData);
-        }
-
-        // create file to download
-        const filename = this.getDispositionFilename(
-          response.headers['content-disposition']
-        );
-
-        const blob = new Blob([response.data], {
-          type: 'attachment',
-        });
-
-        // Generate Temporary Download Link
-        this.createDownload(blob, filename);
-        this.addNotification({
-          text: i18n.t('trans.printOptions.docGrnSucess'),
-          ...NotificationTypes.SUCCESS,
-        });
-      } catch (e) {
-        this.addNotification({
-          text: i18n.t('trans.printOptions.failedDocGenErrMsg'),
-          consoleError: i18n.t('trans.printOptions.failedDocGenErrMsg', {
-            error: e.message,
-          }),
-        });
-      } finally {
-        this.loading = false;
-      }
-    },
-    createBody(content, contentFileType, outputFileName, outputFileType) {
-      return {
-        options: {
-          reportName: outputFileName,
-          convertTo: outputFileType,
-          overwrite: true,
-        },
-        template: {
-          content: content,
-          encodingType: 'base64',
-          fileType: contentFileType,
-        },
-      };
-    },
-  },
-};
-</script>
-
-<template>
-  <span>
-    <v-tooltip location="bottom">
-      <template #activator="{ props }">
-        <v-btn
-          class="mx-1"
-          color="primary"
-          v-bind="props"
-          size="x-small"
-          density="default"
-          icon="mdi:mdi-printer"
-          @click="dialog = true"
-        />
-      </template>
-      <span>{{ $t('trans.printOptions.print') }}</span>
-    </v-tooltip>
-
-    <v-dialog
-      v-model="dialog"
-      width="900"
-      content-class="export-submissions-dlg"
-    >
-      <v-card>
-        <v-card-title class="text-h5 pb-0">{{
-          $t('trans.printOptions.downloadOptions')
-        }}</v-card-title>
-        <v-card-text>
-          <hr />
-          <p>
-            <strong>1. </strong>
-            <a
-              href="https://github.com/bcgov/common-hosted-form-service/wiki/Printing-from-a-browser"
-              target="blank"
-            >
-              {{ $t('trans.printOptions.print') }}
-            </a>
-            {{ $t('trans.printOptions.pageFromBrowser') }}
-          </p>
-          <v-btn class="mb-5 mr-5" color="primary" @click="printBrowser">
-            <span>{{ $t('trans.printOptions.browserPrint') }}</span>
-          </v-btn>
-
-          <p>
-            <strong>2.</strong> {{ $t('trans.printOptions.uploadA') }}
-            <a
-              href="https://github.com/bcgov/common-hosted-form-service/wiki/CDOGS-Template-Upload"
-              target="blank"
-            >
-              {{ $t('trans.printOptions.cDogsTemplate') }}
-            </a>
-            {{ $t('trans.printOptions.uploadB') }}
-          </p>
-          <v-file-input
-            v-model="templateForm.files"
-            counter
-            :clearable="true"
-            :label="$t('trans.printOptions.uploadTemplateFile')"
-            persistent-hint
-            prepend-icon="attachment"
-            required
-            mandatory
-            show-size
           />
           <v-card-actions>
             <v-tooltip location="top">
@@ -369,10 +255,14 @@
                     :start="$vuetify.display.smAndUp"
                     icon="mdi:mdi-content-save"
                   />
-                  <span>{{ $t('trans.printOptions.templatePrint') }}</span>
+                  <span :lang="lang">{{
+                    $t('trans.printOptions.templatePrint')
+                  }}</span>
                 </v-btn>
               </template>
-              <span>{{ $t('trans.printOptions.submitButtonTxt') }}</span>
+              <span :lang="lang">{{
+                $t('trans.printOptions.submitButtonTxt')
+              }}</span>
             </v-tooltip>
           </v-card-actions>
         </v-card-text>
