--- conflicted
+++ resolved
@@ -7,12 +7,8 @@
 </template>
 
 <script>
-<<<<<<< HEAD
-import { NotificationTypes } from '@src/utils/constants';
-=======
 import { NotificationTypes } from '@/utils/constants';
 import i18n from '@/internationalization';
->>>>>>> 456f7199
 
 export default {
   computed: {
