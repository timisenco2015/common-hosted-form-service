<script>
import { mapActions, mapState } from 'pinia';
import VueJsonPretty from 'vue-json-pretty';

import AddOwner from '~/components/admin/AddOwner.vue';
import AdminVersions from '~/components/admin/AdminVersions.vue';
import BaseDialog from '~/components/base/BaseDialog.vue';
import { useAdminStore } from '~/store/admin';

export default {
  components: {
    AddOwner,
    AdminVersions,
    BaseDialog,
    VueJsonPretty,
  },
  props: {
    formId: {
      type: String,
      required: true,
    },
  },
  data() {
    return {
      formDetails: {},
      loading: true,
      restoreInProgress: false,
      showDeleteDialog: false,
      showRestoreDialog: false,
    };
  },
  computed: {
    ...mapState(useAdminStore, ['form', 'roles', 'apiKey']),
  },
  async mounted() {
    await Promise.all([
      this.readForm(this.formId),
      this.readApiDetails(this.formId),
      this.readRoles(this.formId),
    ]);

    this.formDetails = { ...this.form };
    delete this.formDetails.versions;

    this.loading = false;
  },
  methods: {
    ...mapActions(useAdminStore, [
      'deleteApiKey',
      'readForm',
      'readApiDetails',
      'readRoles',
      'restoreForm',
    ]),

    async deleteKey() {
      await this.deleteApiKey(this.form.id);
      this.showDeleteDialog = false;
    },

    async restore() {
      this.restoreInProgress = true;
      await this.restoreForm(this.form.id);
      this.restoreInProgress = false;
      this.showRestoreDialog = false;
    },
  },
};
</script>

<template>
  <v-skeleton-loader :loading="loading" type="article" class="bgtrans">
    <h3>{{ form.name }}</h3>
    <p>{{ form.description }}</p>

<<<<<<< HEAD
    <div v-if="form.active === false" class="text-red mb-6">
=======
    <div v-if="form.active === false" class="red--text mb-6" :lang="lang">
>>>>>>> 49017c6d
      ({{ $t('trans.administerForm.deleted') }})
      <v-btn
        color="primary"
        class="mt-0"
        variant="text"
        size="small"
        @click="showRestoreDialog = true"
      >
<<<<<<< HEAD
        <v-icon class="mr-1" icon="mdi:mdi-wrench"></v-icon>
        <span class="d-none d-sm-flex">{{
=======
        <v-icon class="mr-1">build_circle</v-icon>
        <span class="d-none d-sm-flex" :lang="lang">{{
>>>>>>> 49017c6d
          $t('trans.administerForm.restoreForm')
        }}</span>
      </v-btn>
    </div>

    <v-container>
      <v-row no-gutters>
        <v-col md="6">
          <h4 :lang="lang">
            {{ $t('trans.administerForm.formDetails') }}
          </h4>
          <vue-json-pretty :data="formDetails" />

          <div v-if="apiKey" class="mt-6">
            <h4 :lang="lang">
              {{ $t('trans.administerForm.apiKeyDetails') }}
            </h4>
            <vue-json-pretty :data="apiKey" />
            <v-btn
              class="mt-6 mb-6"
              color="primary"
              :disabled="!apiKey"
              @click="showDeleteDialog = true"
            >
              <span :lang="lang">{{
                $t('trans.administerForm.deleteApiKey')
              }}</span>
            </v-btn>
          </div>
        </v-col>
        <v-col md="6">
          <h4 :lang="lang">
            {{ $t('trans.administerForm.formUsers') }}
          </h4>
          <vue-json-pretty :data="roles" />
        </v-col>
      </v-row>
    </v-container>

    <div v-if="form.active" class="mt-12">
      <h4 :lang="lang">
        {{ $t('trans.administerForm.formVersions') }}
      </h4>
      <AdminVersions />
    </div>

    <div v-if="form.active" class="mt-12">
<<<<<<< HEAD
      <h4>{{ $t('trans.administerForm.assignANewOwner') }}</h4>
      <AddOwner :form-id="form.id" />
=======
      <h4 :lang="lang">
        {{ $t('trans.administerForm.assignANewOwner') }}
      </h4>
      <AddOwner :formId="form.id" />
>>>>>>> 49017c6d
    </div>

    <BaseDialog
      v-model="showRestoreDialog"
      type="CONTINUE"
      @close-dialog="showRestoreDialog = false"
      @continue-dialog="restore"
    >
      <template #title
        ><span :lang="lang">{{
          $t('trans.administerForm.confirmRestore')
        }}</span></template
      >
      <template #text>
        <div v-if="restoreInProgress" class="text-center">
          <v-progress-circular
            indeterminate
            color="primary"
            :size="100"
            :lang="lang"
          >
            {{ $t('trans.administerForm.restoring') }}
          </v-progress-circular>
        </div>
        <div v-else :lang="lang">
          {{ $t('trans.administerForm.restore') }}
          <strong>{{ form.name }}</strong>
          {{ $t('trans.administerForm.toActiveState') }}?
        </div>
      </template>
      <template #button-text-continue>
        <span :lang="lang">{{ $t('trans.administerForm.restore') }}</span>
      </template>
    </BaseDialog>

    <!-- Delete confirmation -->
    <BaseDialog
      v-model="showDeleteDialog"
      type="CONTINUE"
      @close-dialog="showDeleteDialog = false"
      @continue-dialog="deleteKey"
    >
      <template #title
        ><span :lang="lang">{{
          $t('trans.administerForm.confirmDeletion')
        }}</span></template
      >
      <template #text
        ><span :lang="lang">{{
          $t('trans.administerForm.confirmDeletionMsg')
        }}</span>
      </template>
      <template #button-text-continue
        ><span :lang="lang">{{ $t('trans.administerForm.delete') }}</span>
      </template>
    </BaseDialog>
  </v-skeleton-loader>
<<<<<<< HEAD
</template>
=======
</template>

<script>
import { mapActions, mapGetters } from 'vuex';
import AddOwner from './AddOwner.vue';
import AdminVersions from './AdminVersions.vue';

import VueJsonPretty from 'vue-json-pretty';

export default {
  name: 'AdministerForm',
  components: {
    AddOwner,
    AdminVersions,
    VueJsonPretty,
  },
  props: {
    formId: {
      type: String,
      required: true,
    },
  },
  data() {
    return {
      formDetails: {},
      loading: true,
      restoreInProgress: false,
      roleDetails: {},
      showDeleteDialog: false,
      showRestoreDialog: false,
    };
  },
  computed: {
    ...mapGetters('admin', ['form', 'roles', 'apiKey']),
    ...mapGetters('form', ['lang']),
  },
  methods: {
    ...mapActions('admin', [
      'deleteApiKey',
      'readApiDetails',
      'readForm',
      'readRoles',
      'restoreForm',
    ]),
    async deleteKey() {
      await this.deleteApiKey(this.form.id);
      this.showDeleteDialog = false;
    },
    async restore() {
      this.restoreInProgress = true;
      await this.restoreForm(this.form.id);
      this.restoreInProgress = false;
      this.showRestoreDialog = false;
    },
  },
  async mounted() {
    await Promise.all([
      this.readForm(this.formId),
      this.readApiDetails(this.formId),
      this.readRoles(this.formId),
    ]);

    this.formDetails = { ...this.form };
    delete this.formDetails.versions;

    this.loading = false;
  },
};
</script>
>>>>>>> 49017c6d
<|MERGE_RESOLUTION|>--- conflicted
+++ resolved
@@ -6,6 +6,7 @@
 import AdminVersions from '~/components/admin/AdminVersions.vue';
 import BaseDialog from '~/components/base/BaseDialog.vue';
 import { useAdminStore } from '~/store/admin';
+import { useFormStore } from '~/store/form';
 
 export default {
   components: {
@@ -31,6 +32,7 @@
   },
   computed: {
     ...mapState(useAdminStore, ['form', 'roles', 'apiKey']),
+    ...mapState(useFormStore, ['lang']),
   },
   async mounted() {
     await Promise.all([
@@ -73,11 +75,7 @@
     <h3>{{ form.name }}</h3>
     <p>{{ form.description }}</p>
 
-<<<<<<< HEAD
-    <div v-if="form.active === false" class="text-red mb-6">
-=======
-    <div v-if="form.active === false" class="red--text mb-6" :lang="lang">
->>>>>>> 49017c6d
+    <div v-if="form.active === false" class="text-red mb-6":lang="lang">
       ({{ $t('trans.administerForm.deleted') }})
       <v-btn
         color="primary"
@@ -86,13 +84,8 @@
         size="small"
         @click="showRestoreDialog = true"
       >
-<<<<<<< HEAD
         <v-icon class="mr-1" icon="mdi:mdi-wrench"></v-icon>
-        <span class="d-none d-sm-flex">{{
-=======
-        <v-icon class="mr-1">build_circle</v-icon>
         <span class="d-none d-sm-flex" :lang="lang">{{
->>>>>>> 49017c6d
           $t('trans.administerForm.restoreForm')
         }}</span>
       </v-btn>
@@ -140,15 +133,8 @@
     </div>
 
     <div v-if="form.active" class="mt-12">
-<<<<<<< HEAD
-      <h4>{{ $t('trans.administerForm.assignANewOwner') }}</h4>
+      <h4 :lang="lang">{{ $t('trans.administerForm.assignANewOwner') }}</h4>
       <AddOwner :form-id="form.id" />
-=======
-      <h4 :lang="lang">
-        {{ $t('trans.administerForm.assignANewOwner') }}
-      </h4>
-      <AddOwner :formId="form.id" />
->>>>>>> 49017c6d
     </div>
 
     <BaseDialog
@@ -206,76 +192,4 @@
       </template>
     </BaseDialog>
   </v-skeleton-loader>
-<<<<<<< HEAD
-</template>
-=======
-</template>
-
-<script>
-import { mapActions, mapGetters } from 'vuex';
-import AddOwner from './AddOwner.vue';
-import AdminVersions from './AdminVersions.vue';
-
-import VueJsonPretty from 'vue-json-pretty';
-
-export default {
-  name: 'AdministerForm',
-  components: {
-    AddOwner,
-    AdminVersions,
-    VueJsonPretty,
-  },
-  props: {
-    formId: {
-      type: String,
-      required: true,
-    },
-  },
-  data() {
-    return {
-      formDetails: {},
-      loading: true,
-      restoreInProgress: false,
-      roleDetails: {},
-      showDeleteDialog: false,
-      showRestoreDialog: false,
-    };
-  },
-  computed: {
-    ...mapGetters('admin', ['form', 'roles', 'apiKey']),
-    ...mapGetters('form', ['lang']),
-  },
-  methods: {
-    ...mapActions('admin', [
-      'deleteApiKey',
-      'readApiDetails',
-      'readForm',
-      'readRoles',
-      'restoreForm',
-    ]),
-    async deleteKey() {
-      await this.deleteApiKey(this.form.id);
-      this.showDeleteDialog = false;
-    },
-    async restore() {
-      this.restoreInProgress = true;
-      await this.restoreForm(this.form.id);
-      this.restoreInProgress = false;
-      this.showRestoreDialog = false;
-    },
-  },
-  async mounted() {
-    await Promise.all([
-      this.readForm(this.formId),
-      this.readApiDetails(this.formId),
-      this.readRoles(this.formId),
-    ]);
-
-    this.formDetails = { ...this.form };
-    delete this.formDetails.versions;
-
-    this.loading = false;
-  },
-};
-</script>
->>>>>>> 49017c6d
+</template>