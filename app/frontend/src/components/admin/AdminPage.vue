--- conflicted
+++ resolved
@@ -1,45 +1,26 @@
 <template>
-<<<<<<< HEAD
-  <v-container fluid>
-    <v-tabs v-model="tab">
-      <v-tab>Forms</v-tab>
-      <v-tab>Users</v-tab>
-      <v-tab>Developer</v-tab>
-      <v-tab data-cy="infoLinks">Info Links</v-tab>
-    </v-tabs>
-=======
   <v-tabs>
     <v-tab>{{ $t('trans.adminPage.forms') }}</v-tab>
     <v-tab>{{ $t('trans.adminPage.users') }}</v-tab>
     <v-tab>{{ $t('trans.adminPage.developer') }}</v-tab>
     <v-tab data-cy="infoLinks">{{ $t('trans.adminPage.infoLinks') }}</v-tab>
->>>>>>> 25acd187
 
-    <v-window v-model="tab">
-      <v-window-item> <AdminFormsTable /> </v-window-item>
-      <v-window-item> <AdminUsersTable /> </v-window-item>
-      <v-window-item> <Developer /> </v-window-item>
-      <v-window-item> <FormComponentsProactiveHelp /> </v-window-item>
-    </v-window>
-  </v-container>
+    <v-tab-item> <AdminFormsTable /> </v-tab-item>
+    <v-tab-item> <AdminUsersTable /> </v-tab-item>
+    <v-tab-item> <Developer /> </v-tab-item>
+    <v-tab-item> <FormComponentsProactiveHelp /> </v-tab-item>
+  </v-tabs>
 </template>
 
 <script>
-import AdminFormsTable from '@src/components/admin/AdminFormsTable.vue';
-import AdminUsersTable from '@src/components/admin/AdminUsersTable.vue';
-import Developer from '@src/components/admin/Developer.vue';
-import FormComponentsProactiveHelp from '@src/components/admin/FormComponentsProactiveHelp.vue';
-
 export default {
   name: 'AdminPage',
   components: {
-    AdminFormsTable,
-    AdminUsersTable,
-    Developer,
-    FormComponentsProactiveHelp,
+    AdminFormsTable: () => import('@/components/admin/AdminFormsTable.vue'),
+    AdminUsersTable: () => import('@/components/admin/AdminUsersTable.vue'),
+    Developer: () => import('@/components/admin/Developer.vue'),
+    FormComponentsProactiveHelp: () =>
+      import('@/components/admin/FormComponentsProactiveHelp.vue'),
   },
-  data: () => ({
-    tab: null,
-  }),
 };
 </script>