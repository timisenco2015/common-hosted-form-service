--- conflicted
+++ resolved
@@ -1,4 +1,3 @@
-<<<<<<< HEAD
 <script>
 import { mapState } from 'pinia';
 import AdminFormsTable from '~/components/admin/AdminFormsTable.vue';
@@ -6,27 +5,10 @@
 import Dashboard from '~/components/admin/Dashboard.vue';
 import Developer from '~/components/admin/Developer.vue';
 import FormComponentsProactiveHelp from '~/components/admin/FormComponentsProactiveHelp.vue';
-=======
-<template>
-  <v-tabs :class="{ 'dir-rtl': isRTL }" v-model="tab">
-    <v-tab :lang="lang">{{ $t('trans.adminPage.forms') }}</v-tab>
-    <v-tab :lang="lang">{{ $t('trans.adminPage.users') }}</v-tab>
-    <v-tab :lang="lang">{{ $t('trans.adminPage.developer') }}</v-tab>
-    <v-tab :lang="lang" data-cy="infoLinks">{{
-      $t('trans.adminPage.infoLinks')
-    }}</v-tab>
-    <v-tab :lang="lang" v-if="adminDashboardUrl">{{
-      $t('trans.adminPage.metrics')
-    }}</v-tab>
->>>>>>> 49017c6d
 
 import { useAppStore } from '~/store/app';
+import { useFormStore } from '~/store/form';
 
-<<<<<<< HEAD
-=======
-<script>
-import { mapGetters } from 'vuex';
->>>>>>> 49017c6d
 export default {
   components: {
     AdminFormsTable,
@@ -38,36 +20,34 @@
   data() {
     return {
       tab: null,
-<<<<<<< HEAD
     };
   },
   computed: {
     ...mapState(useAppStore, ['config']),
+    ...mapState(useFormStore, ['isRTL', 'lang']),
     adminDashboardUrl() {
       return this.config.adminDashboardUrl;
-=======
-      adminDashboardUrl: this.$config.adminDashboardUrl,
-    };
-  },
-  computed: {
-    ...mapGetters('form', ['isRTL', 'lang']),
+    },
   },
   watch: {
     isRTL() {
       this.tab = null;
->>>>>>> 49017c6d
     },
   },
 };
 </script>
 
 <template>
-  <v-tabs v-model="tab">
-    <v-tab value="forms">{{ $t('trans.adminPage.forms') }}</v-tab>
-    <v-tab value="users">{{ $t('trans.adminPage.users') }}</v-tab>
-    <v-tab value="developer">{{ $t('trans.adminPage.developer') }}</v-tab>
-    <v-tab value="infoLinks">{{ $t('trans.adminPage.infoLinks') }}</v-tab>
-    <v-tab v-if="adminDashboardUrl" value="dashboard">{{
+  <v-tabs v-model="tab" :class="{ 'dir-rtl': isRTL }">
+    <v-tab value="forms" :lang="lang">{{ $t('trans.adminPage.forms') }}</v-tab>
+    <v-tab value="users" :lang="lang">{{ $t('trans.adminPage.users') }}</v-tab>
+    <v-tab value="developer" :lang="lang">{{
+      $t('trans.adminPage.developer')
+    }}</v-tab>
+    <v-tab value="infoLinks" :lang="lang">{{
+      $t('trans.adminPage.infoLinks')
+    }}</v-tab>
+    <v-tab v-if="adminDashboardUrl" value="dashboard" :lang="lang">{{
       $t('trans.adminPage.metrics')
     }}</v-tab>
   </v-tabs>
