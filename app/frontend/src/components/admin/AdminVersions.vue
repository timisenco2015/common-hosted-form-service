<<<<<<< HEAD
=======
<template>
  <v-data-table
    class="submissions-table"
    :headers="headers"
    :items="versionList"
    :lang="lang"
  >
    <!-- Version  -->
    <template #[`item.version`]="{ item }">
      <span :lang="lang">
        {{
          $t('trans.adminVersions.version', {
            versionNo: item.version,
          })
        }}
      </span>
    </template>

    <!-- Status  -->
    <template #[`item.status`]="{ item }">
      <label :lang="lang">{{
        item.published
          ? $t('trans.adminVersions.published')
          : $t('trans.adminVersions.unpublished')
      }}</label>
    </template>

    <!-- Created date  -->
    <template #[`item.createdAt`]="{ item }">
      {{ item.createdAt | formatDateLong }}
    </template>

    <!-- Updated at  -->
    <template #[`item.updatedAt`]="{ item }">
      {{ item.updatedAt | formatDateLong }}
    </template>

    <!-- Actions -->
    <template #[`item.action`]="{ item }">
      <!-- export -->
      <span>
        <v-tooltip bottom>
          <template #activator="{ on, attrs }">
            <v-btn
              color="primary"
              class="mx-1"
              icon
              @click="onExportClick(item.id, item.isDraft)"
              v-bind="attrs"
              v-on="on"
            >
              <v-icon>get_app</v-icon>
            </v-btn>
          </template>
          <span :lang="lang"
            >{{ $t('trans.adminVersions.exportDesign') }}
          </span>
        </v-tooltip>
      </span>
    </template>
  </v-data-table>
</template>

>>>>>>> 49017c6d
<script>
import { mapActions, mapState } from 'pinia';

import { i18n } from '~/internationalization';
import adminService from '~/services/adminService';
import { useAdminStore } from '~/store/admin';
import { useNotificationStore } from '~/store/notification';

export default {
  data() {
    return {
      formSchema: {
        display: 'form',
        type: 'form',
        components: [],
      },
    };
  },
  computed: {
    ...mapState(useAdminStore, ['form']),
    headers() {
      return [
        {
          title: i18n.t('trans.adminVersions.versions'),
          align: 'start',
          key: 'version',
        },
        {
          title: i18n.t('trans.adminVersions.status'),
          align: 'start',
          key: 'status',
        },
        {
          title: i18n.t('trans.adminVersions.created'),
          align: 'start',
          key: 'createdAt',
        },
        {
          title: i18n.t('trans.adminVersions.lastUpdated'),
          align: 'start',
          key: 'updatedAt',
        },
        {
          title: i18n.t('trans.adminVersions.actions'),
          align: 'end',
          key: 'action',
          filterable: false,
          sortable: false,
        },
<<<<<<< HEAD
      ];
    },
=======
      ],
      formSchema: {
        display: 'form',
        type: 'form',
        components: [],
      },
      publishOpts: {
        publishing: true,
        version: '',
        id: '',
      },
    };
  },
  computed: {
    ...mapGetters('admin', ['form']),
    ...mapGetters('form', ['lang']),
>>>>>>> 49017c6d
    versionList() {
      return this.form ? this.form.versions : [];
    },
  },
  methods: {
    ...mapActions(useNotificationStore, ['addNotification']),
    // ---------------------------------------------/ Publish/unpublish actions
    async onExportClick(id, isDraft) {
      await this.getFormSchema(id, isDraft);
      let snek = this.form.snake;
      if (!this.form.snake) {
        snek = this.form.name
          .replace(/\s+/g, '_')
          .replace(/[^-_0-9a-z]/gi, '')
          .toLowerCase();
      }

      const a = document.createElement('a');
      a.href = `data:application/json;charset=utf-8,${encodeURIComponent(
        JSON.stringify(this.formSchema)
      )}`;
      a.download = `${snek}_schema.json`;
      a.style.display = 'none';
      a.classList.add('hiddenDownloadTextElement');
      document.body.appendChild(a);
      a.click();
      document.body.removeChild(a);
    },

    async getFormSchema(id) {
      try {
        const res = await adminService.readVersion(this.form.id, id);
        this.formSchema = { ...this.formSchema, ...res.data.schema };
      } catch (error) {
        this.addNotification({
          text: i18n.t('trans.adminVersions.notificationMsg'),
        });
      }
    },
  },
};
</script>

<template>
  <v-data-table
    class="submissions-table"
    :headers="headers"
    :items="versionList"
  >
    <!-- Version  -->
    <template #item.version="{ item }">
      <span>
        {{
          $t('trans.adminVersions.version', {
            versionNo: item.raw.version,
          })
        }}
      </span>
    </template>

    <!-- Status  -->
    <template #item.status="{ item }">
      <label>{{
        item.raw.published
          ? $t('trans.adminVersions.published')
          : $t('trans.adminVersions.unpublished')
      }}</label>
    </template>

    <!-- Created date  -->
    <template #item.createdAt="{ item }">
      {{ $filters.formatDateLong(item.raw.createdAt) }}
    </template>

    <!-- Updated at  -->
    <template #item.updatedAt="{ item }">
      {{ $filters.formatDateLong(item.raw.updatedAt) }}
    </template>

    <!-- Actions -->
    <template #item.action="{ item }">
      <!-- export -->
      <span>
        <v-tooltip location="bottom">
          <template #activator="{ props }">
            <v-btn
              color="primary"
              class="mx-1"
              icon
              v-bind="props"
              @click="onExportClick(item.raw.id, item.raw.isDraft)"
            >
              <v-icon icon="mdi:mdi-download"></v-icon>
            </v-btn>
          </template>
          <span>{{ $t('trans.adminVersions.exportDesign') }} </span>
        </v-tooltip>
      </span>
    </template>
  </v-data-table>
</template>

<style scoped>
/* Todo, this is duplicated in a few tables, extract to style */
.submissions-table {
  clear: both;
}
@media (max-width: 1263px) {
  .submissions-table :deep(th) {
    vertical-align: top;
  }
}
/* Want to use scss but the world hates me */
.submissions-table :deep(tbody tr:nth-of-type(odd)) {
  background-color: #f5f5f5;
}
.submissions-table :deep(thead tr th) {
  font-weight: normal;
  color: #003366 !important;
  font-size: 1.1em;
}
</style><|MERGE_RESOLUTION|>--- conflicted
+++ resolved
@@ -1,75 +1,10 @@
-<<<<<<< HEAD
-=======
-<template>
-  <v-data-table
-    class="submissions-table"
-    :headers="headers"
-    :items="versionList"
-    :lang="lang"
-  >
-    <!-- Version  -->
-    <template #[`item.version`]="{ item }">
-      <span :lang="lang">
-        {{
-          $t('trans.adminVersions.version', {
-            versionNo: item.version,
-          })
-        }}
-      </span>
-    </template>
-
-    <!-- Status  -->
-    <template #[`item.status`]="{ item }">
-      <label :lang="lang">{{
-        item.published
-          ? $t('trans.adminVersions.published')
-          : $t('trans.adminVersions.unpublished')
-      }}</label>
-    </template>
-
-    <!-- Created date  -->
-    <template #[`item.createdAt`]="{ item }">
-      {{ item.createdAt | formatDateLong }}
-    </template>
-
-    <!-- Updated at  -->
-    <template #[`item.updatedAt`]="{ item }">
-      {{ item.updatedAt | formatDateLong }}
-    </template>
-
-    <!-- Actions -->
-    <template #[`item.action`]="{ item }">
-      <!-- export -->
-      <span>
-        <v-tooltip bottom>
-          <template #activator="{ on, attrs }">
-            <v-btn
-              color="primary"
-              class="mx-1"
-              icon
-              @click="onExportClick(item.id, item.isDraft)"
-              v-bind="attrs"
-              v-on="on"
-            >
-              <v-icon>get_app</v-icon>
-            </v-btn>
-          </template>
-          <span :lang="lang"
-            >{{ $t('trans.adminVersions.exportDesign') }}
-          </span>
-        </v-tooltip>
-      </span>
-    </template>
-  </v-data-table>
-</template>
-
->>>>>>> 49017c6d
 <script>
 import { mapActions, mapState } from 'pinia';
 
 import { i18n } from '~/internationalization';
 import adminService from '~/services/adminService';
 import { useAdminStore } from '~/store/admin';
+import { useFormStore } from '~/store/form';
 import { useNotificationStore } from '~/store/notification';
 
 export default {
@@ -84,6 +19,7 @@
   },
   computed: {
     ...mapState(useAdminStore, ['form']),
+    ...mapState(useFormStore, ['lang']),
     headers() {
       return [
         {
@@ -113,27 +49,8 @@
           filterable: false,
           sortable: false,
         },
-<<<<<<< HEAD
       ];
     },
-=======
-      ],
-      formSchema: {
-        display: 'form',
-        type: 'form',
-        components: [],
-      },
-      publishOpts: {
-        publishing: true,
-        version: '',
-        id: '',
-      },
-    };
-  },
-  computed: {
-    ...mapGetters('admin', ['form']),
-    ...mapGetters('form', ['lang']),
->>>>>>> 49017c6d
     versionList() {
       return this.form ? this.form.versions : [];
     },
@@ -182,10 +99,11 @@
     class="submissions-table"
     :headers="headers"
     :items="versionList"
+    :lang="lang"
   >
     <!-- Version  -->
     <template #item.version="{ item }">
-      <span>
+      <span :lang="lang">
         {{
           $t('trans.adminVersions.version', {
             versionNo: item.raw.version,
@@ -196,7 +114,7 @@
 
     <!-- Status  -->
     <template #item.status="{ item }">
-      <label>{{
+      <label :lang="lang">{{
         item.raw.published
           ? $t('trans.adminVersions.published')
           : $t('trans.adminVersions.unpublished')
@@ -229,7 +147,9 @@
               <v-icon icon="mdi:mdi-download"></v-icon>
             </v-btn>
           </template>
-          <span>{{ $t('trans.adminVersions.exportDesign') }} </span>
+          <span :lang="lang"
+            >{{ $t('trans.adminVersions.exportDesign') }}
+          </span>
         </v-tooltip>
       </span>
     </template>
