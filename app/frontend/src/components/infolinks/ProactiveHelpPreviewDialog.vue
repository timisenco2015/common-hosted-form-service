--- conflicted
+++ resolved
@@ -1,4 +1,7 @@
 <script>
+import { mapState } from 'pinia';
+import { useFormStore } from '~/store/form';
+
 export default {
   props: {
     showDialog: { type: Boolean, required: true },
@@ -10,6 +13,9 @@
     return {
       dialog: this.showDialog,
     };
+  },
+  computed: {
+    ...mapState(useFormStore, ['isRTL', 'lang']),
   },
   watch: {
     showDialog(value) {
@@ -83,17 +89,9 @@
                   disabledLink: component && component.moreHelpInfoLink === '',
                 }"
               >
-<<<<<<< HEAD
-                <div class="mr-1 cursor">
-                  Learn more
-                  <v-icon icon="mdi:mdi-arrow-top-right-bold-box" /></div
-=======
                 <div class="mr-1 cursor" :lang="lang">
                   {{ $t('trans.proactiveHelpPreviewDialog.learnMore') }}
-                  <font-awesome-icon
-                    icon="fa-solid fa-square-arrow-up-right"
-                  /></div
->>>>>>> 49017c6d
+                  <v-icon icon="mdi:mdi-arrow-top-right-bold-box" /></div
               ></a>
             </v-col>
           </v-row>
@@ -102,47 +100,6 @@
     </v-dialog>
   </v-row>
 </template>
-<<<<<<< HEAD
-
-=======
-<script>
-import {
-  faXmark,
-  faSquareArrowUpRight,
-} from '@fortawesome/free-solid-svg-icons';
-import { library } from '@fortawesome/fontawesome-svg-core';
-library.add(faXmark, faSquareArrowUpRight);
-import { mapGetters } from 'vuex';
-
-export default {
-  name: 'ProactiveHelpPreviewDialog',
-
-  data() {
-    return {
-      dialog: this.showDialog,
-    };
-  },
-  props: {
-    showDialog: { type: Boolean, required: true },
-    component: { type: Object },
-    fcProactiveHelpImageUrl: undefined,
-  },
-  methods: {
-    onCloseDialog() {
-      this.$emit('close-dialog');
-    },
-  },
-  computed: {
-    ...mapGetters('form', ['isRTL', 'lang']),
-  },
-  watch: {
-    showDialog() {
-      this.dialog = this.showDialog;
-    },
-  },
-};
-</script>
->>>>>>> 49017c6d
 <style lang="scss" scoped>
 .cursor {
   cursor: pointer !important;
