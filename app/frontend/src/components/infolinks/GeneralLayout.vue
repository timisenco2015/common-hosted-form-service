--- conflicted
+++ resolved
@@ -1,120 +1,10 @@
-<<<<<<< HEAD
-=======
-<template>
-  <div>
-    <v-data-table
-      class="submissions-table"
-      :headers="headers"
-      hide-default-header
-      hide-default-footer
-      disable-pagination
-      :items="layoutList"
-      :loading="loading"
-      :loading-text="$t('trans.generalLayout.loadingText')"
-      :lang="lang"
-    >
-      <template #[`item.componentName`]="{ item }">
-        <div>
-          <template>
-            <div style="text-transform: capitalize" class="label">
-              {{ item.componentName }}
-            </div>
-          </template>
-        </div>
-      </template>
-      <template #[`item.actions`]="{ item, index }">
-        <div class="d-flex flex-row justify-end align-center actions">
-          <div>
-            <v-btn
-              data-cy="edit_button"
-              color="primary"
-              small
-              text
-              @click="onOpenDialog(item.componentName)"
-            >
-              <font-awesome-icon icon="fa-solid fa-pen-to-square" />
-              <span
-                class="d-none d-sm-flex"
-                style="font-size: 16px"
-                :lang="lang"
-                >{{ $t('trans.generalLayout.edit') }}</span
-              >
-            </v-btn>
-          </div>
-          <div>
-            <v-btn
-              data-cy="preview_button"
-              color="primary"
-              text
-              small
-              @click="onOpenPreviewDialog(item.componentName)"
-              :disabled="canDisabled(item.componentName)"
-            >
-              <font-awesome-icon icon="fa-solid fa-eye" />
-              <span
-                class="d-none d-sm-flex"
-                style="font-size: 16px"
-                :lang="lang"
-                >{{ $t('trans.generalLayout.preview') }}</span
-              >
-            </v-btn>
-          </div>
-          <div>
-            <v-btn
-              data-cy="status_button"
-              color="primary"
-              text
-              small
-              :disabled="canDisabled(item.componentName)"
-            >
-              <v-switch
-                :class="{ 'dir-ltl': isRTL }"
-                small
-                color="success"
-                :input-value="isComponentPublish(item.componentName, index)"
-                v-model="publish[index]"
-                @change="onSwitchChange(item.componentName, index)"
-              ></v-switch>
-              <span
-                style="width: 120px !important; font-size: 16px"
-                class="d-none d-sm-flex"
-                :lang="lang"
-                >{{
-                  publish[index]
-                    ? $t('trans.generalLayout.published')
-                    : $t('trans.generalLayout.unpublished')
-                }}</span
-              >
-            </v-btn>
-          </div>
-        </div>
-      </template>
-    </v-data-table>
-    <ProactiveHelpDialog
-      :showDialog="showDialog"
-      v-if="showDialog"
-      :groupName="groupName"
-      :componentName="componentName"
-      @close-dialog="onDialog"
-      :component="component"
-    />
-    <ProactiveHelpPreviewDialog
-      :showDialog="showPreviewDialog"
-      v-if="showPreviewDialog"
-      @close-dialog="onPreviewDialog"
-      :fcProactiveHelpImageUrl="fcProactiveHelpImageUrl"
-      :component="component"
-    />
-  </div>
-</template>
-
->>>>>>> 49017c6d
 <script>
 import { mapActions, mapState } from 'pinia';
 
 import ProactiveHelpDialog from '~/components/infolinks/ProactiveHelpDialog.vue';
 import ProactiveHelpPreviewDialog from '~/components/infolinks/ProactiveHelpPreviewDialog.vue';
 import { i18n } from '~/internationalization';
+import { useFormStore } from '~/store/form';
 import { useAdminStore } from '~/store/admin';
 
 export default {
@@ -142,11 +32,13 @@
       componentName: '',
       loading: false,
       publish: [],
+      publishStatus: 'UNPUBLISHED',
       showDialog: false,
       showPreviewDialog: false,
     };
   },
   computed: {
+    ...mapState(useFormStore, ['isRTL', 'lang']),
     ...mapState(useAdminStore, ['fcProactiveHelpImageUrl']),
     headers() {
       return [
@@ -166,22 +58,6 @@
         },
       ];
     },
-<<<<<<< HEAD
-=======
-    ...mapGetters('admin', ['fcProactiveHelpImageUrl']),
-    ...mapGetters('form', ['lang']),
-  },
-  props: {
-    layoutList: {
-      type: Array,
-      required: true,
-    },
-    componentsList: {
-      type: Array,
-      default: () => [],
-    },
-    groupName: String,
->>>>>>> 49017c6d
   },
   methods: {
     ...mapActions(useAdminStore, [
@@ -262,6 +138,7 @@
       :items="layoutList"
       :loading="loading"
       :loading-text="$t('trans.generalLayout.loadingText')"
+      :lang="lang"
     >
       <template #item.componentName="{ item }">
         <div>
@@ -281,9 +158,12 @@
               @click="onOpenDialog(item.raw.componentName)"
             >
               <v-icon icon="mdi:mdi-pencil-box-outline"></v-icon>
-              <span class="d-none d-sm-flex" style="font-size: 16px">{{
-                $t('trans.generalLayout.edit')
-              }}</span>
+              <span
+                class="d-none d-sm-flex"
+                style="font-size: 16px"
+                :lang="lang"
+                >{{ $t('trans.generalLayout.edit') }}</span
+              >
             </v-btn>
           </div>
           <div>
@@ -296,9 +176,12 @@
               @click="onOpenPreviewDialog(item.raw.componentName)"
             >
               <v-icon icon="mdi:mdi-eye"></v-icon>
-              <span class="d-none d-sm-flex" style="font-size: 16px">{{
-                $t('trans.generalLayout.preview')
-              }}</span>
+              <span
+                class="d-none d-sm-flex"
+                style="font-size: 16px"
+                :lang="lang"
+                >{{ $t('trans.generalLayout.preview') }}</span
+              >
             </v-btn>
           </div>
           <div>
@@ -311,6 +194,7 @@
             >
               <v-switch
                 v-model="publish[index]"
+                :class="{ 'dir-ltl': isRTL }"
                 density="compact"
                 hide-details
                 color="success"
@@ -324,6 +208,16 @@
                   onSwitchChange(item.raw.componentName, index)
                 "
               ></v-switch>
+              <span
+                style="width: 120px !important; font-size: 16px"
+                class="d-none d-sm-flex"
+                :lang="lang"
+                >{{
+                  publish[index]
+                    ? $t('trans.generalLayout.published')
+                    : $t('trans.generalLayout.unpublished')
+                }}</span
+              >
             </v-btn>
           </div>
         </div>
