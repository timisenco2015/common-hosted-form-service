<template>
  <div v-if="keycloakReady" class="d-print-none">
<<<<<<< HEAD
    <v-btn v-if="authenticated" variant="outlined" @click="logout">
      <span>Logout</span>
    </v-btn>
    <v-btn v-else-if="hasLogin" variant="outlined" @click="login()">
      <span>Login</span>
=======
    <v-btn v-if="authenticated" dark outlined @click="logout">
      <span>{{ $t('trans.baseAuthButton.logout') }}</span>
    </v-btn>
    <v-btn v-else-if="hasLogin" dark outlined @click="login()">
      <span>{{ $t('trans.baseAuthButton.login') }}</span>
>>>>>>> 25acd187
    </v-btn>
  </div>
</template>

<script>
import { mapGetters, mapActions } from 'vuex';

export default {
  name: 'BaseAuthButton',
  computed: {
    ...mapGetters('auth', ['authenticated', 'keycloakReady']),
    hasLogin() {
      return this.$route && this.$route.meta && this.$route.meta.hasLogin;
    },
  },
  methods: mapActions('auth', ['login', 'logout']),
};
</script><|MERGE_RESOLUTION|>--- conflicted
+++ resolved
@@ -1,18 +1,10 @@
 <template>
   <div v-if="keycloakReady" class="d-print-none">
-<<<<<<< HEAD
-    <v-btn v-if="authenticated" variant="outlined" @click="logout">
-      <span>Logout</span>
-    </v-btn>
-    <v-btn v-else-if="hasLogin" variant="outlined" @click="login()">
-      <span>Login</span>
-=======
     <v-btn v-if="authenticated" dark outlined @click="logout">
       <span>{{ $t('trans.baseAuthButton.logout') }}</span>
     </v-btn>
     <v-btn v-else-if="hasLogin" dark outlined @click="login()">
       <span>{{ $t('trans.baseAuthButton.login') }}</span>
->>>>>>> 25acd187
     </v-btn>
   </div>
 </template>
