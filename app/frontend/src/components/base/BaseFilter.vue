<<<<<<< HEAD
<script>
import { i18n } from '~/internationalization';
import { mapState } from 'pinia';

import { useFormStore } from '~/store/form';
=======
<template>
  <v-card :class="{ 'dir-rtl': isRTL }">
    <v-card-title class="text-h5 pb-0 titleWrapper">
      <slot name="filter-title"></slot>
    </v-card-title>
    <v-card-subtitle class="mt-1 d-flex subTitleWrapper"> </v-card-subtitle>
    <v-card-text class="mt-0 pt-0">
      <hr class="hr" />

      <div class="d-flex flex-row" style="gap: 10px">
        <v-text-field
          v-model="inputFilter"
          :label="inputFilterLabel"
          :placeholder="inputFilterPlaceholder"
          clearable
          color="primary"
          prepend-inner-icon="search"
          filled
          dense
          class="mt-3"
          :class="{ label: isRTL }"
          :lang="lang"
        />
        <v-tooltip bottom>
          <template #activator="{ on, attrs }">
            <v-btn
              color="primary"
              class="mx-1 align-self-center mb-3"
              icon
              @click="onResetColumns"
              v-bind="attrs"
              v-on="on"
            >
              <v-icon>repeat</v-icon>
            </v-btn>
          </template>
          <span :lang="lang">{{ $t('trans.baseFilter.resetColumns') }}</span>
        </v-tooltip>
      </div>

      <v-data-table
        fixed-header
        show-select
        hide-default-footer
        height="300px"
        v-model="selectedData"
        :headers="inputHeaders"
        :items="tableData"
        :item-key="inputItemKey"
        :search="inputFilter"
        class="grey lighten-5"
        disable-pagination
        :lang="lang"
      >
      </v-data-table>
      <v-btn @click="savingFilterData" class="primary mt-3" :lang="lang">{{
        inputSaveButtonText
      }}</v-btn>
      <v-btn
        @click="cancelFilterData"
        class="mt-3 primary--text"
        :class="isRTL ? 'mr-3' : 'ml-3'"
        outlined
        :lang="lang"
        >{{ $t('trans.baseFilter.cancel') }}</v-btn
      >
    </v-card-text>
  </v-card>
</template>

<script>
import { mapGetters } from 'vuex';
import i18n from '@/internationalization';
>>>>>>> 49017c6d

export default {
  props: {
    inputHeaders: {
      type: Array,
      default: () => [
        {
          title: i18n.t('trans.baseFilter.columnName'),
          align: 'start',
          sortable: true,
          key: 'title',
        },
      ],
    },
    // The data you will be filtering with
    inputData: {
      type: Array,
      default: () => [
        { title: i18n.t('trans.baseFilter.exampleText'), key: 'exampleText1' },
        { title: i18n.t('trans.baseFilter.exampleText2'), key: 'exampleText2' },
      ],
    },
    resetData: {
      type: Array,
      default: () => [],
    },
    // The default selected data
    preselectedData: {
      type: Array,
      default: () => [],
    },
    inputItemKey: {
      type: String,
      default: 'key',
    },
    inputFilterLabel: {
      type: String,
      default: '',
    },
    inputFilterPlaceholder: {
      type: String,
      default: i18n.t('trans.baseFilter.exampleText2'),
    },
    inputSaveButtonText: {
      type: String,
      default: i18n.t('trans.baseFilter.filter'),
    },
  },
<<<<<<< HEAD
  emits: ['saving-filter-data', 'cancel-filter-data'],
=======
  computed: {
    ...mapGetters('form', ['isRTL', 'lang']),
  },
>>>>>>> 49017c6d
  data() {
    return {
      selectedData: this.preselectedData,
      inputFilter: '',
    };
  },
<<<<<<< HEAD
  computed: {
    ...mapState(useFormStore, ['isRTL']),
  },
=======

>>>>>>> 49017c6d
  methods: {
    savingFilterData() {
      this.inputFilter = '';
      this.$emit('saving-filter-data', this.selectedData);
    },
    onResetColumns() {
      this.selectedData = this.resetData;
      this.inputFilter = '';
    },
    cancelFilterData() {
      (this.selectedData = this.preselectedData),
        this.$emit('cancel-filter-data');
    },
  },
};
</script>

<template>
  <v-card>
    <v-card-title class="text-h5 pb-0 titleWrapper">
      <slot name="filter-title"></slot>
    </v-card-title>
    <v-card-subtitle class="mt-1 d-flex subTitleWrapper">
      <slot name="filter-subtitle"></slot>
    </v-card-subtitle>
    <v-card-text class="mt-0 pt-0">
      <hr class="hr" />

      <div class="d-flex flex-row align-center" style="gap: 30px">
        <v-text-field
          v-model="inputFilter"
          data-test="filter-search"
          :label="inputFilterLabel"
          :placeholder="inputFilterPlaceholder"
          clearable
          color="primary"
          prepend-inner-icon="search"
          variant="filled"
          density="compact"
          class="mt-3"
        >
        </v-text-field>
        <v-tooltip location="bottom">
          <template #activator="{ props }">
            <v-btn
              color="primary"
              class="mx-1 align-self-center mb-3"
              icon
              v-bind="props"
              @click="onResetColumns"
            >
              <v-icon
                style="pointer-events: none"
                icon="mdi:mdi-repeat"
                size="xl"
              />
            </v-btn>
          </template>
          <span>Reset Columns</span>
        </v-tooltip>
      </div>
      <v-data-table
        v-model="selectedData"
        data-test="filter-table"
        fixed-header
        show-select
        hide-default-footer
        height="300px"
        :headers="inputHeaders"
        :items="inputData"
        items-per-page="-1"
        :item-value="inputItemKey"
        :search="inputFilter"
        class="bg-grey-lighten-5 mb-3"
        disable-pagination
        return-object
      >
      </v-data-table>
      <v-btn
        data-test="save-btn"
        class="bg-primary mt-3"
        @click="savingFilterData"
      >
        {{ inputSaveButtonText }}
      </v-btn>
      <v-btn
        data-test="cancel-btn"
        class="mt-3 text-primary"
        :class="isRTL ? 'mr-3' : 'ml-3'"
        variant="outlined"
        @click="cancelFilterData"
        >{{ $t('trans.baseFilter.cancel') }}</v-btn
      >
    </v-card-text>
  </v-card>
</template>

<style lang="scss" scoped>
.subTitleWrapper {
  font-style: normal !important;
  font-size: 18px !important;
  font-variant: normal !important;
  font-family: BCSans !important;
  font-weight: normal !important;
  color: #707070c1 !important;
  gap: 10px !important;
  padding-bottom: 0px !important;
  margin-bottom: 0px !important;
}
.titleWrapper {
  font-style: normal !important;
  font-size: 22px !important;
  font-weight: bold !important;
  font-variant: normal !important;
  font-family: BCSans !important;
  color: #000000 !important;
}
.hr {
  height: 1px;
  border: none;
  background-color: #707070c1;
  margin-bottom: 0px;
}
</style><|MERGE_RESOLUTION|>--- conflicted
+++ resolved
@@ -1,84 +1,8 @@
-<<<<<<< HEAD
 <script>
 import { i18n } from '~/internationalization';
 import { mapState } from 'pinia';
 
 import { useFormStore } from '~/store/form';
-=======
-<template>
-  <v-card :class="{ 'dir-rtl': isRTL }">
-    <v-card-title class="text-h5 pb-0 titleWrapper">
-      <slot name="filter-title"></slot>
-    </v-card-title>
-    <v-card-subtitle class="mt-1 d-flex subTitleWrapper"> </v-card-subtitle>
-    <v-card-text class="mt-0 pt-0">
-      <hr class="hr" />
-
-      <div class="d-flex flex-row" style="gap: 10px">
-        <v-text-field
-          v-model="inputFilter"
-          :label="inputFilterLabel"
-          :placeholder="inputFilterPlaceholder"
-          clearable
-          color="primary"
-          prepend-inner-icon="search"
-          filled
-          dense
-          class="mt-3"
-          :class="{ label: isRTL }"
-          :lang="lang"
-        />
-        <v-tooltip bottom>
-          <template #activator="{ on, attrs }">
-            <v-btn
-              color="primary"
-              class="mx-1 align-self-center mb-3"
-              icon
-              @click="onResetColumns"
-              v-bind="attrs"
-              v-on="on"
-            >
-              <v-icon>repeat</v-icon>
-            </v-btn>
-          </template>
-          <span :lang="lang">{{ $t('trans.baseFilter.resetColumns') }}</span>
-        </v-tooltip>
-      </div>
-
-      <v-data-table
-        fixed-header
-        show-select
-        hide-default-footer
-        height="300px"
-        v-model="selectedData"
-        :headers="inputHeaders"
-        :items="tableData"
-        :item-key="inputItemKey"
-        :search="inputFilter"
-        class="grey lighten-5"
-        disable-pagination
-        :lang="lang"
-      >
-      </v-data-table>
-      <v-btn @click="savingFilterData" class="primary mt-3" :lang="lang">{{
-        inputSaveButtonText
-      }}</v-btn>
-      <v-btn
-        @click="cancelFilterData"
-        class="mt-3 primary--text"
-        :class="isRTL ? 'mr-3' : 'ml-3'"
-        outlined
-        :lang="lang"
-        >{{ $t('trans.baseFilter.cancel') }}</v-btn
-      >
-    </v-card-text>
-  </v-card>
-</template>
-
-<script>
-import { mapGetters } from 'vuex';
-import i18n from '@/internationalization';
->>>>>>> 49017c6d
 
 export default {
   props: {
@@ -127,26 +51,16 @@
       default: i18n.t('trans.baseFilter.filter'),
     },
   },
-<<<<<<< HEAD
   emits: ['saving-filter-data', 'cancel-filter-data'],
-=======
-  computed: {
-    ...mapGetters('form', ['isRTL', 'lang']),
-  },
->>>>>>> 49017c6d
   data() {
     return {
       selectedData: this.preselectedData,
       inputFilter: '',
     };
   },
-<<<<<<< HEAD
   computed: {
-    ...mapState(useFormStore, ['isRTL']),
+    ...mapState(useFormStore, ['isRTL', 'lang']),
   },
-=======
-
->>>>>>> 49017c6d
   methods: {
     savingFilterData() {
       this.inputFilter = '';
@@ -165,7 +79,7 @@
 </script>
 
 <template>
-  <v-card>
+  <v-card :class="{ 'dir-rtl': isRTL }">
     <v-card-title class="text-h5 pb-0 titleWrapper">
       <slot name="filter-title"></slot>
     </v-card-title>
@@ -175,7 +89,7 @@
     <v-card-text class="mt-0 pt-0">
       <hr class="hr" />
 
-      <div class="d-flex flex-row align-center" style="gap: 30px">
+      <div class="d-flex flex-row" style="gap: 10px">
         <v-text-field
           v-model="inputFilter"
           data-test="filter-search"
@@ -187,6 +101,8 @@
           variant="filled"
           density="compact"
           class="mt-3"
+          :class="{ label: isRTL }"
+          :lang="lang"
         >
         </v-text-field>
         <v-tooltip location="bottom">
@@ -205,7 +121,7 @@
               />
             </v-btn>
           </template>
-          <span>Reset Columns</span>
+          <span :lang="lang">{{ $t('trans.baseFilter.resetColumns') }}</span>
         </v-tooltip>
       </div>
       <v-data-table
@@ -223,11 +139,13 @@
         class="bg-grey-lighten-5 mb-3"
         disable-pagination
         return-object
+        :lang="lang"
       >
       </v-data-table>
       <v-btn
         data-test="save-btn"
         class="bg-primary mt-3"
+        :lang="lang"
         @click="savingFilterData"
       >
         {{ inputSaveButtonText }}
@@ -237,6 +155,7 @@
         class="mt-3 text-primary"
         :class="isRTL ? 'mr-3' : 'ml-3'"
         variant="outlined"
+        :lang="lang"
         @click="cancelFilterData"
         >{{ $t('trans.baseFilter.cancel') }}</v-btn
       >
