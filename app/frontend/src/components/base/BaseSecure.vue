--- conflicted
+++ resolved
@@ -28,15 +28,9 @@
         <a :href="mailToLink">{{ contactInfo }}</a>
       </p>
       <router-link :to="{ name: 'About' }">
-<<<<<<< HEAD
-        <v-btn color="primary" class="about-btn" size="large">
-          <v-icon start>home</v-icon>
-          <span>About</span>
-=======
         <v-btn color="primary" class="about-btn" large>
           <v-icon left>home</v-icon>
           <span>{{ $t('trans.baseSecure.about') }}</span>
->>>>>>> 25acd187
         </v-btn>
       </router-link>
     </div>
@@ -47,8 +41,8 @@
       v-if="keycloakReady"
       color="primary"
       class="login-btn"
-      size="large"
       @click="login"
+      large
     >
       <span>{{ $t('trans.baseSecure.login') }}</span>
     </v-btn>
@@ -80,13 +74,13 @@
     ]),
     mailToLink() {
       return `mailto:${
-        import.meta.env.VITE_CONTACT
+        process.env.VUE_APP_CONTACT
       }?subject=CHEFS%20Account%20Issue&body=Error%20accessing%20${encodeURIComponent(
         location
       )}.`;
     },
     contactInfo() {
-      return import.meta.env.VITE_CONTACT;
+      return process.env.VUE_APP_CONTACT;
     },
   },
   methods: mapActions('auth', ['login']),
