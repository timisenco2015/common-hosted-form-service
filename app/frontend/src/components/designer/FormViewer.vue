--- conflicted
+++ resolved
@@ -1,5 +1,4 @@
 <template>
-<<<<<<< HEAD
   <v-skeleton-loader :loading="loadingSubmission" type="article, actions">
     <div v-if="isFormScheduleExpired">
       <template>
@@ -17,98 +16,79 @@
               <span>Create late submission</span>
             </v-btn>
           </v-col>
-=======
-  <div>
-    <v-skeleton-loader :loading="loadingSubmission" type="article, actions">
-      <div v-if="isFormScheduleExpired">
-        <template>
-          <v-alert text prominent type="error">
-            {{
-              isLateSubmissionAllowed
-                ? 'The form submission period has expired! You can still create a late submission by clicking the button below.'
-                : formScheduleExpireMessage
-            }}
-          </v-alert>
-          <div v-if="isLateSubmissionAllowed">
-            <v-col cols="3" md="2">
-              <v-btn color="primary" @click="isFormScheduleExpired = false">
-                <span>Create late submission</span>
-              </v-btn>
-            </v-col>
-          </div>
-        </template>
-      </div>
-      <div v-else>
-        <div v-if="displayTitle">
-          <div v-if="!isFormPublic(form)">
-            <FormViewerActions
-              :block="block"
-              :draftEnabled="form.enableSubmitterDraft"
-              :formId="form.id"
-              :isDraft="submissionRecord.draft"
-              :permissions="permissions"
-              :readOnly="readOnly"
-              :submission="submission"
-              :submissionId="submissionId"
-              :allowSubmitterToUploadFile="allowSubmitterToUploadFile"
-              :bulkFile="bulkFile"
-              :copyExistingSubmission="form.enableCopyExistingSubmission"
-              @showdoYouWantToSaveTheDraftModal="
+        </div>
+      </template>
+    </div>
+    <div v-else>
+      <div v-if="displayTitle">
+        <div v-if="!isFormPublic(form)">
+          <FormViewerActions
+            :block="block"
+            :draftEnabled="form.enableSubmitterDraft"
+            :formId="form.id"
+            :isDraft="submissionRecord.draft"
+            :permissions="permissions"
+            :readOnly="readOnly"
+            :submission="submission"
+            :submissionId="submissionId"
+            :allowSubmitterToUploadFile="allowSubmitterToUploadFile"
+            :bulkFile="bulkFile"
+            :copyExistingSubmission="form.enableCopyExistingSubmission"
+            @showdoYouWantToSaveTheDraftModal="
                 showdoYouWantToSaveTheDraftModal
               "
-              @save-draft="saveDraft"
-              @switchView="switchView"
-            />
-          </div>
-          <h1 v-if="!bulkFile" class="my-6 text-center">{{ form.name }}</h1>
->>>>>>> 84870cc4
+            @save-draft="saveDraft"
+            @switchView="switchView"
+          />
         </div>
-        <div class="form-wrapper">
-          <v-alert
-            class="mt-2 mb-2"
-            :value="saved || saving"
-            :class="
-              saving
-                ? NOTIFICATIONS_TYPES.INFO.class
-                : NOTIFICATIONS_TYPES.SUCCESS.class
-            "
-            :color="
+        <h1 v-if="!bulkFile" class="my-6 text-center">{{ form.name }}</h1>
+      </div>
+      <div class="form-wrapper">
+        <v-alert
+          class="mt-2 mb-2"
+          :value="saved || saving"
+          :class="
+            saving
+              ? NOTIFICATIONS_TYPES.INFO.class
+              : NOTIFICATIONS_TYPES.SUCCESS.class
+          "
+          :color="
               saving
                 ? NOTIFICATIONS_TYPES.INFO.color
                 : NOTIFICATIONS_TYPES.SUCCESS.color
             "
-            :icon="
-              saving
-                ? NOTIFICATIONS_TYPES.INFO.icon
-                : NOTIFICATIONS_TYPES.SUCCESS.icon
-            "
-            transition="scale-transition"
-          >
-            <div v-if="saving">
-              <v-progress-linear indeterminate />
-              Saving
-            </div>
-            <div v-else>Draft Saved</div>
-          </v-alert>
-
-          <slot name="alert" v-bind:form="form" />
-
-          <BaseDialog
-            v-model="showSubmitConfirmDialog"
-            type="CONTINUE"
-            :enableCustomButton="canSaveDraft"
-            @close-dialog="showSubmitConfirmDialog = false"
-            @continue-dialog="continueSubmit"
-          >
-            <template #title>Please Confirm</template>
-            <template #text
-              >Are you sure you wish to submit your form?</template
-            >
-            <template #button-text-continue>
-              <span>Submit</span>
-            </template>
-          </BaseDialog>
-          <v-alert
+          :icon="
+            saving
+              ? NOTIFICATIONS_TYPES.INFO.icon
+              : NOTIFICATIONS_TYPES.SUCCESS.icon
+          "
+          transition="scale-transition"
+        >
+          <div v-if="saving">
+            <v-progress-linear indeterminate />
+            {{ $t('trans.formViewer.saving') }}
+          </div>
+          <div v-else>{{ $t('trans.formViewer.draftSaved') }}</div>
+        </v-alert>
+
+        <slot name="alert" v-bind:form="form" />
+
+        <BaseDialog
+          v-model="showSubmitConfirmDialog"
+          type="CONTINUE"
+          :enableCustomButton="canSaveDraft"
+          @close-dialog="showSubmitConfirmDialog = false"
+          @continue-dialog="continueSubmit"
+        >
+          <template #title>{{ $t('trans.formViewer.pleaseConfirm') }}</template>
+          <template #text>{{
+            $t('trans.formViewer.submitFormWarningMsg')
+          }}</template>
+          <template #button-text-continue>
+            <span>{{ $t('trans.formViewer.submit') }}</span>
+          </template>
+        </BaseDialog>
+        <v-alert
             v-if="isLoading && !bulkFile && submissionId == undefined"
             class="mt-2 mb-2"
             :value="isLoading"
@@ -139,7 +119,7 @@
             :formFields="formFields"
             @toggleBlock="toggleBlock"
           />
-          <Form
+        <Form
             class="mt-4"
             v-if="!bulkFile"
             ref="chefForm"
@@ -153,69 +133,13 @@
             @customEvent="onCustomEvent"
             @change="formChange"
             @render="onFormRender"
-          />
-          <p v-if="version" class="text-right">Version: {{ version }}</p>
-        </div>
-      </div>
-<<<<<<< HEAD
-      <div class="form-wrapper">
-        <v-alert
-          :value="saved || saving"
-          :class="
-            saving
-              ? NOTIFICATIONS_TYPES.INFO.class
-              : NOTIFICATIONS_TYPES.SUCCESS.class
-          "
-          :icon="
-            saving
-              ? NOTIFICATIONS_TYPES.INFO.icon
-              : NOTIFICATIONS_TYPES.SUCCESS.icon
-          "
-          transition="scale-transition"
-        >
-          <div v-if="saving">
-            <v-progress-linear indeterminate />
-            {{ $t('trans.formViewer.saving') }}
-          </div>
-          <div v-else>{{ $t('trans.formViewer.draftSaved') }}</div>
-        </v-alert>
-
-        <slot name="alert" v-bind:form="form" />
-
-        <BaseDialog
-          v-model="showSubmitConfirmDialog"
-          type="CONTINUE"
-          :enableCustomButton="canSaveDraft"
-          @close-dialog="showSubmitConfirmDialog = false"
-          @continue-dialog="continueSubmit"
-        >
-          <template #title>{{ $t('trans.formViewer.pleaseConfirm') }}</template>
-          <template #text>{{
-            $t('trans.formViewer.submitFormWarningMsg')
-          }}</template>
-          <template #button-text-continue>
-            <span>{{ $t('trans.formViewer.submit') }}</span>
-          </template>
-        </BaseDialog>
-
-        <Form
-          :form="formSchema"
-          :key="reRenderFormIo"
-          :submission="submission"
-          @submit="onSubmit"
-          @submitDone="onSubmitDone"
-          @submitButton="onSubmitButton"
-          @customEvent="onCustomEvent"
-          :options="viewerOptions"
-          :language="multiLanguage"
+            :language="multiLanguage"
         />
         <p v-if="version" class="text-right">
           {{ $t('trans.formViewer.version', { version: version }) }}
         </p>
       </div>
-    </div>
-  </v-skeleton-loader>
-=======
+      </div>
       <BaseDialog
         v-model="doYouWantToSaveTheDraft"
         type="SAVEDDELETE"
@@ -235,7 +159,6 @@
       </BaseDialog>
     </v-skeleton-loader>
   </div>
->>>>>>> 84870cc4
 </template>
 
 <script>
@@ -498,12 +421,7 @@
             this.$router.push({
               name: 'Alert',
               params: {
-<<<<<<< HEAD
                 message: this.$t('trans.formViewer.alertRouteMsg'),
-=======
-                message:
-                  'The form owner has not published the form, and it is not available for submissions.',
->>>>>>> 84870cc4
                 type: 'info',
               },
             });
@@ -871,12 +789,8 @@
           );
         }
       } catch (error) {
-<<<<<<< HEAD
         console.error(error); // eslint-disable-line no-console
         errMsg = this.$t('trans.formViewer.errMsg');
-=======
-        errMsg = 'An error occurred submitting this form';
->>>>>>> 84870cc4
       }
       return errMsg;
     },
