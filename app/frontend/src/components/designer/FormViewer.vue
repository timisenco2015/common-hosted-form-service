--- conflicted
+++ resolved
@@ -1,205 +1,3 @@
-<<<<<<< HEAD
-=======
-<template>
-  <v-skeleton-loader :loading="loadingSubmission" type="article, actions">
-    <div v-if="isFormScheduleExpired">
-      <template>
-        <v-alert
-          text
-          prominent
-          type="error"
-          :class="{ 'dir-rtl': isRTL }"
-          :lang="lang"
-        >
-          {{
-            isLateSubmissionAllowed
-              ? $t('trans.formViewer.lateFormSubmissions')
-              : formScheduleExpireMessage
-          }}
-        </v-alert>
-
-        <div v-if="isLateSubmissionAllowed">
-          <v-col cols="3" md="2">
-            <v-btn
-              color="primary"
-              @click="isFormScheduleExpired = false"
-              :class="{ 'dir-rtl': isRTL }"
-            >
-              <span :lang="lang">{{
-                $t('trans.formViewer.createLateSubmission')
-              }}</span>
-            </v-btn>
-          </v-col>
-        </div>
-      </template>
-    </div>
-    <div v-else>
-      <div v-if="displayTitle">
-        <div v-if="!isFormPublic(form)">
-          <FormViewerActions
-            :block="block"
-            :draftEnabled="form.enableSubmitterDraft"
-            :formId="form.id"
-            :isDraft="submissionRecord.draft"
-            :permissions="permissions"
-            :readOnly="readOnly"
-            :submission="submission"
-            :submissionId="submissionId"
-            :allowSubmitterToUploadFile="allowSubmitterToUploadFile"
-            :bulkFile="bulkFile"
-            :copyExistingSubmission="form.enableCopyExistingSubmission"
-            @showdoYouWantToSaveTheDraftModal="showdoYouWantToSaveTheDraftModal"
-            @save-draft="saveDraft"
-            @switchView="switchView"
-          />
-        </div>
-        <h1 v-if="!bulkFile" class="my-6 text-center">{{ form.name }}</h1>
-      </div>
-      <div class="form-wrapper">
-        <v-alert
-          class="mt-2 mb-2"
-          :value="saved || saving"
-          :class="[
-            saving
-              ? NOTIFICATIONS_TYPES.INFO.class
-              : NOTIFICATIONS_TYPES.SUCCESS.class,
-            { 'dir-rtl': isRTL },
-          ]"
-          :color="
-            saving
-              ? NOTIFICATIONS_TYPES.INFO.color
-              : NOTIFICATIONS_TYPES.SUCCESS.color
-          "
-          :icon="
-            saving
-              ? NOTIFICATIONS_TYPES.INFO.icon
-              : NOTIFICATIONS_TYPES.SUCCESS.icon
-          "
-          transition="scale-transition"
-        >
-          <div v-if="saving" :class="{ 'mr-2': isRTL }">
-            <v-progress-linear indeterminate :lang="lang" />
-            {{ $t('trans.formViewer.saving') }}
-          </div>
-          <div v-else :class="{ 'mr-2': isRTL }" :lang="lang">
-            {{ $t('trans.formViewer.draftSaved') }}
-          </div>
-        </v-alert>
-
-        <slot name="alert" v-bind:form="form" :class="{ 'dir-rtl': isRTL }" />
-
-        <BaseDialog
-          :class="{ 'dir-rtl': isRTL }"
-          v-model="showSubmitConfirmDialog"
-          type="CONTINUE"
-          :enableCustomButton="canSaveDraft"
-          @close-dialog="showSubmitConfirmDialog = false"
-          @continue-dialog="continueSubmit"
-        >
-          <template #title
-            ><span :lang="lang">{{
-              $t('trans.formViewer.pleaseConfirm')
-            }}</span></template
-          >
-          <template #text
-            ><span :lang="lang">{{
-              $t('trans.formViewer.submitFormWarningMsg')
-            }}</span></template
-          >
-          <template #button-text-continue>
-            <span :lang="lang">{{ $t('trans.formViewer.submit') }} </span>
-          </template>
-        </BaseDialog>
-        <v-alert
-          v-if="isLoading && !bulkFile && submissionId == undefined"
-          class="mt-2 mb-2"
-          :value="isLoading"
-          :class="[NOTIFICATIONS_TYPES.INFO.class]"
-          :color="NOTIFICATIONS_TYPES.INFO.color"
-          :icon="NOTIFICATIONS_TYPES.INFO.icon"
-          transition="scale-transition"
-        >
-          <div color="info" icon="$info">
-            <v-progress-linear
-              :indeterminate="true"
-              color="blue-grey lighten-4"
-              height="5"
-            ></v-progress-linear>
-            <span :class="{ 'mr-2': isRTL }" :lang="lang">
-              {{ $t('trans.formViewer.formLoading') }}
-            </span>
-          </div>
-        </v-alert>
-
-        <FormViewerMultiUpload
-          v-if="!isLoading && allowSubmitterToUploadFile && bulkFile"
-          :response="sbdMessage"
-          :formElement="formElement"
-          :form="form"
-          :formSchema="formSchema"
-          :json_csv="json_csv"
-          @save-bulk-data="saveBulkData"
-          @reset-message="resetMessage"
-          @set-error="setError"
-          :formFields="formFields"
-          @toggleBlock="toggleBlock"
-        />
-        <Form
-          class="mt-4"
-          v-if="!bulkFile"
-          ref="chefForm"
-          :form="formSchema"
-          :key="reRenderFormIo"
-          :submission="submission"
-          :options="viewerOptions"
-          @submit="onSubmit"
-          @submitDone="onSubmitDone"
-          @submitButton="onSubmitButton"
-          @customEvent="onCustomEvent"
-          @change="formChange"
-          @render="onFormRender"
-          :language="lang"
-        />
-        <p
-          v-if="version"
-          :class="{ 'text-left': isRTL }"
-          class="mt-9"
-          :lang="lang"
-        >
-          {{ $t('trans.formViewer.version', { version: version }) }}
-        </p>
-      </div>
-    </div>
-    <BaseDialog
-      :class="{ 'dir-rtl': isRTL }"
-      v-model="doYouWantToSaveTheDraft"
-      type="SAVEDDELETE"
-      :enableCustomButton="false"
-      @close-dialog="closeBulkYesOrNo"
-      @delete-dialog="no"
-      @continue-dialog="yes"
-    >
-      <template #title
-        ><span :lang="lang">
-          {{ $t('trans.formViewer.pleaseConfirm') }}</span
-        ></template
-      >
-      <template #text
-        ><span :lang="lang">
-          {{ $t('trans.formViewer.wantToSaveDraft') }}</span
-        ></template
-      >
-      <template #button-text-continue>
-        <span :lang="lang"> {{ $t('trans.formViewer.yes') }}</span>
-      </template>
-      <template #button-text-delete>
-        <span :lang="lang"> {{ $t('trans.formViewer.no') }}</span>
-      </template>
-    </BaseDialog>
-  </v-skeleton-loader>
-</template>
-
->>>>>>> 49017c6d
 <script>
 import _ from 'lodash';
 import { mapActions, mapState } from 'pinia';
@@ -319,16 +117,11 @@
       'tokenParsed',
       'user',
     ]),
-    ...mapState(useFormStore, ['multiLanguage', 'isRTL']),
+    ...mapState(useFormStore, ['lang', 'isRTL']),
 
     formScheduleExpireMessage() {
       return i18n.t('trans.formViewer.formScheduleExpireMessage');
     },
-<<<<<<< HEAD
-=======
-    ...mapGetters('auth', ['authenticated', 'token', 'tokenParsed', 'user']),
-    ...mapGetters('form', ['lang', 'isRTL', 'lang']),
->>>>>>> 49017c6d
     NOTIFICATIONS_TYPES() {
       return NotificationTypes;
     },
@@ -370,11 +163,10 @@
   },
   async mounted() {
     if (this.submissionId && this.isDuplicate) {
-      //Run when make new submission from existing one called.
-      await Promise.all([
-        this.getFormData(),
-        this.getFormSchema(), //We need this to be called as well, because we need latest version of form
-      ]);
+      // Run when make new submission from existing one called. Get the
+      // published version of form, and then get the submission data.
+      await this.getFormSchema();
+      await this.getFormData();
     } else if (this.submissionId && !this.isDuplicate) {
       await this.getFormData();
     } else {
@@ -382,10 +174,7 @@
       await this.getFormSchema();
     }
 
-    // If they're filling in a form (ie, not loading existing data into the readonly one), enable the typical "leave site" native browser warning
-    if (!this.preview && !this.readOnly) {
-      window.addEventListener('beforeunload', this.beforeWindowUnload);
-    }
+    window.addEventListener('beforeunload', this.beforeWindowUnload);
 
     this.reRenderFormIo += 1;
   },
@@ -1254,41 +1043,11 @@
       }
     },
   },
-<<<<<<< HEAD
-=======
-  async created() {
-    if (this.submissionId && this.isDuplicate) {
-      // Run when make new submission from existing one called. Get the
-      // published version of form, and then get the submission data.
-      await this.getFormSchema();
-      await this.getFormData();
-    } else if (this.submissionId && !this.isDuplicate) {
-      await this.getFormData();
-    } else {
-      this.showModal = true;
-      await this.getFormSchema();
-    }
-    window.addEventListener('beforeunload', this.beforeWindowUnload);
-  },
-  beforeUpdate() {
-    // This needs to be ran whenever we have a formSchema change
-    if (this.forceNewTabLinks) {
-      attachAttributesToLinks(this.formSchema.components);
-    }
-  },
-  beforeDestroy() {
-    window.removeEventListener('beforeunload', this.beforeWindowUnload);
-  },
->>>>>>> 49017c6d
 };
 </script>
 
 <template>
-  <v-skeleton-loader
-    :loading="loadingSubmission"
-    type="article, actions"
-    class="bgtrans"
-  >
+  <v-skeleton-loader :loading="loadingSubmission" type="article, actions">
     <v-container fluid>
       <div v-if="isFormScheduleExpired">
         <v-alert
@@ -1299,13 +1058,21 @@
           "
           prominent
           type="error"
+          :class="{ 'dir-rtl': isRTL }"
+          :lang="lang"
         >
         </v-alert>
 
         <div v-if="isLateSubmissionAllowed">
           <v-col cols="3" md="2">
-            <v-btn color="primary" @click="isFormScheduleExpired = false">
-              <span>{{ $t('trans.formViewer.createLateSubmission') }}</span>
+            <v-btn
+              color="primary"
+              :class="{ 'dir-rtl': isRTL }"
+              @click="isFormScheduleExpired = false"
+            >
+              <span :lang="lang">{{
+                $t('trans.formViewer.createLateSubmission')
+              }}</span>
             </v-btn>
           </v-col>
         </div>
@@ -1349,14 +1116,16 @@
                 : NOTIFICATIONS_TYPES.SUCCESS.icon
             "
           >
-            <div v-if="saving">
-              <v-progress-linear indeterminate />
+            <div v-if="saving" :class="{ 'mr-2': isRTL }">
+              <v-progress-linear indeterminate :lang="lang" />
               {{ $t('trans.formViewer.saving') }}
             </div>
-            <div v-else>{{ $t('trans.formViewer.draftSaved') }}</div>
+            <div v-else :class="{ 'mr-2': isRTL }" :lang="lang">
+              {{ $t('trans.formViewer.draftSaved') }}
+            </div>
           </v-alert>
 
-          <slot name="alert" :form="form" />
+          <slot name="alert" :form="form" :class="{ 'dir-rtl': isRTL }" />
 
           <BaseDialog
             v-model="showSubmitConfirmDialog"
@@ -1365,14 +1134,18 @@
             @close-dialog="showSubmitConfirmDialog = false"
             @continue-dialog="continueSubmit"
           >
-            <template #title>{{
-              $t('trans.formViewer.pleaseConfirm')
-            }}</template>
-            <template #text>{{
-              $t('trans.formViewer.submitFormWarningMsg')
-            }}</template>
+            <template #title>
+              <span :lang="lang">{{
+                $t('trans.formViewer.pleaseConfirm')
+              }}</span></template
+            >
+            <template #text
+              ><span :lang="lang">{{
+                $t('trans.formViewer.submitFormWarningMsg')
+              }}</span></template
+            >
             <template #button-text-continue>
-              <span>{{ $t('trans.formViewer.submit') }}</span>
+              <span :lang="lang">{{ $t('trans.formViewer.submit') }}</span>
             </template>
           </BaseDialog>
 
@@ -1390,7 +1163,9 @@
                 color="blue-grey-lighten-4"
                 height="5"
               ></v-progress-linear>
-              {{ $t('trans.formViewer.formLoading') }}
+              <span :class="{ 'mr-2': isRTL }" :lang="lang">
+                {{ $t('trans.formViewer.formLoading') }}
+              </span>
             </div>
           </v-alert>
           <FormViewerMultiUpload
@@ -1415,7 +1190,7 @@
             :form="formSchema"
             :submission="submission"
             :options="viewerOptions"
-            :language="multiLanguage"
+            :language="lang"
             @submit="onSubmit"
             @submitDone="onSubmitDone"
             @submitButton="onSubmitButton"
@@ -1425,8 +1200,9 @@
           />
           <p
             v-if="version"
-            :class="isRTL ? 'text-left' : 'text-right'"
+            :class="{ 'text-left': isRTL }"
             class="mt-3"
+            :lang="lang"
           >
             {{ $t('trans.formViewer.version', { version: version }) }}
           </p>
@@ -1434,19 +1210,28 @@
       </div>
       <BaseDialog
         v-model="doYouWantToSaveTheDraft"
+        :class="{ 'dir-rtl': isRTL }"
         type="SAVEDDELETE"
         :enable-custom-button="false"
         @close-dialog="closeBulkYesOrNo"
         @delete-dialog="no"
         @continue-dialog="yes"
       >
-        <template #title>{{ $t('trans.formViewer.pleaseConfirm') }}</template>
-        <template #text>{{ $t('trans.formViewer.wantToSaveDraft') }}</template>
+        <template #title
+          ><span :lang="lang">
+            {{ $t('trans.formViewer.pleaseConfirm') }}</span
+          ></template
+        >
+        <template #text
+          ><span :lang="lang">
+            {{ $t('trans.formViewer.wantToSaveDraft') }}</span
+          ></template
+        >
         <template #button-text-continue>
-          <span>{{ $t('trans.formViewer.yes') }}</span>
+          <span :lang="lang"> {{ $t('trans.formViewer.yes') }}</span>
         </template>
         <template #button-text-delete>
-          <span>{{ $t('trans.formViewer.no') }}</span>
+          <span :lang="lang"> {{ $t('trans.formViewer.no') }}</span>
         </template>
       </BaseDialog>
     </v-container>
