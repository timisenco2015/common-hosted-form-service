<template>
  <v-skeleton-loader :loading="loadingSubmission" type="article, actions">
    <div v-if="isFormScheduleExpired">
      <template>
        <v-alert text prominent type="error">
          {{
            isLateSubmissionAllowed
              ? 'The form submission period has expired! You can still create a late submission by clicking the button below.'
              : formScheduleExpireMessage
          }}
        </v-alert>

        <div v-if="isLateSubmissionAllowed">
          <v-col cols="3" md="2">
            <v-btn color="primary" @click="isFormScheduleExpired = false">
              <span>Create late submission</span>
            </v-btn>
          </v-col>
        </div>
      </template>
    </div>

    <div v-else>
      <div v-if="displayTitle">
        <div v-if="!isFormPublic(form)">
          <FormViewerActions
            :draftEnabled="form.enableSubmitterDraft"
            :copyExistingSubmission="form.enableCopyExistingSubmission"
            :formId="form.id"
            :isDraft="submissionRecord.draft"
            :permissions="permissions"
            :readOnly="readOnly"
            :submissionId="submissionId"
            @save-draft="saveDraft"
          />
        </div>
        <h1 class="my-6 text-center">{{ form.name }}</h1>
      </div>
      <div class="form-wrapper">
        <v-alert
          :value="saved || saving"
          :class="
            saving
              ? NOTIFICATIONS_TYPES.INFO.class
              : NOTIFICATIONS_TYPES.SUCCESS.class
          "
          :color="
            saving
              ? NOTIFICATIONS_TYPES.INFO.color
              : NOTIFICATIONS_TYPES.SUCCESS.color
          "
          :icon="
            saving
              ? NOTIFICATIONS_TYPES.INFO.icon
              : NOTIFICATIONS_TYPES.SUCCESS.icon
          "
          transition="scale-transition"
        >
          <div v-if="saving">
            <v-progress-linear indeterminate />
            Saving
          </div>
          <div v-else>Draft Saved</div>
        </v-alert>

        <slot name="alert" v-bind:form="form" />

        <BaseDialog
          v-model="showSubmitConfirmDialog"
          type="CONTINUE"
          :enableCustomButton="canSaveDraft"
          @close-dialog="showSubmitConfirmDialog = false"
          @continue-dialog="continueSubmit"
        >
          <template #title>Please Confirm</template>
          <template #text>Are you sure you wish to submit your form?</template>
          <template #button-text-continue>
            <span>Submit</span>
          </template>
        </BaseDialog>

        <Form
          :form="formSchema"
          :key="reRenderFormIo"
          :submission="submission"
          @submit="onSubmit"
          @submitDone="onSubmitDone"
          @submitButton="onSubmitButton"
          @customEvent="onCustomEvent"
          :options="viewerOptions"
        />
        <p v-if="version" class="text-right">Version: {{ version }}</p>
      </div>
    </div>
  </v-skeleton-loader>
</template>

<script>
import Vue from 'vue';
import { mapActions, mapGetters } from 'vuex';
import { Form } from 'vue-formio';

import templateExtensions from '@/plugins/templateExtensions';
import { formService, rbacService } from '@/services';
import FormViewerActions from '@/components/designer/FormViewerActions.vue';

import { isFormPublic } from '@/utils/permissionUtils';
import { attachAttributesToLinks } from '@/utils/transformUtils';
import { FormPermissions, NotificationTypes } from '@/utils/constants';

import _ from 'lodash';

export default {
  name: 'FormViewer',
  components: {
    Form,
    FormViewerActions,
  },
  props: {
    displayTitle: {
      type: Boolean,
      default: false,
    },
    draftId: String,
    formId: String,
    readOnly: {
      type: Boolean,
      default: false,
    },
    preview: Boolean,
    staffEditMode: {
      type: Boolean,
      default: false,
    },
    saved: {
      type: Boolean,
      default: false,
    },
    submissionId: String,
    versionId: String,
    isDuplicate: {
      type: Boolean,
      default: false,
    },
  },
  data() {
    return {
      confirmSubmit: false,
      currentForm: {},
      forceNewTabLinks: true,
      form: {},
      formSchema: {},
      loadingSubmission: false,
      permissions: [],
      reRenderFormIo: 0,
      saving: false,
      showSubmitConfirmDialog: false,
      submission: {
        data: { lateEntry: false },
      },
      submissionRecord: {},
      version: 0,
      versionIdToSubmitTo: this.versionId,
      isFormScheduleExpired: false,
      formScheduleExpireMessage:
        'Form submission is not available as the scheduled submission period has expired.',
      isLateSubmissionAllowed: false,
    };
  },
  computed: {
    ...mapGetters('auth', ['authenticated', 'token', 'tokenParsed', 'user']),
    NOTIFICATIONS_TYPES() {
      return NotificationTypes;
    },
    viewerOptions() {
      return {
        sanitizeConfig: {
          addTags: ['iframe'],
          ALLOWED_TAGS: ['iframe'],
        },
        templates: templateExtensions,
        readOnly: this.readOnly,
        hooks: {
          beforeSubmit: this.onBeforeSubmit,
        },
        // pass in options for custom components to use
        componentOptions: {
          simplefile: {
            config: Vue.prototype.$config,
            chefsToken: this.getCurrentAuthHeader,
          },
        },
        evalContext: {
          token: this.tokenParsed,
          user: this.user,
        },
      };
    },
    canSaveDraft() {
      return (
        !this.readOnly &&
        this.permissions.includes(FormPermissions.SUBMISSION_UPDATE)
      );
    },
  },
  methods: {
    ...mapActions('notifications', ['addNotification']),
    isFormPublic: isFormPublic,
    // Get the data for a form submission
    getCurrentAuthHeader() {
      return `Bearer ${this.token}`;
    },
    async getFormData() {
      function iterate(obj, stack, fields, propNeeded) {
        //Get property path from nested object
<<<<<<< HEAD
        for (var property in obj) {
=======
        for (let property in obj) {
>>>>>>> 50ddb549
          if (typeof obj[property] == 'object') {
            return iterate(
              obj[property],
              stack + '.' + property,
              fields,
              propNeeded
            );
          } else if (propNeeded === property) {
            fields = fields + stack + '.' + property;
            return fields;
          }
        }
      }

      function deleteFieldData(fieldcomponent, submission) {
        if (
          Object.prototype.hasOwnProperty.call(fieldcomponent, 'components')
        ) {
          fieldcomponent.components.map((subComponent) => {
            // Check if it's a Nested component
            deleteFieldData(subComponent, submission);
          });
        } else if (!fieldcomponent?.validate?.isUseForCopy) {
          _.unset(
            submission,
            iterate(submission, '', '', fieldcomponent.key).replace(/^\./, '')
          );
        }
      }

      try {
        this.loadingSubmission = true;
        const response = await formService.getSubmission(this.submissionId);
        this.submissionRecord = Object.assign({}, response.data.submission);
        this.submission = this.submissionRecord.submission;
        this.form = response.data.form;
        if (!this.isDuplicate) {
          //As we know this is a Submission from existing one so we will wait for the latest version to be set on the getFormSchema
          this.formSchema = response.data.version.schema;
          this.version = response.data.version.version;
        } else {
          /** Let's remove all the values of such components that are not enabled for Copy existing submission feature */
          if (
            response.data?.version?.schema?.components &&
            response.data?.version?.schema?.components.length
          ) {
            response.data.version.schema.components.map((component) => {
              deleteFieldData(component, this.submission); //Delete all the fields data that are not enabled for duplication
            });
          }
        }
        // Get permissions
        if (!this.staffEditMode && !isFormPublic(this.form)) {
          const permRes = await rbacService.getUserSubmissions({
            formSubmissionId: this.submissionId,
          });
          this.permissions = permRes.data[0] ? permRes.data[0].permissions : [];
        }
      } catch (error) {
        this.addNotification({
          message: 'An error occurred fetching the submission for this form',
          consoleError: `Error loading form submission data ${this.submissionId}: ${error}`,
        });
      } finally {
        this.loadingSubmission = false;
      }
    },
    // Get the form definition/schema
    async getFormSchema() {
      try {
        let response = undefined;
        if (this.versionId) {
          this.versionIdToSubmitTo = this.versionId;
          // If getting for a specific older version of the form
          response = await formService.readVersion(this.formId, this.versionId);
          if (!response.data || !response.data.schema) {
            throw new Error(
              `No schema in response. VersionId: ${this.versionId}`
            );
          }
          this.form = response.data;
          this.formSchema = response.data.schema;
        } else if (this.draftId) {
          // If getting for a specific draft version of the form for preview
          response = await formService.readDraft(this.formId, this.draftId);
          if (!response.data || !response.data.schema) {
            throw new Error(`No schema in response. DraftId: ${this.draftId}`);
          }
          this.form = response.data;
          this.formSchema = response.data.schema;
        } else {
          // If getting the HEAD form version (IE making a new submission)
          response = await formService.readPublished(this.formId);
          if (
            !response.data ||
            !response.data.versions ||
            !response.data.versions[0]
          ) {
            throw new Error(
              `No published version found in response. FormID: ${this.formId}`
            );
          }
          this.form = response.data;
          this.version = response.data.versions[0].version;
          this.versionIdToSubmitTo = response.data.versions[0].id;
          this.formSchema = response.data.versions[0].schema;

          if (response.data.schedule && response.data.schedule.expire) {
            let formScheduleStatus = response.data.schedule;
            this.isFormScheduleExpired = formScheduleStatus.expire;
            this.isLateSubmissionAllowed =
              formScheduleStatus.allowLateSubmissions;
            this.formScheduleExpireMessage = formScheduleStatus.message;
          }
        }
      } catch (error) {
        if (this.authenticated) {
          this.isFormScheduleExpired = true;
          this.isLateSubmissionAllowed = false;
          this.formScheduleExpireMessage =
            'An error occurred fetching this form';
          this.addNotification({
            message: 'An error occurred fetching this form',
            consoleError: `Error loading form schema ${this.versionId}: ${error}`,
          });
        }
      }
    },
    async saveDraft() {
      try {
        this.saving = true;
        const response = await this.sendSubmission(true, this.submission);
        if (this.submissionId) {
          // Editing an existing draft
          // Update this route with saved flag
          if (!this.saved) {
            this.$router.replace({
              name: 'UserFormDraftEdit',
              query: { ...this.$route.query, sv: true },
            });
          }
          this.saving = false;
        } else {
          // Creating a new submission in draft state
          // Go to the user form draft page
          this.$router.push({
            name: 'UserFormDraftEdit',
            query: {
              s: response.data.id,
              sv: true,
            },
          });
        }
        this.showSubmitConfirmDialog = false;
      } catch (error) {
        this.addNotification({
          message: 'An error occurred while saving a draft',
          consoleError: `Error saving draft. SubmissionId: ${this.submissionId}. Error: ${error}`,
        });
      }
    },
    async sendSubmission(isDraft, submission) {
<<<<<<< HEAD
      const formScheduleStatus = this.form.schedule;
      submission.data.lateEntry =
        ('expire' in formScheduleStatus && formScheduleStatus.expire === true)
          ? formScheduleStatus.allowLateSubmissions
=======
      submission.data.lateEntry =
        (this.form?.schedule?.expire !== undefined && this.form.schedule.expire === true)
          ? this.form.schedule.allowLateSubmissions
>>>>>>> 50ddb549
          : false;
      const body = {
        draft: isDraft,
        submission: submission,
      };

      let response;
      //let's check if this is a submission from existing one, If isDuplicate then create new submission if now isDuplicate then update the submission
      if (this.submissionId && !this.isDuplicate) {
        // Updating an existing submission
        response = await formService.updateSubmission(this.submissionId, body);
      } else {
        // Adding a new submission
        response = await formService.createSubmission(
          this.formId,
          this.versionIdToSubmitTo,
          body
        );
      }
      return response;
    },

    // -----------------------------------------------------------------------------------------
    // FormIO Events
    // -----------------------------------------------------------------------------------------
    // https://help.form.io/developers/form-renderer#form-events
    // event order is:
    // onSubmitButton
    // onBeforeSubmit
    // if no errors: onSubmit -> onSubmitDone
    // else onSubmitError
    onSubmitButton(event) {
      if (this.preview) {
        alert('Submission disabled during form preview');
        return;
      }
      // this is our first event in the submission chain.
      // most important thing here is ensuring that the formio form does not have an action, or else it POSTs to that action.
      // console.info('onSubmitButton()') ; // eslint-disable-line no-console
      this.currentForm = event.instance.parent.root;
      this.currentForm.form.action = undefined;

      // if form has drafts enabled in form settings, show 'confirm submit?' dialog
      if (this.form.enableSubmitterDraft) {
        this.showSubmitConfirmDialog = true;
      }
    },

    // If the confirm modal pops up on drafts
    continueSubmit() {
      this.confirmSubmit = true;
      this.showSubmitConfirmDialog = false;
    },

    // formIO hook, prior to a submission occurring
    // We can cancel a formIO submission event here, or go on
    async onBeforeSubmit(submission, next) {
      // dont do anything if previewing the form
      if (this.preview) {
        // Force re-render form.io to reset submit button state
        this.reRenderFormIo += 1;
        return;
      }

      // if form has drafts enabled in form setttings,
      if (this.form.enableSubmitterDraft) {
        // while 'confirm submit?' dialog is open..
        while (this.showSubmitConfirmDialog) {
          // await a promise that never resolves to block this thread
          await new Promise((resolve) => setTimeout(resolve, 500));
        }
        if (this.confirmSubmit) {
          this.confirmSubmit = false; // clear for next attempt
          next();
        } else {
          // Force re-render form.io to reset submit button state
          this.reRenderFormIo += 1;
        }
      } else {
        next();
      }
    },

    // FormIO submit event
    // eslint-disable-next-line no-unused-vars
    async onSubmit(submission) {
      if (this.preview) {
        alert('Submission disabled during form preview');
        return;
      }

      const errors = await this.doSubmit(submission);

      // if we are here, the submission has been saved to our db
      // the passed in submission is the formio submission, not our db persisted submission record...
      // fire off the submitDone event.
      // console.info(`onSubmit(${JSON.stringify(submission)})`) ; // eslint-disable-line no-console
      if (errors) {
        this.addNotification({
          message: errors,
          consoleError: `Error submiting the form: ${errors}`,
        });
      } else {
        this.currentForm.events.emit('formio.submitDone');
      }
    },

    // Not a formIO event, our saving routine to POST the submission to our API
    async doSubmit(submission) {
      // console.info(`doSubmit(${JSON.stringify(submission)})`) ; // eslint-disable-line no-console
      // since we are not using formio api
      // we should do the actual submit here, and return any error that occurrs to handle in the submit event
      let errMsg = undefined;
      try {
        const response = await this.sendSubmission(false, submission);

        if ([200, 201].includes(response.status)) {
          // all is good, flag no errors and carry on...
          // store our submission result...
          this.submissionRecord = Object.assign({},
            this.submissionId && this.isDuplicate //Check if this submission is creating with the existing one
              ? response.data
              : this.submissionId && !this.isDuplicate
                ? response.data.submission
                : response.data
          );
        } else {
          throw new Error(
            `Failed response from submission endpoint. Response code: ${response.status}`
          );
        }
      } catch (error) {
        console.error(error); // eslint-disable-line no-console
        errMsg = 'An error occurred submitting this form';
      }
      return errMsg;
    },

    async onSubmitDone() {
      // huzzah!
      // really nothing to do, the formio button has consumed the event and updated its display
      // is there anything here for us to do?
      // console.info('onSubmitDone()') ; // eslint-disable-line no-console
      if (this.staffEditMode) {
        // updating an existing submission on the staff side
        this.$emit('submission-updated');
      } else {
        // User created new submission
        this.$router.push({
          name: 'FormSuccess',
          query: {
            s: this.submissionRecord.id,
          },
        });
      }
    },
    // Custom Event triggered from buttons with Action type "Event"
    onCustomEvent(event) {
      alert(
        `Custom button events not supported yet. Event Type: ${event.type}`
      );
    },
  },
  async created() {
    if (this.submissionId && this.isDuplicate) {
      //Run when make new submission from existing one called.
      await this.getFormData();
      await this.getFormSchema(); //We need this to be called as well, because we need latest version of form
    } else if (this.submissionId && !this.isDuplicate) {
      await this.getFormData();
    } else {
      await this.getFormSchema();
    }
    // If they're filling in a form (ie, not loading existing data into the readonly one), enable the typical "leave site" native browser warning
    if (!this.preview && !this.readOnly) {
      window.onbeforeunload = () => true;
    }
  },
  beforeUpdate() {
    // This needs to be ran whenever we have a formSchema change
    if (this.forceNewTabLinks) {
      attachAttributesToLinks(this.formSchema.components);
    }
  },
};
</script>

<style lang="scss" scoped>
@import '~font-awesome/css/font-awesome.min.css';
@import '~formiojs/dist/formio.form.min.css';

.form-wrapper ::v-deep .formio-form {
  &.formio-read-only {
    // in submission review mode, make readonly formio fields consistently greyed-out
    .form-control,
    .formio-component-simpletextarea .card-body.bg-light,
    .choices.is-disabled .choices__input {
      background-color: #e9ecef !important;
    }
    .formio-component-simpletextarea .card-body.bg-light {
      border: 1px solid #606060;
    }
  }
}
</style><|MERGE_RESOLUTION|>--- conflicted
+++ resolved
@@ -213,11 +213,7 @@
     async getFormData() {
       function iterate(obj, stack, fields, propNeeded) {
         //Get property path from nested object
-<<<<<<< HEAD
-        for (var property in obj) {
-=======
         for (let property in obj) {
->>>>>>> 50ddb549
           if (typeof obj[property] == 'object') {
             return iterate(
               obj[property],
@@ -380,16 +376,9 @@
       }
     },
     async sendSubmission(isDraft, submission) {
-<<<<<<< HEAD
-      const formScheduleStatus = this.form.schedule;
-      submission.data.lateEntry =
-        ('expire' in formScheduleStatus && formScheduleStatus.expire === true)
-          ? formScheduleStatus.allowLateSubmissions
-=======
       submission.data.lateEntry =
         (this.form?.schedule?.expire !== undefined && this.form.schedule.expire === true)
           ? this.form.schedule.allowLateSubmissions
->>>>>>> 50ddb549
           : false;
       const body = {
         draft: isDraft,
