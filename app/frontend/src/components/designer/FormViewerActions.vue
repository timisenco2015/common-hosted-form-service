<<<<<<< HEAD
<script>
import ManageSubmissionUsers from '~/components/forms/submission/ManageSubmissionUsers.vue';
import PrintOptions from '~/components/forms/PrintOptions.vue';
import { FormPermissions } from '~/utils/constants';

=======
<template>
  <div
    class="d-print-none d-flex flex-md-row justify-space-between flex-sm-row flex-xs-column-reverse"
    :class="{ 'dir-rtl': isRTL }"
  >
    <div v-if="formId">
      <v-btn outlined @click="goToAllSubmissionOrDraft">
        <span :lang="lang"
          >{{ $t('trans.formViewerActions.viewAllSubmissions') }}
        </span>
      </v-btn>
    </div>
    <div>
      <!-- Bulk button -->
      <span v-if="allowSubmitterToUploadFile && !block" class="ml-2">
        <v-tooltip bottom>
          <template #activator="{ on, attrs }">
            <v-btn
              @click="$emit('switchView')"
              color="primary"
              icon
              v-bind="attrs"
              v-on="on"
            >
              <v-icon>repeat</v-icon>
            </v-btn>
          </template>
          <span :lang="lang">{{
            bulkFile
              ? $t('trans.formViewerActions.switchSingleSubmssn')
              : $t('trans.formViewerActions.switchMultiSubmssn')
          }}</span>
        </v-tooltip>
      </span>

      <span v-if="draftEnabled" class="ml-2">
        <PrintOptions :submission="submission" />
      </span>

      <!-- Save a draft -->
      <span v-if="canSaveDraft && draftEnabled && !bulkFile" class="ml-2">
        <v-tooltip bottom>
          <template #activator="{ on, attrs }">
            <v-btn
              @click="$emit('save-draft')"
              color="primary"
              icon
              v-bind="attrs"
              v-on="on"
            >
              <v-icon>save</v-icon>
            </v-btn>
          </template>
          <span :lang="lang">{{
            $t('trans.formViewerActions.saveAsADraft')
          }}</span>
        </v-tooltip>
      </span>

      <!-- Go to draft edit -->
      <span v-if="showEditToggle && isDraft && draftEnabled" class="ml-2">
        <router-link
          :to="{
            name: 'UserFormDraftEdit',
            query: {
              s: submissionId,
            },
          }"
        >
          <v-tooltip bottom>
            <template #activator="{ on, attrs }">
              <v-btn color="primary" icon v-bind="attrs" v-on="on">
                <v-icon>mode_edit</v-icon>
              </v-btn>
            </template>
            <span :lang="lang">{{
              $t('trans.formViewerActions.editThisDraft')
            }}</span>
          </v-tooltip>
        </router-link>
      </span>
      <!-- Go to draft edit -->
      <span v-if="submissionId && draftEnabled" class="ml-2">
        <ManageSubmissionUsers
          :isDraft="isDraft"
          :submissionId="submissionId"
        />
      </span>
    </div>
  </div>
</template>

<script>
import { FormPermissions } from '@/utils/constants';
import ManageSubmissionUsers from '@/components/forms/submission/ManageSubmissionUsers.vue';
import PrintOptions from '@/components/forms/PrintOptions.vue';
import { mapGetters } from 'vuex';
>>>>>>> 49017c6d
export default {
  components: {
    ManageSubmissionUsers,
    PrintOptions,
  },
  props: {
    block: {
      type: Boolean,
      default: false,
    },
    bulkFile: {
      type: Boolean,
      default: false,
    },
    allowSubmitterToUploadFile: {
      type: Boolean,
      default: false,
    },
    draftEnabled: {
      type: Boolean,
      default: false,
    },
    formId: {
      type: String,
      default: undefined,
    },
    isDraft: {
      type: Boolean,
      default: false,
    },
    permissions: {
      type: Array,
      default: () => [],
    },
    readOnly: {
      type: Boolean,
      default: false,
    },
    submissionId: {
      type: String,
      default: undefined,
    },
    submission: {
      type: Object,
      default: undefined,
    },
  },
  emits: ['save-draft', 'switchView', 'showdoYouWantToSaveTheDraftModal'],
  computed: {
    ...mapGetters('form', ['lang']),
    canSaveDraft() {
      return !this.readOnly;
    },
    showEditToggle() {
      return (
        this.readOnly &&
        this.permissions.includes(FormPermissions.SUBMISSION_UPDATE)
      );
    },
    ...mapGetters('form', ['isRTL']),
  },
};
</script>

<template>
  <div
    class="mt-6 d-flex flex-md-row justify-space-between flex-sm-column-reverse flex-xs-column-reverse gapRow"
  >
    <div v-if="formId">
      <v-btn
        color="primary"
        variant="outlined"
        @click="$emit('showdoYouWantToSaveTheDraftModal')"
      >
        <span>{{ $t('trans.formViewerActions.viewAllSubmissions') }}</span>
      </v-btn>
    </div>
    <div v-if="draftEnabled">
      <!-- Bulk button -->
      <span
        v-if="allowSubmitterToUploadFile && !block && !readOnly"
        class="ml-2"
      >
        <v-tooltip location="bottom">
          <template #activator="{ props }">
            <v-btn
              color="primary"
              icon
              v-bind="props"
              size="x-small"
              @click="$emit('switchView')"
            >
              <v-icon icon="mdi:mdi-repeat"></v-icon>
            </v-btn>
          </template>
          <span>{{
            bulkFile
              ? $t('trans.formViewerActions.switchSingleSubmssn')
              : $t('trans.formViewerActions.switchMultiSubmssn')
          }}</span>
        </v-tooltip>
      </span>

      <!-- Save a draft -->
      <span v-if="canSaveDraft && draftEnabled && !bulkFile" class="ml-2">
        <v-tooltip location="bottom">
          <template #activator="{ props }">
            <v-btn
              color="primary"
              icon
              v-bind="props"
              size="x-small"
              @click="$emit('save-draft')"
            >
              <v-icon icon="mdi:mdi-content-save"></v-icon>
            </v-btn>
          </template>
          <span>{{ $t('trans.formViewerActions.saveAsADraft') }}</span>
        </v-tooltip>
      </span>

      <span v-if="draftEnabled" class="ml-2">
        <PrintOptions :submission="submission" />
      </span>

      <!-- Go to draft edit -->
      <span v-if="showEditToggle && isDraft && draftEnabled" class="ml-2">
        <router-link
          :to="{
            name: 'UserFormDraftEdit',
            query: {
              s: submissionId,
            },
          }"
        >
          <v-tooltip location="bottom">
            <template #activator="{ props }">
              <v-btn color="primary" icon size="small" v-bind="props">
                <v-icon icon="mdi:mdi-pencil"></v-icon>
              </v-btn>
            </template>
            <span>{{ $t('trans.formViewerActions.editThisDraft') }}</span>
          </v-tooltip>
        </router-link>
      </span>

      <!-- Go to draft edit -->
      <span v-if="submissionId && draftEnabled" class="ml-2">
        <ManageSubmissionUsers
          :is-draft="isDraft"
          :submission-id="submissionId"
        />
      </span>
    </div>
  </div>
</template><|MERGE_RESOLUTION|>--- conflicted
+++ resolved
@@ -1,108 +1,10 @@
-<<<<<<< HEAD
 <script>
+import { mapState } from 'pinia';
 import ManageSubmissionUsers from '~/components/forms/submission/ManageSubmissionUsers.vue';
 import PrintOptions from '~/components/forms/PrintOptions.vue';
 import { FormPermissions } from '~/utils/constants';
+import { useFormStore } from '~/store/form';
 
-=======
-<template>
-  <div
-    class="d-print-none d-flex flex-md-row justify-space-between flex-sm-row flex-xs-column-reverse"
-    :class="{ 'dir-rtl': isRTL }"
-  >
-    <div v-if="formId">
-      <v-btn outlined @click="goToAllSubmissionOrDraft">
-        <span :lang="lang"
-          >{{ $t('trans.formViewerActions.viewAllSubmissions') }}
-        </span>
-      </v-btn>
-    </div>
-    <div>
-      <!-- Bulk button -->
-      <span v-if="allowSubmitterToUploadFile && !block" class="ml-2">
-        <v-tooltip bottom>
-          <template #activator="{ on, attrs }">
-            <v-btn
-              @click="$emit('switchView')"
-              color="primary"
-              icon
-              v-bind="attrs"
-              v-on="on"
-            >
-              <v-icon>repeat</v-icon>
-            </v-btn>
-          </template>
-          <span :lang="lang">{{
-            bulkFile
-              ? $t('trans.formViewerActions.switchSingleSubmssn')
-              : $t('trans.formViewerActions.switchMultiSubmssn')
-          }}</span>
-        </v-tooltip>
-      </span>
-
-      <span v-if="draftEnabled" class="ml-2">
-        <PrintOptions :submission="submission" />
-      </span>
-
-      <!-- Save a draft -->
-      <span v-if="canSaveDraft && draftEnabled && !bulkFile" class="ml-2">
-        <v-tooltip bottom>
-          <template #activator="{ on, attrs }">
-            <v-btn
-              @click="$emit('save-draft')"
-              color="primary"
-              icon
-              v-bind="attrs"
-              v-on="on"
-            >
-              <v-icon>save</v-icon>
-            </v-btn>
-          </template>
-          <span :lang="lang">{{
-            $t('trans.formViewerActions.saveAsADraft')
-          }}</span>
-        </v-tooltip>
-      </span>
-
-      <!-- Go to draft edit -->
-      <span v-if="showEditToggle && isDraft && draftEnabled" class="ml-2">
-        <router-link
-          :to="{
-            name: 'UserFormDraftEdit',
-            query: {
-              s: submissionId,
-            },
-          }"
-        >
-          <v-tooltip bottom>
-            <template #activator="{ on, attrs }">
-              <v-btn color="primary" icon v-bind="attrs" v-on="on">
-                <v-icon>mode_edit</v-icon>
-              </v-btn>
-            </template>
-            <span :lang="lang">{{
-              $t('trans.formViewerActions.editThisDraft')
-            }}</span>
-          </v-tooltip>
-        </router-link>
-      </span>
-      <!-- Go to draft edit -->
-      <span v-if="submissionId && draftEnabled" class="ml-2">
-        <ManageSubmissionUsers
-          :isDraft="isDraft"
-          :submissionId="submissionId"
-        />
-      </span>
-    </div>
-  </div>
-</template>
-
-<script>
-import { FormPermissions } from '@/utils/constants';
-import ManageSubmissionUsers from '@/components/forms/submission/ManageSubmissionUsers.vue';
-import PrintOptions from '@/components/forms/PrintOptions.vue';
-import { mapGetters } from 'vuex';
->>>>>>> 49017c6d
 export default {
   components: {
     ManageSubmissionUsers,
@@ -152,7 +54,7 @@
   },
   emits: ['save-draft', 'switchView', 'showdoYouWantToSaveTheDraftModal'],
   computed: {
-    ...mapGetters('form', ['lang']),
+    ...mapState(useFormStore, ['lang', 'isRTL']),
     canSaveDraft() {
       return !this.readOnly;
     },
@@ -162,7 +64,6 @@
         this.permissions.includes(FormPermissions.SUBMISSION_UPDATE)
       );
     },
-    ...mapGetters('form', ['isRTL']),
   },
 };
 </script>
@@ -170,6 +71,7 @@
 <template>
   <div
     class="mt-6 d-flex flex-md-row justify-space-between flex-sm-column-reverse flex-xs-column-reverse gapRow"
+    :class="{ 'dir-rtl': isRTL }"
   >
     <div v-if="formId">
       <v-btn
@@ -177,15 +79,14 @@
         variant="outlined"
         @click="$emit('showdoYouWantToSaveTheDraftModal')"
       >
-        <span>{{ $t('trans.formViewerActions.viewAllSubmissions') }}</span>
+        <span :lang="lang">{{
+          $t('trans.formViewerActions.viewAllSubmissions')
+        }}</span>
       </v-btn>
     </div>
-    <div v-if="draftEnabled">
+    <div>
       <!-- Bulk button -->
-      <span
-        v-if="allowSubmitterToUploadFile && !block && !readOnly"
-        class="ml-2"
-      >
+      <span v-if="allowSubmitterToUploadFile && !block" class="ml-2">
         <v-tooltip location="bottom">
           <template #activator="{ props }">
             <v-btn
@@ -198,12 +99,16 @@
               <v-icon icon="mdi:mdi-repeat"></v-icon>
             </v-btn>
           </template>
-          <span>{{
+          <span :lang="lang">{{
             bulkFile
               ? $t('trans.formViewerActions.switchSingleSubmssn')
               : $t('trans.formViewerActions.switchMultiSubmssn')
           }}</span>
         </v-tooltip>
+      </span>
+
+      <span v-if="draftEnabled" class="ml-2">
+        <PrintOptions :submission="submission" />
       </span>
 
       <!-- Save a draft -->
@@ -220,12 +125,10 @@
               <v-icon icon="mdi:mdi-content-save"></v-icon>
             </v-btn>
           </template>
-          <span>{{ $t('trans.formViewerActions.saveAsADraft') }}</span>
+          <span :lang="lang">{{
+            $t('trans.formViewerActions.saveAsADraft')
+          }}</span>
         </v-tooltip>
-      </span>
-
-      <span v-if="draftEnabled" class="ml-2">
-        <PrintOptions :submission="submission" />
       </span>
 
       <!-- Go to draft edit -->
@@ -244,7 +147,9 @@
                 <v-icon icon="mdi:mdi-pencil"></v-icon>
               </v-btn>
             </template>
-            <span>{{ $t('trans.formViewerActions.editThisDraft') }}</span>
+            <span :lang="lang">{{
+              $t('trans.formViewerActions.editThisDraft')
+            }}</span>
           </v-tooltip>
         </router-link>
       </span>
