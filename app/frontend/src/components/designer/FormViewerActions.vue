<template>
  <v-row class="d-print-none">
    <v-col v-if="formId">
<<<<<<< HEAD
      <router-link :to="{ name: 'UserSubmissions', query: { f: formId } }">
        <v-btn color="primary" outlined>
          <span>{{ $t('trans.formViewerActions.viewAllSubmissions') }}</span>
        </v-btn>
      </router-link>
=======
      <v-btn outlined @click="goToAllSubmissionOrDraft">
        <span>view all submission</span>
      </v-btn>
>>>>>>> 84870cc4
    </v-col>
    <v-col class="text-right">
      <!-- Bulk button -->
      <span v-if="allowSubmitterToUploadFile && !block" class="ml-2">
        <v-tooltip bottom>
          <template #activator="{ on, attrs }">
            <v-btn
              @click="$emit('switchView')"
              color="primary"
              icon
              v-bind="attrs"
              v-on="on"
            >
              <v-icon>repeat</v-icon>
            </v-btn>
          </template>
          <span>{{
            bulkFile
              ? 'Switch to single submission'
              : 'Switch to multiple submission'
          }}</span>
        </v-tooltip>
      </span>

      <span v-if="draftEnabled" class="ml-2">
        <PrintOptions :submission="submission" />
      </span>

      <!-- Save a draft -->
      <span v-if="canSaveDraft && draftEnabled && !bulkFile" class="ml-2">
        <v-tooltip bottom>
          <template #activator="{ on, attrs }">
            <v-btn
              @click="$emit('save-draft')"
              color="primary"
              icon
              v-bind="attrs"
              v-on="on"
            >
              <v-icon>save</v-icon>
            </v-btn>
          </template>
          <span>{{ $t('trans.formViewerActions.saveAsADraft') }}</span>
        </v-tooltip>
      </span>

      <!-- Go to draft edit -->
      <span v-if="showEditToggle && isDraft && draftEnabled" class="ml-2">
        <router-link
          :to="{
            name: 'UserFormDraftEdit',
            query: {
              s: submissionId,
            },
          }"
        >
          <v-tooltip bottom>
            <template #activator="{ on, attrs }">
              <v-btn color="primary" icon v-bind="attrs" v-on="on">
                <v-icon>mode_edit</v-icon>
              </v-btn>
            </template>
            <span>{{ $t('trans.formViewerActions.editThisDraft') }}</span>
          </v-tooltip>
        </router-link>
      </span>
      <!-- Go to draft edit -->
      <span v-if="submissionId && draftEnabled" class="ml-2">
        <ManageSubmissionUsers
          :isDraft="isDraft"
          :submissionId="submissionId"
        />
      </span>
    </v-col>
  </v-row>
</template>

<script>
import { FormPermissions } from '@/utils/constants';
import ManageSubmissionUsers from '@/components/forms/submission/ManageSubmissionUsers.vue';
import PrintOptions from '@/components/forms/PrintOptions.vue';

export default {
  name: 'MySubmissionsActions',
  components: {
    ManageSubmissionUsers,
    PrintOptions,
  },
  props: {
    block: {
      type: Boolean,
      default: false,
    },
    bulkFile: {
      type: Boolean,
      default: false,
    },
    allowSubmitterToUploadFile: {
      type: Boolean,
      default: false,
    },
    draftEnabled: {
      type: Boolean,
      default: false,
    },
    formId: {
      type: String,
      default: undefined,
    },
    isDraft: {
      type: Boolean,
      default: false,
    },
    permissions: {
      type: Array,
    },
    readOnly: {
      type: Boolean,
      default: false,
    },
    submissionId: {
      type: String,
      default: undefined,
    },
    submission: {
      type: Object,
      default: undefined,
    },
  },
  computed: {
    canSaveDraft() {
      return !this.readOnly;
    },
    showEditToggle() {
      return (
        this.readOnly &&
        this.permissions.includes(FormPermissions.SUBMISSION_UPDATE)
      );
    },
  },
  methods: {
    switchView() {
      this.$emit('switchView');
    },
    goToAllSubmissionOrDraft() {
      this.$emit('showdoYouWantToSaveTheDraftModal');
    },
  },
};
</script>
<style lang="scss" scoped>
ul#menu li {
  display: inline;
  margin: 1%;
  font-size: 17px;
}
ul#menu li.active {
  font-weight: bold;
  border-bottom: 3px solid #fcba19;
}
.element-right {
  button {
    float: right;
  }
}
</style><|MERGE_RESOLUTION|>--- conflicted
+++ resolved
@@ -1,17 +1,9 @@
 <template>
   <v-row class="d-print-none">
     <v-col v-if="formId">
-<<<<<<< HEAD
-      <router-link :to="{ name: 'UserSubmissions', query: { f: formId } }">
-        <v-btn color="primary" outlined>
-          <span>{{ $t('trans.formViewerActions.viewAllSubmissions') }}</span>
-        </v-btn>
-      </router-link>
-=======
       <v-btn outlined @click="goToAllSubmissionOrDraft">
-        <span>view all submission</span>
+        <span>{{ $t('trans.formViewerActions.viewAllSubmissions') }}</span>
       </v-btn>
->>>>>>> 84870cc4
     </v-col>
     <v-col class="text-right">
       <!-- Bulk button -->
