<script>
import { mapState } from 'pinia';
import ManageSubmissionUsers from '~/components/forms/submission/ManageSubmissionUsers.vue';
import PrintOptions from '~/components/forms/PrintOptions.vue';
import { FormPermissions } from '~/utils/constants';
import { useFormStore } from '~/store/form';

export default {
  components: {
    ManageSubmissionUsers,
    PrintOptions,
  },
  props: {
    block: {
      type: Boolean,
      default: false,
    },
    bulkFile: {
      type: Boolean,
      default: false,
    },
    allowSubmitterToUploadFile: {
      type: Boolean,
      default: false,
    },
    draftEnabled: {
      type: Boolean,
      default: false,
    },
    formId: {
      type: String,
      default: undefined,
    },
    isDraft: {
      type: Boolean,
      default: false,
    },
    permissions: {
      type: Array,
      default: () => [],
    },
    readOnly: {
      type: Boolean,
      default: false,
    },
    submissionId: {
      type: String,
      default: undefined,
    },
    submission: {
      type: Object,
      default: undefined,
    },
  },
  emits: ['save-draft', 'switchView', 'showdoYouWantToSaveTheDraftModal'],
  computed: {
    ...mapState(useFormStore, ['lang', 'isRTL']),
    canSaveDraft() {
      return !this.readOnly;
    },
    showEditToggle() {
      return (
        this.readOnly &&
        this.permissions.includes(FormPermissions.SUBMISSION_UPDATE)
      );
    },
  },
};
</script>

<template>
  <div
    class="mt-6 d-flex flex-md-row justify-space-between flex-sm-column-reverse flex-xs-column-reverse gapRow"
    :class="{ 'dir-rtl': isRTL }"
  >
    <div v-if="formId">
<<<<<<< HEAD
      <v-btn
        color="primary"
        variant="outlined"
        @click="$emit('showdoYouWantToSaveTheDraftModal')"
      >
        <span :lang="lang">{{
          $t('trans.formViewerActions.viewAllSubmissions')
        }}</span>
=======
      <v-btn outlined @click="goToAllSubmissionOrDraft">
        <span :lang="lang"
          >{{ $t('trans.formViewerActions.viewMyDraftOrSubmissions') }}
        </span>
>>>>>>> aa41133e
      </v-btn>
    </div>
    <div>
      <!-- Bulk button -->
      <span v-if="allowSubmitterToUploadFile && !block" class="ml-2">
        <v-tooltip location="bottom">
          <template #activator="{ props }">
            <v-btn
              color="primary"
              icon
              v-bind="props"
              size="x-small"
              @click="$emit('switchView')"
            >
              <v-icon icon="mdi:mdi-repeat"></v-icon>
            </v-btn>
          </template>
          <span :lang="lang">{{
            bulkFile
              ? $t('trans.formViewerActions.switchSingleSubmssn')
              : $t('trans.formViewerActions.switchMultiSubmssn')
          }}</span>
        </v-tooltip>
      </span>

      <span v-if="draftEnabled" class="ml-2">
        <PrintOptions :submission="submission" />
      </span>

      <!-- Save a draft -->
      <span v-if="canSaveDraft && draftEnabled && !bulkFile" class="ml-2">
        <v-tooltip location="bottom">
          <template #activator="{ props }">
            <v-btn
              color="primary"
              icon
              v-bind="props"
              size="x-small"
              @click="$emit('save-draft')"
            >
              <v-icon icon="mdi:mdi-content-save"></v-icon>
            </v-btn>
          </template>
          <span :lang="lang">{{
            $t('trans.formViewerActions.saveAsADraft')
          }}</span>
        </v-tooltip>
      </span>

      <!-- Go to draft edit -->
      <span v-if="showEditToggle && isDraft && draftEnabled" class="ml-2">
        <router-link
          :to="{
            name: 'UserFormDraftEdit',
            query: {
              s: submissionId,
            },
          }"
        >
          <v-tooltip location="bottom">
            <template #activator="{ props }">
              <v-btn color="primary" icon size="small" v-bind="props">
                <v-icon icon="mdi:mdi-pencil"></v-icon>
              </v-btn>
            </template>
            <span :lang="lang">{{
              $t('trans.formViewerActions.editThisDraft')
            }}</span>
          </v-tooltip>
        </router-link>
      </span>

      <!-- Go to draft edit -->
      <span v-if="submissionId && draftEnabled" class="ml-2">
        <ManageSubmissionUsers
          :is-draft="isDraft"
          :submission-id="submissionId"
        />
      </span>
    </div>
  </div>
</template><|MERGE_RESOLUTION|>--- conflicted
+++ resolved
@@ -74,21 +74,14 @@
     :class="{ 'dir-rtl': isRTL }"
   >
     <div v-if="formId">
-<<<<<<< HEAD
       <v-btn
         color="primary"
         variant="outlined"
         @click="$emit('showdoYouWantToSaveTheDraftModal')"
       >
         <span :lang="lang">{{
-          $t('trans.formViewerActions.viewAllSubmissions')
+          $t('trans.formViewerActions.viewMyDraftOrSubmissions')
         }}</span>
-=======
-      <v-btn outlined @click="goToAllSubmissionOrDraft">
-        <span :lang="lang"
-          >{{ $t('trans.formViewerActions.viewMyDraftOrSubmissions') }}
-        </span>
->>>>>>> aa41133e
       </v-btn>
     </div>
     <div>
