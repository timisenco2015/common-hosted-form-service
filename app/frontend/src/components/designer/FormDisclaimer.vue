<template>
  <div>
    <h3 class="mb-5" :lang="lang">
      {{ $t('trans.formDisclaimer.disclaimerAndStatement') }}
    </h3>
    <ul :class="isRTL ? 'mr-6' : null">
      <li :lang="lang">
        {{ $t('trans.formDisclaimer.privacyLaw') }}
      </li>
      <li :lang="lang">
        {{ $t('trans.formDisclaimer.disclosure') }}
      </li>
      <li :lang="lang">
        {{ $t('trans.formDisclaimer.consent') }}
      </li>
      <li :lang="lang">
        {{ $t('trans.formDisclaimer.formIntention') }}
        <a
          href="https://www2.gov.bc.ca/gov/content/governments/services-for-government/information-management-technology/privacy/resources/privacy-officers"
          target="_blank"
          :hreflang="lang"
        >
          {{ $t('trans.formDisclaimer.privacyOfficer') }}
          <v-icon
            size="small"
            color="primary"
            icon="mdi:mdi-open-in-new"
          ></v-icon>
        </a>
        {{ $t('trans.formDisclaimer.assement') }}
      </li>
    </ul>
  </div>
<<<<<<< HEAD
</template>
=======
</template>

<script>
import { mapGetters } from 'vuex';
export default {
  name: 'FormDisclaimer',
  computed: {
    ...mapGetters('form', ['isRTL', 'lang']),
  },
};
</script>
>>>>>>> 49017c6d
<|MERGE_RESOLUTION|>--- conflicted
+++ resolved
@@ -1,3 +1,14 @@
+<script>
+import { mapState } from 'pinia';
+import { useFormStore } from '~/store/form';
+
+export default {
+  computed: {
+    ...mapState(useFormStore, ['isRTL', 'lang']),
+  },
+};
+</script>
+
 <template>
   <div>
     <h3 class="mb-5" :lang="lang">
@@ -31,18 +42,4 @@
       </li>
     </ul>
   </div>
-<<<<<<< HEAD
-</template>
-=======
-</template>
-
-<script>
-import { mapGetters } from 'vuex';
-export default {
-  name: 'FormDisclaimer',
-  computed: {
-    ...mapGetters('form', ['isRTL', 'lang']),
-  },
-};
-</script>
->>>>>>> 49017c6d
+</template>