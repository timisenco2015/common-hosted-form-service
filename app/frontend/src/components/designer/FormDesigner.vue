<template>
  <div>
    <v-row class="mt-6" no-gutters>
      <!-- page title -->
      <v-col cols="12" sm="6" order="2" order-sm="1">
        <h1>Form Design</h1>
      </v-col>
      <!-- buttons -->
      <v-col class="text-right" cols="12" sm="6" order="1" order-sm="2">
<<<<<<< HEAD

=======
        <v-tooltip bottom>
          <template #activator="{ on, attrs }">
            <v-btn
              class="mx-md-1 mx-0"
              @click="submitFormSchema"
              color="primary"
              icon
              v-bind="attrs"
              v-on="on"
              data-cy="saveButton"
            >
              <v-icon>save</v-icon>
            </v-btn>
          </template>
          <span>Save Design</span>
        </v-tooltip>
        <v-tooltip bottom>
          <template #activator="{ on, attrs }">
            <v-btn
              :disabled="!undoEnabled"
              class="mx-1"
              @click="onUndoClick"
              color="primary"
              icon
              v-bind="attrs"
              v-on="on"
            >
              <v-icon>undo</v-icon>
              {{ undoCount }}
            </v-btn>
          </template>
          <span>Undo</span>
        </v-tooltip>
        <v-tooltip bottom>
          <template #activator="{ on, attrs }">
            <v-btn
              :disabled="!redoEnabled"
              class="mx-1"
              @click="onRedoClick"
              color="primary"
              icon
              v-bind="attrs"
              v-on="on"
            >
              {{ redoCount }}
              <v-icon>redo</v-icon>
            </v-btn>
          </template>
          <span>Redo</span>
        </v-tooltip>
>>>>>>> 4432e7cb
        <v-tooltip bottom>
          <template #activator="{ on, attrs }">
            <v-btn
              class="mx-1"
              @click="onExportClick"
              color="primary"
              icon
              v-bind="attrs"
              v-on="on"
            >
              <v-icon>get_app</v-icon>
            </v-btn>
          </template>
          <span>Export Design</span>
        </v-tooltip>
        <v-tooltip bottom>
          <template #activator="{ on, attrs }">
            <v-btn
              class="mx-1"
              @click="$refs.uploader.click()"
              color="primary"
              icon
              v-bind="attrs"
              v-on="on"
            >
              <v-icon>publish</v-icon>
              <input
                class="d-none"
                @change="loadFile"
                ref="uploader"
                type="file"
                accept=".json"
              />
            </v-btn>
          </template>
          <span>Import Design</span>
        </v-tooltip>
      </v-col>
      <!-- form name -->
      <v-col cols="12" order="3">
        <h3 v-if="name">{{ name }}</h3>
      </v-col>
      <!-- version number-->
      <v-col cols="12" order="4">
        <em>Version: {{ this.displayVersion }}</em>
      </v-col>
      <!--
      <v-col class="mb-3" cols="12" order="5">
        <v-switch
          color="success"
          :input-value="enableFormAutosave"
          label="AutoSave"
          @change="togglePublish($event)"
        />
      </v-col> -->
    </v-row>
<<<<<<< HEAD
=======
    <v-alert
      :value="(saved || saving)"
      :class="
        saving
          ? NOTIFICATIONS_TYPES.INFO.class
          : NOTIFICATIONS_TYPES.SUCCESS.class
      "
      :color="
        saving
          ? NOTIFICATIONS_TYPES.INFO.color
          : NOTIFICATIONS_TYPES.SUCCESS.color
      "
      :icon="
        saving
          ? NOTIFICATIONS_TYPES.INFO.icon
          : NOTIFICATIONS_TYPES.SUCCESS.icon
      "
      transition="scale-transition"
    >
      <div v-if="saving">
        <v-progress-linear indeterminate />
        Saving
      </div>
      <div v-else>
        Your form has been successfully saved
        <router-link
          :to="{ name: 'FormPreview', query: { f: formId, d: draftId } }"
          target="_blank"
          class="mx-5"
        >
          Preview
        </router-link>
        <router-link :to="{ name: 'FormManage', query: { f: formId } }">
          Go to Manage Form to Publish
        </router-link>
      </div>
    </v-alert>

>>>>>>> 4432e7cb
    <BaseInfoCard class="my-6">
      <h4 class="primary--text">
        <v-icon class="mr-1" color="primary">info</v-icon>IMPORTANT!
      </h4>
      <p class="my-0">
        Use the <strong>SAVE DESIGN</strong> button when you are done building
        this form.
      </p>
      <p class="my-0">
        The <strong>SUBMIT</strong> button is provided for your user to submit
        this form and will be activated after it is saved.
      </p>
    </BaseInfoCard>
    <FormBuilder
      :form="formSchema"
      :key="reRenderFormIo"
      :options="designerOptions"
      @change="onChangeMethod"
      @render="onRenderMethod"
      @initialized="init"
      @addComponent="onAddSchemaComponent"
      @removeComponent="onRemoveSchemaComponent"
      class="form-designer"
    />
    <FloatButton
      placement="bottom-right"
      :baseFABItemsBGColor="'#ffffff'"
      :baseFABIconColor="'#1976D2'"
      :baseFABBorderColor="'#C0C0C0'"
      :fabZIndex=1000
      :size="'small'"
      fabItemsGap="10px"
      @undo="onUndoClick"
      @redo="onRedoClick"
      @save="submitFormSchema"
      :saving="saving"
      :savedStatus="savedStatus"
      :saved="saved"
      :formId="formId"
      :draftId="draftId"
      :undoCount="undoCount()"
      :redoCount="redoCount()"
    />
  </div>
</template>

<script>
//import Vue from 'vue';
import { mapActions, mapGetters } from 'vuex';
import { FormBuilder } from 'vue-formio';
import { mapFields } from 'vuex-map-fields';
import { compare, applyPatch, deepClone } from 'fast-json-patch';
import templateExtensions from '@/plugins/templateExtensions';
import { formService } from '@/services';
import { IdentityMode, NotificationTypes } from '@/utils/constants';
import { generateIdps } from '@/utils/transformUtils';
import FloatButton from '@/components/designer/FloatButton.vue';


export default {
  name: 'FormDesigner',
  components: {
    FormBuilder,
    FloatButton
  },
  props: {
    draftId: String,
    formId: String,
    saved: {
      type: Boolean,
      default: false,
    },
    versionId: String,
    newForm:Boolean,
    autosave:{
      type: Boolean,
      default: false,
    },
  },
  data() {
    return {
      items: [
        { title: 'Click Me' },
        { title: 'Click Me' },
        { title: 'Click Me' },
        { title: 'Click Me 2' },
      ],
      offset: true,
      savedStatus: 'Save',
      scrollTop:true,
      advancedItems: [
        { text: 'Simple Mode', value: false },
        { text: 'Advanced Mode', value: true },
      ],
      designerStep: 1,
      formSchema: {
        display: 'form',
        type: 'form',
        components: [],
      },
      displayVersion: 1,
      reRenderFormIo: 0,
      enableFormAutosave:this.autosave,
      isNewForm:this.newForm,
      saving: false,
      isSavedButtonClick: false,
      patch: {
        componentAddedStart: false,
        componentRemovedStart: false,
        componentMovedStart: false,
        history: [],
        index: -1,
        MAX_PATCHES: 30,
        originalSchema: null,
        redoClicked: false,
        undoClicked: false,
      },
      isComponentRemoved:false,
    };
  },

  computed: {
    ...mapGetters('auth', ['tokenParsed', 'user']),
    ...mapFields('form', [
      'form.description',
      'form.enableSubmitterDraft',
      'form.enableStatusUpdates',
      'form.idps',
      'form.name',
      'form.sendSubRecieviedEmail',
      'form.showSubmissionConfirmation',
      'form.snake',
      'form.submissionReceivedEmails',
      'form.userType',
      'form.versions',
      'form.isDirty',

    ]),
    ID_MODE() {
      return IdentityMode;
    },


    NOTIFICATIONS_TYPES() {
      return NotificationTypes;
    },
    designerOptions() {
      return {
        sanitizeConfig: {
          addTags: ['iframe'],
          ALLOWED_TAGS: ['iframe'],
        },
        noDefaultSubmitButton: false,
        builder: {
          basic: false,
          premium: false,
          layoutControls: {
            title: 'Basic Layout',
            default: true,
            weight: 10,
            components: {
              simplecols2: true,
              simplecols3: true,
              simplecols4: true,
              simplecontent: true,
              simplefieldset: false,
              simpleheading: false,
              simplepanel: true,
              simpleparagraph: false,
              simpletabs: true,
            },
          },
          entryControls: {
            title: 'Basic Fields',
            weight: 20,
            components: {
              simplecheckbox: true,
              simplecheckboxes: true,
              simpledatetime: true,
              simpleday: true,
              simpleemail: true,
              simplenumber: true,
              simplephonenumber: true,
              simpleradios: true,
              simpleselect: true,
              simpletextarea: true,
              simpletextfield: true,
              simpletime: false,
            },
          },
          layout: {
            title: 'Advanced Layout',
            weight: 30,
          },
          advanced: {
            title: 'Advanced Fields',
            weight: 40,
            components: {
              // Need to re-define Formio basic fields here
              textfield: true,
              textarea: true,
              number: true,
              password: true,
              checkbox: true,
              selectboxes: true,
              select: true,
              radio: true,
              button: true,
              // Prevent duplicate appearance of orgbook component
              orgbook: false,
            },
          },
          data: {
            title: 'Advanced Data',
            weight: 50,
          },
          customControls: {
            title: 'BC Government',
            weight: 60,
            components: {
              orgbook: true,
              simplefile: this.userType !== this.ID_MODE.PUBLIC,
            },
          },
        },
        templates: templateExtensions,
        evalContext: {
          token: this.tokenParsed,
          user: this.user,
        },
      };
    },
    undoEnabled() {
      return this.canUndoPatch();
    },
    redoEnabled() {
      return this.canRedoPatch();
    },
  },
  methods: {
    ...mapActions('form', ['fetchForm','setShowWarningDialog','setCanLogout','setDirtyFlag']),
    ...mapActions('notifications', ['addNotification']),
    undoCount() {
      return this.patch.history.length > 0 ? this.patch.index + 1 : 0;
    },
    redoCount() {
      return this.patch.history.length > 0 ? this.patch.history.length - this.patch.index - 1 : 0;
    },

    // TODO: Put this into vuex form module
    async getFormSchema() {
      try {
        let res;
        if (this.versionId) {
          // Making a new draft from a previous version
          res = await formService.readVersion(this.formId, this.versionId);
        } else if (this.draftId) {
          // Editing an existing draft
          res = await formService.readDraft(this.formId, this.draftId);
        }
        this.formSchema = { ...this.formSchema, ...res.data.schema };
        if (this.patch.history.length === 0) {
          // We are fetching an existing form, so we get the original schema here because
          // using the original schema in the mount will give you the default schema
          this.patch.originalSchema = deepClone(this.formSchema);
        }
      } catch (error) {
        this.addNotification({
          message: 'An error occurred while loading the form design.',
          consoleError: `Error loading form ${this.formId} schema (version: ${this.versionId} draft: ${this.draftId}): ${error}`,
        });
      }
      // get a version number to show in header
      this.displayVersion = this.versions.length + 1;
    },
    async loadFile(event) {
      try {
        const file = event.target.files[0];
        const fileReader = new FileReader();
        fileReader.addEventListener('load', () => {
          this.formSchema = JSON.parse(fileReader.result);
          this.addPatchToHistory();
          this.patch.undoClicked = false;
          this.patch.redoClicked = false;
          this.resetHistoryFlags();
          // Key-changing to force a re-render of the formio component when we want to load a new schema after the page is already in
          this.reRenderFormIo += 1;
        });
        fileReader.readAsText(file);
      } catch (error) {
        this.addNotification({
          message: 'An error occurred while importing the form schema.',
          consoleError: `Error importing form schema : ${error}`,
        });
      }
    },
    onExportClick() {
      let snek = this.snake;
      if (!this.snake) {
        snek = this.name
          .replace(/\s+/g, '_')
          .replace(/[^-_0-9a-z]/gi, '')
          .toLowerCase();
      }

      const a = document.createElement('a');
      a.href = `data:application/json;charset=utf-8,${encodeURIComponent(
        JSON.stringify(this.formSchema)
      )}`;
      a.download = `${snek}_schema.json`;
      a.style.display = 'none';
      a.classList.add('hiddenDownloadTextElement');
      document.body.appendChild(a);
      a.click();
      document.body.removeChild(a);
    },

    // ---------------------------------------------------------------------------------------------------
    // FormIO event handlers
    // ---------------------------------------------------------------------------------------------------
    init() {
      // Since change is triggered during loading
    },
    onChangeMethod(changed, flags, modified) {

      // Don't call an unnecessary action if already dirty
      if (!this.isDirty) this.setDirtyFlag(true);


      this.onSchemaChange(changed, flags, modified);
    },
    onRenderMethod() {
      const el = document.querySelector('input.builder-sidebar_search:focus');
      if (el && el.value === '') this.reRenderFormIo += 1;
      this.setDirtyFlag(false);
    },
    onAddSchemaComponent(_info, _parent, _path, _index, isNew) {
      if (isNew) {
        // Component Add Start, the user can still cancel/remove the add
        this.patch.componentAddedStart = true;
      } else {
        // The user has initiated a move
        this.patch.componentMovedStart = true;
      }
    },
    onRemoveSchemaComponent() {
      // Component remove start
      this.patch.componentRemovedStart = true;
      this.undoPatchFromHistory();
    },

    // ----------------------------------------------------------------------------------/ FormIO Handlers

    // ---------------------------------------------------------------------------------------------------
    // Patch History
    // ---------------------------------------------------------------------------------------------------
    onSchemaChange(_changed, flags, modified) {
      // If the form changed but was not done so through the undo
      // or redo button
      if (!this.patch.undoClicked && !this.patch.redoClicked) {
        // flags and modified are defined when a component is added
        if (flags !== undefined && modified !== undefined) {
          // Component was pasted here or edited and saved
          if (this.patch.componentAddedStart) {
            this.addPatchToHistory();
          } else {
            // Tab changed, Edit saved, paste occurred
            if (typeof modified == 'boolean') {
              // Tab changed
              this.resetHistoryFlags();
            } else {
              // Edit saved or paste occurred
              this.addPatchToHistory();
            }
          }
        } else {
          // If we removed a component but not during an add action
          if ((!this.patch.componentAddedStart && this.patch.componentRemovedStart) || this.patch.componentMovedStart) {
            // Component was removed or moved
            this.addPatchToHistory();
          }
        }
      } else {
        // We pressed undo or redo, so we just ignore
        // adding the action to the history
        this.patch.undoClicked = false;
        this.patch.redoClicked = false;
        this.resetHistoryFlags();
      }
    },
    addPatchToHistory() {
<<<<<<< HEAD
      // Remove any actions past the action we were on
      if (this.patch.history.length > 0) {
        this.patch.history.length = this.patch.index + 1;
      }

      // Get the differences between the last patch
      // and the current form
      const form = this.getPatch(++this.patch.index);
=======
      // Determine if there is even a difference with the action
      const form = this.getPatch(this.patch.index + 1);
>>>>>>> 4432e7cb
      const patch = compare(form, this.formSchema);
      if(patch.length > 0) {
        // Remove any actions past the action we were on
        this.patch.index += 1;
        if (this.patch.history.length > 0) {
          this.patch.history.length = this.patch.index;
        }
        // Add the patch to the history
        this.patch.history.push(patch);

        // If we've exceeded the limit on actions
        if (this.patch.history.length > this.patch.MAX_PATCHES) {
          // We need to set the original schema to the first patch
          const newHead = this.getPatch(0);
          this.patch.originalSchema = newHead;
          this.patch.history.shift();
          --this.patch.index;
        }

      }
      //this.autosaveEventTrigger();
      this.resetHistoryFlags();
    },
    async togglePublish(event) {
      this.enableFormAutosave=event;
      const query = Object.assign({}, this.$route.query);
      query.as = event;
      await this.$router.push({ query });

    },

    //this method is used for autosave action
    async autosaveEventTrigger() {
      if(this.enableFormAutosave) {
        if(this.isNewForm) {
          await this.setShowWarningDialog(true);
          await this.setCanLogout(false);
        }
        else {
          await this.setShowWarningDialog(false);
          await this.setCanLogout(true);
        }
        this.submitFormSchema();
      }
    },
    //This method is called by submit button
    async submitFormButtonClick() {
      await this.setShowWarningDialog(false);
      await this.setCanLogout(true);
      this.isNewForm=false;
      this.isSavedButtonClick=true;
      this.submitFormSchema();
    },

    getPatch(idx) {
      // Generate the form from the original schema
      let form = deepClone(this.patch.originalSchema);
      if (this.patch.index > -1 && this.patch.history.length > 0) {
        // Apply all patches until we reach the requested patch
        for (let i = -1; i < idx; i++) {
          let patch = this.patch.history[i + 1];
          if (patch !== undefined) {
            // remove reactivity from the form so we don't affect the original schema
            form = deepClone(applyPatch(form, patch).newDocument);
          }
        }
      }
      return form;
    },
    async undoPatchFromHistory() {
      // Only allow undo if there was an action made
      if (this.canUndoPatch()) {
        // Flag for formio to know we are setting the form
        this.patch.undoClicked = true;
        this.formSchema = this.getPatch(--this.patch.index);
        //this.autosaveEventTrigger();

      }
    },
    async redoPatchFromHistory() {
      // Only allow redo if there was an action made
      if (this.canRedoPatch()) {
        // Flag for formio to know we are setting the form
        this.patch.redoClicked = true;
        this.formSchema = this.getPatch(++this.patch.index);
        //this.autosaveEventTrigger();
      }
    },
    resetHistoryFlags(flag = false) {
      this.patch.componentAddedStart = flag;
      this.patch.componentMovedStart = flag;
      this.patch.componentRemovedStart = flag;
    },
    canUndoPatch() {
      return this.patch.history.length && this.patch.index >= 0 && this.patch.index < this.patch.history.length;
    },
    canRedoPatch() {
      return this.patch.history.length && this.patch.index < (this.patch.history.length - 1);
    },

    // ----------------------------------------------------------------------------------/ FormIO Handlers

    // ---------------------------------------------------------------------------------------------------
    // Saving the Schema
    // ---------------------------------------------------------------------------------------------------
    async submitFormSchema() {
      this.saving = true;
      await this.setDirtyFlag(false);
      try {
<<<<<<< HEAD

        this.saving = true;
        this.savedStatus='Saving';

        // Once the form is done disable the "leave site/page" messages so they can quit without getting whined at
        await this.setDirtyFlag(false);


=======
        // Once the form is done disable the "leave site/page" messages so they can quit without getting whined at
>>>>>>> 4432e7cb
        if (this.formId) {
          if (this.versionId) {
            // If creating a new draft from an existing version
            await this.schemaCreateDraftFromVersion();
          } else if (this.draftId) {
            // If updating an existing draft
            await this.schemaUpdateExistingDraft();
          }
        } else {
          // If creating a new form, add the form and a draft
          await this.schemaCreateNew();
        }
        this.savedStatus='Saved';

      } catch (error) {
        await this.setDirtyFlag(true);
        this.savedStatus='Not Saved';
        this.addNotification({
          message:
            'An error occurred while attempting to save this form design. If you need to refresh or leave to try again later, you can Export the existing design on the page to save for later.',
          consoleError: `Error updating or creating form (FormID: ${this.formId}, versionId: ${this.versionId}, draftId: ${this.draftId}) Error: ${error}`,
        });
      } finally {
        this.saving = false;

      }
    },
    async onUndoClick() {
      this.undoPatchFromHistory();

    },
    async onRedoClick() {
      this.redoPatchFromHistory();
    },

    async schemaCreateNew() {
      const emailList =
        this.sendSubRecieviedEmail &&
        this.submissionReceivedEmails &&
        Array.isArray(this.submissionReceivedEmails)
          ? this.submissionReceivedEmails
          : [];

      const response = await formService.createForm({
        name: this.name,
        description: this.description,
        schema: this.formSchema,
        identityProviders: generateIdps({
          idps: this.idps,
          userType: this.userType,
        }),
        enableSubmitterDraft: this.enableSubmitterDraft,
        enableStatusUpdates: this.enableStatusUpdates,
        showSubmissionConfirmation: this.showSubmissionConfirmation,
        submissionReceivedEmails: emailList,
      });
      // Navigate back to this page with ID updated
      this.$router.push({
        name: 'FormDesigner',
        query: {
          f: response.data.id,
          d: response.data.draft.id,
          sv: true,
          as:this.enableFormAutosave,
          nf:this.isNewForm
        },
      }).catch(()=>{});

    },
    async schemaCreateDraftFromVersion() {
      const { data } = await formService.createDraft(this.formId, {
        schema: this.formSchema,
        formVersionId: this.versionId,
      });
<<<<<<< HEAD

      this.savedStatus='save';

=======
      this.formSchema = { ...this.formSchema, ...data.schema };
>>>>>>> 4432e7cb
      // Navigate back to this page with ID updated
      this.$router.push({
        name: 'FormDesigner',
        query: {
          f: this.formId,
          d: data.id,
          sv: true,
          nf:this.isNewForm,
          as:this.enableFormAutosave
        },
      });
    },
    async schemaUpdateExistingDraft() {
      let res = await formService.updateDraft(this.formId, this.draftId, {
        schema: this.formSchema,
      });
<<<<<<< HEAD

      this.savedStatus='save';

=======
      this.formSchema = { ...this.formSchema, ...res.data.schema };
>>>>>>> 4432e7cb
      // Update this route with saved flag
      this.$router.replace({
        name: 'FormDesigner',
        query: { ...this.$route.query, sv: true,nf:this.isNewForm, as:this.enableFormAutosave },
      });

    },
  },
  created() {
    if (this.formId) {
      this.getFormSchema();
      this.fetchForm(this.formId);
    }
  },
  mounted() {

    if (!this.formId) {
      // We are creating a new form, so we obtain the original schema here.
      this.patch.originalSchema = deepClone(this.formSchema);
    }

  },
  watch: {
    // if form userType (public, idir, team, etc) changes, re-render the form builder
    userType() {

      this.reRenderFormIo += 1;
<<<<<<< HEAD
    }
  },

=======
    },
  }
>>>>>>> 4432e7cb
};
</script>

<style lang="scss" scoped>
@import '~font-awesome/css/font-awesome.min.css';
@import '~formiojs/dist/formio.builder.min.css';

/* disable router-link */
.disabled-router {
  pointer-events: none;
}


.formSubmit{
  background-color:red;
}

.formExport{
 position: sticky;
 top:0;
  right:0;

 position: -webkit-sticky;
}

.formImport{
  position: sticky;
  top:0;
  right:0;

 position: -webkit-sticky;
}

.formSetting{
 position: sticky;
 top:0;
  right:0;

 position: -webkit-sticky;
}

</style><|MERGE_RESOLUTION|>--- conflicted
+++ resolved
@@ -7,60 +7,6 @@
       </v-col>
       <!-- buttons -->
       <v-col class="text-right" cols="12" sm="6" order="1" order-sm="2">
-<<<<<<< HEAD
-
-=======
-        <v-tooltip bottom>
-          <template #activator="{ on, attrs }">
-            <v-btn
-              class="mx-md-1 mx-0"
-              @click="submitFormSchema"
-              color="primary"
-              icon
-              v-bind="attrs"
-              v-on="on"
-              data-cy="saveButton"
-            >
-              <v-icon>save</v-icon>
-            </v-btn>
-          </template>
-          <span>Save Design</span>
-        </v-tooltip>
-        <v-tooltip bottom>
-          <template #activator="{ on, attrs }">
-            <v-btn
-              :disabled="!undoEnabled"
-              class="mx-1"
-              @click="onUndoClick"
-              color="primary"
-              icon
-              v-bind="attrs"
-              v-on="on"
-            >
-              <v-icon>undo</v-icon>
-              {{ undoCount }}
-            </v-btn>
-          </template>
-          <span>Undo</span>
-        </v-tooltip>
-        <v-tooltip bottom>
-          <template #activator="{ on, attrs }">
-            <v-btn
-              :disabled="!redoEnabled"
-              class="mx-1"
-              @click="onRedoClick"
-              color="primary"
-              icon
-              v-bind="attrs"
-              v-on="on"
-            >
-              {{ redoCount }}
-              <v-icon>redo</v-icon>
-            </v-btn>
-          </template>
-          <span>Redo</span>
-        </v-tooltip>
->>>>>>> 4432e7cb
         <v-tooltip bottom>
           <template #activator="{ on, attrs }">
             <v-btn
@@ -117,47 +63,6 @@
         />
       </v-col> -->
     </v-row>
-<<<<<<< HEAD
-=======
-    <v-alert
-      :value="(saved || saving)"
-      :class="
-        saving
-          ? NOTIFICATIONS_TYPES.INFO.class
-          : NOTIFICATIONS_TYPES.SUCCESS.class
-      "
-      :color="
-        saving
-          ? NOTIFICATIONS_TYPES.INFO.color
-          : NOTIFICATIONS_TYPES.SUCCESS.color
-      "
-      :icon="
-        saving
-          ? NOTIFICATIONS_TYPES.INFO.icon
-          : NOTIFICATIONS_TYPES.SUCCESS.icon
-      "
-      transition="scale-transition"
-    >
-      <div v-if="saving">
-        <v-progress-linear indeterminate />
-        Saving
-      </div>
-      <div v-else>
-        Your form has been successfully saved
-        <router-link
-          :to="{ name: 'FormPreview', query: { f: formId, d: draftId } }"
-          target="_blank"
-          class="mx-5"
-        >
-          Preview
-        </router-link>
-        <router-link :to="{ name: 'FormManage', query: { f: formId } }">
-          Go to Manage Form to Publish
-        </router-link>
-      </div>
-    </v-alert>
-
->>>>>>> 4432e7cb
     <BaseInfoCard class="my-6">
       <h4 class="primary--text">
         <v-icon class="mr-1" color="primary">info</v-icon>IMPORTANT!
@@ -549,7 +454,6 @@
       }
     },
     addPatchToHistory() {
-<<<<<<< HEAD
       // Remove any actions past the action we were on
       if (this.patch.history.length > 0) {
         this.patch.history.length = this.patch.index + 1;
@@ -558,10 +462,6 @@
       // Get the differences between the last patch
       // and the current form
       const form = this.getPatch(++this.patch.index);
-=======
-      // Determine if there is even a difference with the action
-      const form = this.getPatch(this.patch.index + 1);
->>>>>>> 4432e7cb
       const patch = compare(form, this.formSchema);
       if(patch.length > 0) {
         // Remove any actions past the action we were on
@@ -671,7 +571,6 @@
       this.saving = true;
       await this.setDirtyFlag(false);
       try {
-<<<<<<< HEAD
 
         this.saving = true;
         this.savedStatus='Saving';
@@ -680,9 +579,6 @@
         await this.setDirtyFlag(false);
 
 
-=======
-        // Once the form is done disable the "leave site/page" messages so they can quit without getting whined at
->>>>>>> 4432e7cb
         if (this.formId) {
           if (this.versionId) {
             // If creating a new draft from an existing version
@@ -757,13 +653,9 @@
         schema: this.formSchema,
         formVersionId: this.versionId,
       });
-<<<<<<< HEAD
 
       this.savedStatus='save';
 
-=======
-      this.formSchema = { ...this.formSchema, ...data.schema };
->>>>>>> 4432e7cb
       // Navigate back to this page with ID updated
       this.$router.push({
         name: 'FormDesigner',
@@ -780,13 +672,9 @@
       let res = await formService.updateDraft(this.formId, this.draftId, {
         schema: this.formSchema,
       });
-<<<<<<< HEAD
 
       this.savedStatus='save';
 
-=======
-      this.formSchema = { ...this.formSchema, ...res.data.schema };
->>>>>>> 4432e7cb
       // Update this route with saved flag
       this.$router.replace({
         name: 'FormDesigner',
@@ -814,14 +702,9 @@
     userType() {
 
       this.reRenderFormIo += 1;
-<<<<<<< HEAD
     }
   },
 
-=======
-    },
-  }
->>>>>>> 4432e7cb
 };
 </script>
 
