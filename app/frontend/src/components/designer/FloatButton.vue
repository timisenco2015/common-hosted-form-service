<template>
  <div
    :style="[
      {
        display: 'flex',
        width: '92px',
        flexDirection: fabItemsDirection,
        gap: fabItemsGap,
        zIndex: fabZIndex,
        position: 'fixed',
      },
      fabItemsPosition,
    ]"
  >
    <div class="fabAction" @click="onOpenFABActionItems">
      {{ baseFABItemName }}
      <v-avatar class="fabItemsInverColor" :size="fabItemsSize">
        <v-icon :color="baseIconColor" :size="fabItemsIconsSize">
          {{ baseIconName }}
        </v-icon>
      </v-avatar>
    </div>
    <div
      :style="[
        { display: 'flex', flexDirection: fabItemsDirection, gap: fabItemsGap },
      ]"
      v-if="isFABActionsOpen"
    >
      <router-link
        ref="publishRouterLink"
        data-cy="publishRouterLink"
        class="fabAction"
        :to="{
          name: 'FormManage',
          query: { f: formId, fd: 'formDesigner', d: draftId },
        }"
        :class="{ 'disabled-router': !formId }"
        tag="div"
      >
        <div v-text="'Publish'" />
        <v-avatar class="fabItemsInverColor" :size="fabItemsSize">
          <v-icon
            :color="
              saved ? fabItemsInvertedColor : disabledInvertedFabItemsColor
            "
            :size="fabItemsIconsSize"
          >
            upload_file
          </v-icon>
        </v-avatar>
      </router-link>
      <router-link
        class="fabAction"
        data-cy="settingsRouterLink"
        ref="settingsRouterLink"
        :to="{ name: 'FormManage', query: { f: formId } }"
        :class="{ 'disabled-router': !formId }"
        tag="div"
      >
        <div v-text="'Manage'" />
        <v-avatar class="fabItemsInverColor" :size="fabItemsSize">
          <v-icon
            :color="
              saved ? fabItemsInvertedColor : disabledInvertedFabItemsColor
            "
            :size="fabItemsIconsSize"
          >
            settings
          </v-icon>
        </v-avatar>
      </router-link>

      <div
        ref="redoButton"
        class="fabAction"
        data-cy="redoButton"
        :class="{ 'disabled-router': !redoEnabled }"
      >
        <div v-text="'Redo'" />
        <v-avatar
          class="fabItems"
          :size="fabItemsSize"
          @click="toParent('redo')"
        >
          <v-icon
            :color="redoEnabled ? fabItemsColor : disabledFabItemsColor"
            :size="fabItemsIconsSize"
          >
            redo
          </v-icon>
        </v-avatar>
      </div>
      <div
        ref="undoButton"
        class="fabAction"
        data-cy="undoButton"
        :class="{ 'disabled-router': !undoEnabled }"
      >
        <div v-text="'Undo'" />
        <v-avatar
          class="fabItems"
          :size="fabItemsSize"
          @click="toParent('undo')"
        >
          <v-icon
            :color="undoEnabled ? fabItemsColor : disabledFabItemsColor"
            :size="fabItemsIconsSize"
          >
            undo
          </v-icon>
        </v-avatar>
      </div>
      <div
        class="fabAction"
        ref="previewRouterLink"
        @click="gotoPreview"
        :class="{ 'disabled-router': !formId || !draftId }"
      >
        <div v-text="'Preview'" />
        <v-avatar class="fabItems" :size="fabItemsSize">
          <v-icon
            :color="formId ? fabItemsColor : disabledFabItemsColor"
            :size="fabItemsIconsSize"
          >
            remove_red_eye
          </v-icon>
        </v-avatar>
      </div>
      <div
        class="fabAction"
        data-cy="saveButton"
        ref="saveButton"
        :class="{ 'disabled-router': isFormSaved }"
      >
        <div>{{ this.savedStatus }}</div>
        <v-avatar
          class="fabItems"
          :size="fabItemsSize"
          @click="toParent('save')"
        >
          <v-icon
            v-if="!this.saving"
            :color="!isFormSaved ? fabItemsColor : disabledFabItemsColor"
            :size="fabItemsIconsSize"
            dark
          >
            save
          </v-icon>

          <v-progress-circular
            v-if="this.saving"
            indeterminate
            color="#1A5A96"
            size="25"
          ></v-progress-circular>
        </v-avatar>
      </div>
      <div class="fabAction">
        <div>{{ scrollName }}</div>

        <v-avatar class="fabItems" :size="fabItemsSize" @click="onHandleScroll">
          <v-icon :color="fabItemsColor" :size="fabItemsIconsSize">
            {{ scrollIconName }}
          </v-icon>
        </v-avatar>
      </div>
    </div>
    <div class="fabAction" v-if="!isFABActionsOpen">
      <div>{{ scrollName }}</div>
      <v-avatar class="fabItems" :size="fabItemsSize" @click="onHandleScroll">
        <v-icon :color="fabItemsColor" :size="fabItemsIconsSize">
          {{ scrollIconName }}
        </v-icon>
      </v-avatar>
    </div>
  </div>
</template>

<script>
export default {
  name: 'FloatButton',
  data() {
    return {
      fabItemsDirection: 'column-reverse',
      isFABActionsOpen: true,
      fabItemsPosition: {},
      fabItemsSize: 36,
      fabItemsIconsSize: 31,

      //base fab item variable start
      baseFABItemName: 'Collapse',
      baseIconName: 'close',
      baseIconColor: '#ffffff', //end

      // fab items icons variables start
      fabItemsColor: '#1A5A96',
      fabItemsInvertedColor: '#ffffff',
      disabledInvertedFabItemsColor: '#ffffff',
      disabledFabItemsColor: '#707070C1', // end

      scrollIconName: 'south',
      scrollName: 'Bottom',
    };
  },
  props: {
<<<<<<< HEAD
    formId:String,
    draftId:String,
    saving: {
      type:Boolean,
      default:false
    },
    redoCount: {
      type:Number,
      default:0
    },
    undoCount: {
      type:Number,
      default:0
=======
    formId: String,
    draftId: String,
    saving: {
      type: Boolean,
      default: false,
    },
    undoEnabled: {
      type: Boolean,
      default: false,
    },
    redoEnabled: {
      type: Boolean,
      default: false,
>>>>>>> 045f72f5
    },
    saved: {
      type: Boolean,
      default: false,
    },
    isFormSaved: Boolean,
    savedStatus: String,
    placement: {
      type: String,
      default: 'bottom-right',
    },
    fabItemsGap: {
<<<<<<< HEAD
      type:String,
      default:'15px'
    },
    size: {
      type:String,
      default:'medium'
    },
    fabZIndex: {
      type:Number,
      default:1000
    },
    positionOffset: {
      type:Object,
      validator: function(value) {
=======
      type: String,
      default: '13px',
    },
    size: {
      type: String,
      default: 'medium',
    },
    fabZIndex: {
      type: Number,
      default: 1000,
    },
    positionOffset: {
      type: Object,
      validator: function (value) {
>>>>>>> 045f72f5
        // The value must match one of these strings
        return ['top', 'bottom', 'right', 'left'].includes(
          ...Object.keys(value)
        );
      },
    },
  },
  methods: {
    toParent(name) {
      this.$emit(name);
    },
    onOpenFABActionItems() {
<<<<<<< HEAD
      if(this.isFABActionsOpen) {
        this.baseIconName='menu';
        this.isFABActionsOpen=false;
        this.baseFABItemName='Actions';
      }
      else {
        this.baseIconName='close';
        this.isFABActionsOpen=true;
        this.baseFABItemName='Collapse';
=======
      if (this.isFABActionsOpen) {
        this.baseIconName = 'menu';
        this.isFABActionsOpen = false;
        this.baseFABItemName = 'Actions';
      } else {
        this.baseIconName = 'close';
        this.isFABActionsOpen = true;
        this.baseFABItemName = 'Collapse';
>>>>>>> 045f72f5
      }
    },
    gotoPreview() {
      let route = this.$router.resolve({
        name: 'FormPreview',
        query: { f: this.formId, d: this.draftId },
      });
      window.open(route.href);
    },
    setSizes() {
<<<<<<< HEAD
      this.floatButtonSize={};

      switch(this.size) {
=======
      this.floatButtonSize = {};

      switch (this.size) {
>>>>>>> 045f72f5
        case 'x-large':
          this.fabItemsSize = 52;
          this.fabItemsIconsSize = 47;
          this.smallIcon = false;
          this.largeIcon = true;
          this.xSmallIcon = false;
          break;
        case 'large':
          this.fabItemsSize = 44;
          this.fabItemsIconsSize = 39;
          this.smallIcon = false;
          this.largeIcon = false;
          this.xSmallIcon = false;
          break;
        case 'medium':
          this.fabItemsSize = 36;
          this.fabItemsIconsSize = 31;
          this.smallIcon = false;
          this.largeIcon = false;
          this.xSmallIcon = false;
          break;
        case 'small':
          this.fabItemsSize = 28;
          this.fabItemsIconsSize = 18;
          break;
        default:
          this.fabItemsSize = 36;
          this.fabItemsIconsSize = 31;
      }
    },

    //checks if FAB is placed at the top right or top left of the screen
    topLeftRight() {
<<<<<<< HEAD
      if (this.placement==='top-right'|| this.placement==='top-left' ) {
        this.fabItemsDirection='column';
=======
      if (this.placement === 'top-right' || this.placement === 'top-left') {
        this.fabItemsDirection = 'column';
>>>>>>> 045f72f5
      }
    },

    //checks if FAB is placed at the bottom right or bottom left of the screen
    bottomLeftRight() {
<<<<<<< HEAD
      if(this.placement==='bottom-right' || this.placement==='bottom-left') {
        this.fabItemsDirection='column-reverse';
=======
      if (
        this.placement === 'bottom-right' ||
        this.placement === 'bottom-left'
      ) {
        this.fabItemsDirection = 'column-reverse';
>>>>>>> 045f72f5
      }
    },

    // set where on the screen FAB will be displayed
    setPosition() {
<<<<<<< HEAD
      this.fabItemsPosition={};
=======
      this.fabItemsPosition = {};
>>>>>>> 045f72f5

      this.bottomLeftRight();
      this.topLeftRight();

<<<<<<< HEAD
      if(this.positionOffset && Object.keys(this.positionOffset).length > 0) {
=======
      if (this.positionOffset && Object.keys(this.positionOffset).length > 0) {
>>>>>>> 045f72f5
        Object.assign(this.fabItemsPosition, this.positionOffset);
        return;
      }
      switch (this.placement) {
        case 'bottom-right':
          this.fabItemsPosition.right = '-.5vw';
          this.fabItemsPosition.bottom = '7vh';
          break;
        case 'bottom-left':
          this.fabItemsPosition.left = '5vw';
          this.fabItemsPosition.bottom = '4vh';
          break;
        case 'top-left':
          this.fabItemsPosition.left = '5vw';
          this.fabItemsPosition.top = '4vh';
          break;
        case 'top-right':
          this.fabItemsPosition.right = '1vw';
          this.fabItemsPosition.top = '8vh';
          break;
        default:
          this.fabItemsPosition.right = '5vw';
          this.fabItemsPosition.bottom = '4vh';
      }
    },

    // callback function for window scroll event
    handleScroll() {
<<<<<<< HEAD
      if(window.scrollY==0) {
        this.scrollIconName='south';
        this.scrollName='Bottom';
        this.isScrollToTop=false;
      }
      else if((window.innerHeight + window.scrollY) >= document.body.offsetHeight) {
        this.scrollIconName='north';
        this.scrollName='Top';
        this.isScrollToTop=true;
=======
      if (window.scrollY === 0) {
        this.scrollIconName = 'south';
        this.scrollName = 'Bottom';
      } else if (
        window.pageYOffset + window.innerHeight >=
        document.documentElement.scrollHeight - 50
      ) {
        this.scrollIconName = 'north';
        this.scrollName = 'Top';
>>>>>>> 045f72f5
      }
    },

    // function for click scroll event
    onHandleScroll() {
<<<<<<< HEAD
      if(this.isScrollToTop) {
        window.scrollTo(0,0);
        this.scrollIconName='north';
        this.scrollName='Top';
        this.isScrollToTop=false;
        return;
=======
      if (window.scrollY === 0) {
        this.bottomScroll();
      } else if (this.scrollName === 'Bottom' && window.scrollY > 0) {
        this.bottomScroll();
      } else if (this.scrollName === 'Top' && window.scrollY > 0) {
        this.topScroll();
      } else {
        this.topScroll();
>>>>>>> 045f72f5
      }
    },
    topScroll() {
      window.scrollTo(0, 0);
      this.scrollIconName = 'south';
      this.scrollName = 'Bottom';
    },
    bottomScroll() {
      window.scrollTo({
        left: 0,
        top: document.body.scrollHeight,
        behavior: 'smooth',
      });
      this.scrollIconName = 'north';
      this.scrollName = 'Top';
    },
  },
  watch: {
    size() {
      this.setSizes();
    },
<<<<<<< HEAD
    undoCount(value) {
      this.isUndo=false;
      if(value>0){
        this.isUndo=true;
      }
    },
    redoCount(value) {
      this.isRedo=false;
      if(value>0) {
        this.isRedo=true;
      }
    }
  },
  mounted() {
=======
  },
  mounted() {
    window.scrollTo(0, 0);
>>>>>>> 045f72f5
    this.setPosition();
    this.setSizes();
  },
  created() {
    window.addEventListener('scroll', this.handleScroll);
  },
  destroyed() {
    window.removeEventListener('scroll', this.handleScroll);
  },
};
</script>

<style>
<<<<<<< HEAD

 /* disable router-link */
 .disabled-router {
  pointer-events: none;
 }

 .fabAction {
=======
/* disable router-link */
.disabled-router {
  pointer-events: none;
}

.fabAction {
>>>>>>> 045f72f5
  display: flex;
  justify-content: center;
  flex-direction: column;
  align-items: center;
  align-content: center;
  overflow: hidden;
  width: auto;
  height: auto;
  pointer-events: cursor;
  color: #313132;
  font-size: 12px;
  font-style: normal;
  font-weight: normal;
  font-family: BCSans !important;
  cursor: pointer;
<<<<<<< HEAD
 }
 
 .fabItemsInverColor {
  background: #1A5A96 0% 0% no-repeat padding-box;
  box-shadow: 0px 3px 6px #00000029; 
=======
  border-radius: 100%;
  padding: 3px;
}

.fabItemsInverColor {
  background: #1a5a96 0% 0% no-repeat padding-box;
  border-radius: 100%;
  box-shadow: 0px 3px 6px #00000029;
>>>>>>> 045f72f5
  transition: background 1s;
}

<<<<<<< HEAD
 .fabItemsInverColor:hover {
   background: #003366 0% 0% no-repeat padding-box;
   border: none;
 }

 .fabItems {
  background: #FFFFFF 0% 0% no-repeat padding-box;
  box-shadow: 0px 3px 6px #00000029; 
  border: 1px solid #70707063;
  transition: border 1s;
 }

 .fabItems:hover {
   border: 1px solid #003366;
 }
=======
.fabItemsInverColor:hover {
  background: #003366 0% 0% no-repeat padding-box;
  border: none;
}

.fabItems {
  background: #ffffff 0% 0% no-repeat padding-box;
  border: 1px solid #70707063;
  transition: border 1s;
  display: flex;
  align-items: center;
  justify-content: space-around;
  border-radius: 100%;
  box-shadow: 0px 3px 6px #00000029;
}
>>>>>>> 045f72f5

.fabItems:hover {
  border: 1px solid #003366;
}
</style><|MERGE_RESOLUTION|>--- conflicted
+++ resolved
@@ -203,21 +203,6 @@
     };
   },
   props: {
-<<<<<<< HEAD
-    formId:String,
-    draftId:String,
-    saving: {
-      type:Boolean,
-      default:false
-    },
-    redoCount: {
-      type:Number,
-      default:0
-    },
-    undoCount: {
-      type:Number,
-      default:0
-=======
     formId: String,
     draftId: String,
     saving: {
@@ -231,7 +216,6 @@
     redoEnabled: {
       type: Boolean,
       default: false,
->>>>>>> 045f72f5
     },
     saved: {
       type: Boolean,
@@ -244,22 +228,6 @@
       default: 'bottom-right',
     },
     fabItemsGap: {
-<<<<<<< HEAD
-      type:String,
-      default:'15px'
-    },
-    size: {
-      type:String,
-      default:'medium'
-    },
-    fabZIndex: {
-      type:Number,
-      default:1000
-    },
-    positionOffset: {
-      type:Object,
-      validator: function(value) {
-=======
       type: String,
       default: '13px',
     },
@@ -274,7 +242,6 @@
     positionOffset: {
       type: Object,
       validator: function (value) {
->>>>>>> 045f72f5
         // The value must match one of these strings
         return ['top', 'bottom', 'right', 'left'].includes(
           ...Object.keys(value)
@@ -287,17 +254,6 @@
       this.$emit(name);
     },
     onOpenFABActionItems() {
-<<<<<<< HEAD
-      if(this.isFABActionsOpen) {
-        this.baseIconName='menu';
-        this.isFABActionsOpen=false;
-        this.baseFABItemName='Actions';
-      }
-      else {
-        this.baseIconName='close';
-        this.isFABActionsOpen=true;
-        this.baseFABItemName='Collapse';
-=======
       if (this.isFABActionsOpen) {
         this.baseIconName = 'menu';
         this.isFABActionsOpen = false;
@@ -306,7 +262,6 @@
         this.baseIconName = 'close';
         this.isFABActionsOpen = true;
         this.baseFABItemName = 'Collapse';
->>>>>>> 045f72f5
       }
     },
     gotoPreview() {
@@ -317,15 +272,9 @@
       window.open(route.href);
     },
     setSizes() {
-<<<<<<< HEAD
-      this.floatButtonSize={};
-
-      switch(this.size) {
-=======
       this.floatButtonSize = {};
 
       switch (this.size) {
->>>>>>> 045f72f5
         case 'x-large':
           this.fabItemsSize = 52;
           this.fabItemsIconsSize = 47;
@@ -359,47 +308,29 @@
 
     //checks if FAB is placed at the top right or top left of the screen
     topLeftRight() {
-<<<<<<< HEAD
-      if (this.placement==='top-right'|| this.placement==='top-left' ) {
-        this.fabItemsDirection='column';
-=======
       if (this.placement === 'top-right' || this.placement === 'top-left') {
         this.fabItemsDirection = 'column';
->>>>>>> 045f72f5
       }
     },
 
     //checks if FAB is placed at the bottom right or bottom left of the screen
     bottomLeftRight() {
-<<<<<<< HEAD
-      if(this.placement==='bottom-right' || this.placement==='bottom-left') {
-        this.fabItemsDirection='column-reverse';
-=======
       if (
         this.placement === 'bottom-right' ||
         this.placement === 'bottom-left'
       ) {
         this.fabItemsDirection = 'column-reverse';
->>>>>>> 045f72f5
       }
     },
 
     // set where on the screen FAB will be displayed
     setPosition() {
-<<<<<<< HEAD
-      this.fabItemsPosition={};
-=======
       this.fabItemsPosition = {};
->>>>>>> 045f72f5
 
       this.bottomLeftRight();
       this.topLeftRight();
 
-<<<<<<< HEAD
-      if(this.positionOffset && Object.keys(this.positionOffset).length > 0) {
-=======
       if (this.positionOffset && Object.keys(this.positionOffset).length > 0) {
->>>>>>> 045f72f5
         Object.assign(this.fabItemsPosition, this.positionOffset);
         return;
       }
@@ -428,17 +359,6 @@
 
     // callback function for window scroll event
     handleScroll() {
-<<<<<<< HEAD
-      if(window.scrollY==0) {
-        this.scrollIconName='south';
-        this.scrollName='Bottom';
-        this.isScrollToTop=false;
-      }
-      else if((window.innerHeight + window.scrollY) >= document.body.offsetHeight) {
-        this.scrollIconName='north';
-        this.scrollName='Top';
-        this.isScrollToTop=true;
-=======
       if (window.scrollY === 0) {
         this.scrollIconName = 'south';
         this.scrollName = 'Bottom';
@@ -448,20 +368,11 @@
       ) {
         this.scrollIconName = 'north';
         this.scrollName = 'Top';
->>>>>>> 045f72f5
       }
     },
 
     // function for click scroll event
     onHandleScroll() {
-<<<<<<< HEAD
-      if(this.isScrollToTop) {
-        window.scrollTo(0,0);
-        this.scrollIconName='north';
-        this.scrollName='Top';
-        this.isScrollToTop=false;
-        return;
-=======
       if (window.scrollY === 0) {
         this.bottomScroll();
       } else if (this.scrollName === 'Bottom' && window.scrollY > 0) {
@@ -470,7 +381,6 @@
         this.topScroll();
       } else {
         this.topScroll();
->>>>>>> 045f72f5
       }
     },
     topScroll() {
@@ -492,26 +402,9 @@
     size() {
       this.setSizes();
     },
-<<<<<<< HEAD
-    undoCount(value) {
-      this.isUndo=false;
-      if(value>0){
-        this.isUndo=true;
-      }
-    },
-    redoCount(value) {
-      this.isRedo=false;
-      if(value>0) {
-        this.isRedo=true;
-      }
-    }
-  },
-  mounted() {
-=======
   },
   mounted() {
     window.scrollTo(0, 0);
->>>>>>> 045f72f5
     this.setPosition();
     this.setSizes();
   },
@@ -525,22 +418,12 @@
 </script>
 
 <style>
-<<<<<<< HEAD
-
- /* disable router-link */
- .disabled-router {
-  pointer-events: none;
- }
-
- .fabAction {
-=======
 /* disable router-link */
 .disabled-router {
   pointer-events: none;
 }
 
 .fabAction {
->>>>>>> 045f72f5
   display: flex;
   justify-content: center;
   flex-direction: column;
@@ -556,13 +439,6 @@
   font-weight: normal;
   font-family: BCSans !important;
   cursor: pointer;
-<<<<<<< HEAD
- }
- 
- .fabItemsInverColor {
-  background: #1A5A96 0% 0% no-repeat padding-box;
-  box-shadow: 0px 3px 6px #00000029; 
-=======
   border-radius: 100%;
   padding: 3px;
 }
@@ -571,27 +447,9 @@
   background: #1a5a96 0% 0% no-repeat padding-box;
   border-radius: 100%;
   box-shadow: 0px 3px 6px #00000029;
->>>>>>> 045f72f5
   transition: background 1s;
 }
 
-<<<<<<< HEAD
- .fabItemsInverColor:hover {
-   background: #003366 0% 0% no-repeat padding-box;
-   border: none;
- }
-
- .fabItems {
-  background: #FFFFFF 0% 0% no-repeat padding-box;
-  box-shadow: 0px 3px 6px #00000029; 
-  border: 1px solid #70707063;
-  transition: border 1s;
- }
-
- .fabItems:hover {
-   border: 1px solid #003366;
- }
-=======
 .fabItemsInverColor:hover {
   background: #003366 0% 0% no-repeat padding-box;
   border: none;
@@ -607,7 +465,6 @@
   border-radius: 100%;
   box-shadow: 0px 3px 6px #00000029;
 }
->>>>>>> 045f72f5
 
 .fabItems:hover {
   border: 1px solid #003366;
