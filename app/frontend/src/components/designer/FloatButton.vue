--- conflicted
+++ resolved
@@ -21,14 +21,13 @@
       </v-avatar>
     </div>
     <div
-      v-if="isFABActionsOpen"
       :style="[
         { display: 'flex', flexDirection: fabItemsDirection, gap: fabItemsGap },
       ]"
+      v-if="isFABActionsOpen"
     >
       <router-link
         ref="publishRouterLink"
-        v-slot="{ navigate }"
         data-cy="publishRouterLink"
         class="fabAction"
         :to="{
@@ -36,22 +35,8 @@
           query: { f: formId, fd: 'formDesigner', d: draftId },
         }"
         :class="{ 'disabled-router': !formId }"
+        tag="div"
       >
-<<<<<<< HEAD
-        <div role="link" @click="navigate">
-          <div v-text="'Publish'" />
-          <v-avatar class="fabItemsInverColor" :size="fabItemsSize">
-            <v-icon
-              :color="
-                saved ? fabItemsInvertedColor : disabledInvertedFabItemsColor
-              "
-              :size="fabItemsIconsSize"
-            >
-              upload_file
-            </v-icon>
-          </v-avatar>
-        </div>
-=======
         <div class="text" v-text="$t('trans.floatButton.publish')" />
         <v-avatar class="fabItemsInverColor" :size="fabItemsSize">
           <v-icon
@@ -63,31 +48,15 @@
             upload_file
           </v-icon>
         </v-avatar>
->>>>>>> 25acd187
       </router-link>
       <router-link
-        ref="settingsRouterLink"
-        v-slot="{ navigate }"
         class="fabAction"
         data-cy="settingsRouterLink"
+        ref="settingsRouterLink"
         :to="{ name: 'FormManage', query: { f: formId } }"
         :class="{ 'disabled-router': !formId }"
+        tag="div"
       >
-<<<<<<< HEAD
-        <div role="link" @click="navigate">
-          <div v-text="'Manage'" />
-          <v-avatar class="fabItemsInverColor" :size="fabItemsSize">
-            <v-icon
-              :color="
-                saved ? fabItemsInvertedColor : disabledInvertedFabItemsColor
-              "
-              :size="fabItemsIconsSize"
-            >
-              settings
-            </v-icon>
-          </v-avatar>
-        </div>
-=======
         <div class="text" v-text="$t('trans.floatButton.manage')" />
         <v-avatar class="fabItemsInverColor" :size="fabItemsSize">
           <v-icon
@@ -99,7 +68,6 @@
             settings
           </v-icon>
         </v-avatar>
->>>>>>> 25acd187
       </router-link>
 
       <div
@@ -143,10 +111,10 @@
         </v-avatar>
       </div>
       <div
+        class="fabAction"
         ref="previewRouterLink"
-        class="fabAction"
+        @click="gotoPreview"
         :class="{ 'disabled-router': !formId || !draftId }"
-        @click="gotoPreview"
       >
         <div class="text" v-text="$t('trans.floatButton.preview')" />
         <v-avatar class="fabItems" :size="fabItemsSize">
@@ -159,23 +127,19 @@
         </v-avatar>
       </div>
       <div
-        ref="saveButton"
         class="fabAction"
         data-cy="saveButton"
+        ref="saveButton"
         :class="{ 'disabled-router': isFormSaved }"
       >
-<<<<<<< HEAD
-        <div>{{ savedStatus }}</div>
-=======
         <div class="text">{{ this.savedMsg }}</div>
->>>>>>> 25acd187
         <v-avatar
           class="fabItems"
           :size="fabItemsSize"
           @click="toParent('save')"
         >
           <v-icon
-            v-if="!saving"
+            v-if="!this.saving"
             :color="!isFormSaved ? fabItemsColor : disabledFabItemsColor"
             :size="fabItemsIconsSize"
             dark
@@ -184,7 +148,7 @@
           </v-icon>
 
           <v-progress-circular
-            v-if="saving"
+            v-if="this.saving"
             indeterminate
             color="#1A5A96"
             size="25"
@@ -201,7 +165,7 @@
         </v-avatar>
       </div>
     </div>
-    <div v-if="!isFABActionsOpen" class="fabAction">
+    <div class="fabAction" v-if="!isFABActionsOpen">
       <div>{{ scrollName }}</div>
       <v-avatar class="fabItems" :size="fabItemsSize" @click="onHandleScroll">
         <v-icon :color="fabItemsColor" :size="fabItemsIconsSize">
@@ -217,8 +181,6 @@
 
 export default {
   name: 'FloatButton',
-<<<<<<< HEAD
-=======
   data() {
     return {
       fabItemsDirection: 'column-reverse',
@@ -246,7 +208,6 @@
   computed: {
     ...mapGetters('form', ['multiLanguage']),
   },
->>>>>>> 25acd187
   props: {
     formId: String,
     draftId: String,
@@ -293,45 +254,6 @@
         );
       },
     },
-  },
-  data() {
-    return {
-      fabItemsDirection: 'column-reverse',
-      isFABActionsOpen: true,
-      fabItemsPosition: {},
-      fabItemsSize: 36,
-      fabItemsIconsSize: 31,
-
-      //base fab item variable start
-      baseFABItemName: 'Collapse',
-      baseIconName: 'close',
-      baseIconColor: '#ffffff', //end
-
-      // fab items icons variables start
-      fabItemsColor: '#1A5A96',
-      fabItemsInvertedColor: '#ffffff',
-      disabledInvertedFabItemsColor: '#ffffff',
-      disabledFabItemsColor: '#707070C1', // end
-
-      scrollIconName: 'south',
-      scrollName: 'Bottom',
-    };
-  },
-  watch: {
-    size() {
-      this.setSizes();
-    },
-  },
-  mounted() {
-    window.scrollTo(0, 0);
-    this.setPosition();
-    this.setSizes();
-  },
-  created() {
-    window.addEventListener('scroll', this.handleScroll);
-  },
-  unmounted() {
-    window.removeEventListener('scroll', this.handleScroll);
   },
   methods: {
     toParent(name) {
@@ -489,8 +411,6 @@
       this.scrollName = this.$t('trans.floatButton.top');
     },
   },
-<<<<<<< HEAD
-=======
   watch: {
     size() {
       this.setSizes();
@@ -538,7 +458,6 @@
   destroyed() {
     window.removeEventListener('scroll', this.handleScroll);
   },
->>>>>>> 25acd187
 };
 </script>
 
