<template>
  <div :class="{ 'dir-rtl': isRTL }" :style="computedStyles">
    <div class="fabAction" @click="onOpenFABActionItems" :lang="lang">
      <div class="text" v-text="baseFABItemName" :lang="lang" />
      <v-avatar class="fabItemsInverColor" :size="fabItemsSize">
        <v-icon :color="baseIconColor" :size="fabItemsIconsSize">
          {{ baseIconName }}
        </v-icon>
      </v-avatar>
    </div>
    <div
      :style="[
        { display: 'flex', flexDirection: fabItemsDirection, gap: fabItemsGap },
      ]"
      v-if="isFABActionsOpen"
    >
      <router-link
        ref="publishRouterLink"
        data-cy="publishRouterLink"
        class="fabAction"
        :to="{
          name: 'FormManage',
          query: { f: formId, fd: 'formDesigner', d: draftId },
        }"
        :class="{ 'disabled-router': !formId }"
        tag="div"
      >
        <div
          class="text"
          v-text="$t('trans.floatButton.publish')"
          :lang="lang"
        />
        <v-avatar class="fabItemsInverColor" :size="fabItemsSize">
          <v-icon
            :color="
              saved ? fabItemsInvertedColor : disabledInvertedFabItemsColor
            "
            :size="fabItemsIconsSize"
          >
            upload_file
          </v-icon>
        </v-avatar>
      </router-link>
      <router-link
        class="fabAction"
        data-cy="settingsRouterLink"
        ref="settingsRouterLink"
        :to="{ name: 'FormManage', query: { f: formId } }"
        :class="{ 'disabled-router': !formId }"
        tag="div"
      >
        <div
          class="text"
          v-text="$t('trans.floatButton.manage')"
          :lang="lang"
        />
        <v-avatar class="fabItemsInverColor" :size="fabItemsSize">
          <v-icon
            :color="
              saved ? fabItemsInvertedColor : disabledInvertedFabItemsColor
            "
            :size="fabItemsIconsSize"
          >
            settings
          </v-icon>
        </v-avatar>
      </router-link>

      <div
        ref="redoButton"
        class="fabAction"
        data-cy="redoButton"
        :class="{ 'disabled-router': !redoEnabled }"
      >
        <div class="text" v-text="$t('trans.floatButton.redo')" :lang="lang" />
        <v-avatar
          class="fabItems"
          :size="fabItemsSize"
          @click="toParent('redo')"
        >
          <v-icon
            :color="redoEnabled ? fabItemsColor : disabledFabItemsColor"
            :size="fabItemsIconsSize"
          >
            redo
          </v-icon>
        </v-avatar>
      </div>
      <div
        ref="undoButton"
        class="fabAction"
        data-cy="undoButton"
        :class="{ 'disabled-router': !undoEnabled }"
      >
        <div class="text" v-text="$t('trans.floatButton.undo')" :lang="lang" />
        <v-avatar
          class="fabItems"
          :size="fabItemsSize"
          @click="toParent('undo')"
        >
          <v-icon
            :color="undoEnabled ? fabItemsColor : disabledFabItemsColor"
            :size="fabItemsIconsSize"
          >
            undo
          </v-icon>
        </v-avatar>
      </div>
      <div
        class="fabAction"
        ref="previewRouterLink"
        @click="gotoPreview"
        :class="{ 'disabled-router': !formId || !draftId }"
      >
        <div
          class="text"
          v-text="$t('trans.floatButton.preview')"
          :lang="lang"
        />
        <v-avatar class="fabItems" :size="fabItemsSize">
          <v-icon
            :color="formId ? fabItemsColor : disabledFabItemsColor"
            :size="fabItemsIconsSize"
          >
            remove_red_eye
          </v-icon>
        </v-avatar>
      </div>
      <div
        class="fabAction"
        data-cy="saveButton"
        ref="saveButton"
        :class="{ 'disabled-router': isFormSaved }"
      >
        <div class="text" :lang="lang">{{ this.savedMsg }}</div>
        <v-avatar
          class="fabItems"
          :size="fabItemsSize"
          @click="toParent('save')"
        >
          <v-icon
            v-if="!this.saving"
            :color="!isFormSaved ? fabItemsColor : disabledFabItemsColor"
            :size="fabItemsIconsSize"
            dark
          >
            save
          </v-icon>

          <v-progress-circular
            v-if="this.saving"
            indeterminate
            color="#1A5A96"
            size="25"
          ></v-progress-circular>
        </v-avatar>
      </div>
      <div class="fabAction">
        <div class="text" v-text="scrollName" :lang="lang" />

        <v-avatar class="fabItems" :size="fabItemsSize" @click="onHandleScroll">
          <v-icon :color="fabItemsColor" :size="fabItemsIconsSize">
            {{ scrollIconName }}
          </v-icon>
        </v-avatar>
      </div>
    </div>
    <div class="fabAction" v-if="!isFABActionsOpen">
      <div :lang="lang">{{ scrollName }}</div>
      <v-avatar class="fabItems" :size="fabItemsSize" @click="onHandleScroll">
        <v-icon :color="fabItemsColor" :size="fabItemsIconsSize">
          {{ scrollIconName }}
        </v-icon>
      </v-avatar>
    </div>
  </div>
</template>

<script>
import { mapGetters } from 'vuex';

export default {
  name: 'FloatButton',
  data() {
    return {
      fabItemsDirection: 'column-reverse',
      isFABActionsOpen: true,
      fabItemsPosition: {},
      fabItemsSize: 36,
      fabItemsIconsSize: 31,

      //base fab item variable start

      baseIconName: 'close',
      baseIconColor: '#ffffff', //end

      // fab items icons variables start
      fabItemsColor: '#1A5A96',
      fabItemsInvertedColor: '#ffffff',
      disabledInvertedFabItemsColor: '#ffffff',
      disabledFabItemsColor: '#707070C1', // end
      scrollName: this.$t('trans.floatButton.bottom'),
      baseFABItemName: this.$t('trans.floatButton.collapse'),
      scrollIconName: 'south',
      savedMsg: this.$t('trans.floatButton.save'),
    };
  },
  computed: {
    ...mapGetters('form', ['lang', 'isRTL']),
    computedStyles() {
      let baseStyles = {
        display: 'flex',
        width: '92px',
        flexDirection: this.fabItemsDirection,
        gap: this.fabItemsGap,
        zIndex: this.fabZIndex,
        position: 'fixed',
      };

      let conditionalStyles = {};
      let fabItemsPosition = { ...this.fabItemsPosition };

      switch (this.$i18n.locale) {
        case 'uk':
          baseStyles.width = '111px';
          fabItemsPosition.right = '-.3vw';
          break;
      }

      return [baseStyles, fabItemsPosition, conditionalStyles];
    },
  },
  props: {
<<<<<<< HEAD
    formId:String,
    draftId:String,
    saving: {
      type:Boolean,
      default:false
    },
    redoCount: {
      type:Number,
      default:0
    },
    undoCount: {
      type:Number,
      default:0
=======
    formId: String,
    draftId: String,
    saving: {
      type: Boolean,
      default: false,
    },
    undoEnabled: {
      type: Boolean,
      default: false,
    },
    redoEnabled: {
      type: Boolean,
      default: false,
>>>>>>> 10a18f71
    },
    saved: {
      type: Boolean,
      default: false,
    },
    isFormSaved: Boolean,
    savedStatus: String,
    placement: {
      type: String,
      default: 'bottom-right',
    },
    fabItemsGap: {
<<<<<<< HEAD
      type:String,
      default:'15px'
    },
    size: {
      type:String,
      default:'medium'
    },
    fabZIndex: {
      type:Number,
      default:1000
    },
    positionOffset: {
      type:Object,
      validator: function(value) {
=======
      type: String,
      default: '13px',
    },
    size: {
      type: String,
      default: 'medium',
    },
    fabZIndex: {
      type: Number,
      default: 1000,
    },
    positionOffset: {
      type: Object,
      validator: function (value) {
>>>>>>> 10a18f71
        // The value must match one of these strings
        return ['top', 'bottom', 'right', 'left'].includes(
          ...Object.keys(value)
        );
      },
    },
  },
  methods: {
    toParent(name) {
      this.$emit(name);
    },
    onOpenFABActionItems() {
<<<<<<< HEAD
      if(this.isFABActionsOpen) {
        this.baseIconName='menu';
        this.isFABActionsOpen=false;
        this.baseFABItemName='Actions';
      }
      else {
        this.baseIconName='close';
        this.isFABActionsOpen=true;
        this.baseFABItemName='Collapse';
=======
      if (this.isFABActionsOpen) {
        this.baseIconName = 'menu';
        this.isFABActionsOpen = false;
        this.baseFABItemName = this.$t('trans.floatButton.actions');
      } else {
        this.baseIconName = 'close';
        this.isFABActionsOpen = true;
        this.baseFABItemName = this.$t('trans.floatButton.collapse');
>>>>>>> 10a18f71
      }
    },
    gotoPreview() {
      let route = this.$router.resolve({
        name: 'FormPreview',
        query: { f: this.formId, d: this.draftId },
      });
      window.open(route.href);
    },
<<<<<<< HEAD
    setSizes() {
      this.floatButtonSize={};

      switch(this.size) {
=======

    setSizes() {
      this.floatButtonSize = {};

      switch (this.size) {
>>>>>>> 10a18f71
        case 'x-large':
          this.fabItemsSize = 52;
          this.fabItemsIconsSize = 47;
          this.smallIcon = false;
          this.largeIcon = true;
          this.xSmallIcon = false;
          break;
        case 'large':
          this.fabItemsSize = 44;
          this.fabItemsIconsSize = 39;
          this.smallIcon = false;
          this.largeIcon = false;
          this.xSmallIcon = false;
          break;
        case 'medium':
          this.fabItemsSize = 36;
          this.fabItemsIconsSize = 31;
          this.smallIcon = false;
          this.largeIcon = false;
          this.xSmallIcon = false;
          break;
        case 'small':
          this.fabItemsSize = 28;
          this.fabItemsIconsSize = 18;
          break;
        default:
          this.fabItemsSize = 36;
          this.fabItemsIconsSize = 31;
      }
    },

    //checks if FAB is placed at the top right or top left of the screen
    topLeftRight() {
<<<<<<< HEAD
      if (this.placement==='top-right'|| this.placement==='top-left' ) {
        this.fabItemsDirection='column';
=======
      if (this.placement === 'top-right' || this.placement === 'top-left') {
        this.fabItemsDirection = 'column';
>>>>>>> 10a18f71
      }
    },

    //checks if FAB is placed at the bottom right or bottom left of the screen
    bottomLeftRight() {
<<<<<<< HEAD
      if(this.placement==='bottom-right' || this.placement==='bottom-left') {
        this.fabItemsDirection='column-reverse';
=======
      if (
        this.placement === 'bottom-right' ||
        this.placement === 'bottom-left'
      ) {
        this.fabItemsDirection = 'column-reverse';
>>>>>>> 10a18f71
      }
    },

    // set where on the screen FAB will be displayed
    setPosition() {
<<<<<<< HEAD
      this.fabItemsPosition={};
=======
      this.fabItemsPosition = {};
>>>>>>> 10a18f71

      this.bottomLeftRight();
      this.topLeftRight();

<<<<<<< HEAD
      if(this.positionOffset && Object.keys(this.positionOffset).length > 0) {
=======
      if (this.positionOffset && Object.keys(this.positionOffset).length > 0) {
>>>>>>> 10a18f71
        Object.assign(this.fabItemsPosition, this.positionOffset);
        return;
      }
      switch (this.placement) {
        case 'bottom-right':
          this.fabItemsPosition.right = '-.5vw';
          this.fabItemsPosition.bottom = '4vh';
          break;
        case 'bottom-left':
          this.fabItemsPosition.left = '5vw';
          this.fabItemsPosition.bottom = '4vh';
          break;
        case 'top-left':
          this.fabItemsPosition.left = '5vw';
          this.fabItemsPosition.top = '4vh';
          break;
        case 'top-right':
          this.fabItemsPosition.right = '1vw';
          this.fabItemsPosition.top = '8vh';
          break;
        default:
          this.fabItemsPosition.right = '5vw';
          this.fabItemsPosition.bottom = '4vh';
      }
    },

    // callback function for window scroll event
    handleScroll() {
<<<<<<< HEAD
      if(window.scrollY==0) {
        this.scrollIconName='south';
        this.scrollName='Bottom';
        this.isScrollToTop=false;
      }
      else if((window.innerHeight + window.scrollY) >= document.body.offsetHeight) {
        this.scrollIconName='north';
        this.scrollName='Top';
        this.isScrollToTop=true;
=======
      if (window.scrollY === 0) {
        this.scrollIconName = 'south';
        this.scrollName = this.$t('trans.floatButton.bottom');
      } else if (
        window.pageYOffset + window.innerHeight >=
        document.documentElement.scrollHeight - 50
      ) {
        this.scrollIconName = 'north';
        this.scrollName = this.$t('trans.floatButton.top');
>>>>>>> 10a18f71
      }
    },

    // function for click scroll event
    onHandleScroll() {
<<<<<<< HEAD
      if(this.isScrollToTop) {
        window.scrollTo(0,0);
        this.scrollIconName='north';
        this.scrollName='Top';
        this.isScrollToTop=false;
        return;
=======
      if (window.scrollY === 0) {
        this.bottomScroll();
      } else if (
        this.scrollName === this.$t('trans.floatButton.bottom') &&
        window.scrollY > 0
      ) {
        this.bottomScroll();
      } else if (
        this.scrollName === this.$t('trans.floatButton.top') &&
        window.scrollY > 0
      ) {
        this.topScroll();
      } else {
        this.topScroll();
>>>>>>> 10a18f71
      }
    },
    topScroll() {
      window.scrollTo(0, 0);
      this.scrollIconName = 'south';
      this.scrollName = this.$t('trans.floatButton.bottom');
    },
    bottomScroll() {
      window.scrollTo({
        left: 0,
        top: document.body.scrollHeight,
        behavior: 'smooth',
      });
      this.scrollIconName = 'north';
      this.scrollName = this.$t('trans.floatButton.top');
    },
  },
  watch: {
    size() {
      this.setSizes();
    },
<<<<<<< HEAD
    undoCount(value) {
      this.isUndo=false;
      if(value>0){
        this.isUndo=true;
      }
    },
    redoCount(value) {
      this.isRedo=false;
      if(value>0) {
        this.isRedo=true;
=======

    savedStatus(value) {
      if (value === 'Saved') {
        this.savedMsg = this.$t('trans.floatButton.saved');
      } else if (value === 'Save') {
        this.savedMsg = this.$t('trans.floatButton.save');
      } else if (value === 'Saving') {
        this.savedMsg = this.$t('trans.floatButton.saving');
      } else if (value === 'Not Saved') {
        this.savedMsg = this.$t('trans.floatButton.notSaved');
      }
    },
    lang() {
      this.scrollName = this.$t('trans.floatButton.bottom');

      if (this.isFABActionsOpen) {
        this.baseFABItemName = this.$t('trans.floatButton.actions');
      } else {
        this.baseFABItemName = this.$t('trans.floatButton.collapse');
>>>>>>> 10a18f71
      }

      if (this.savedStatus === 'Saved') {
        this.savedMsg = this.$t('trans.floatButton.saved');
      } else if (this.savedStatus === 'Save') {
        this.savedMsg = this.$t('trans.floatButton.save');
      } else if (this.savedStatus === 'Saving') {
        this.savedMsg = this.$t('trans.floatButton.saving');
      } else if (this.savedStatus === 'Not Saved') {
        this.savedMsg = this.$t('trans.floatButton.notSaved');
      }
    },
  },
  mounted() {
<<<<<<< HEAD
=======
    window.scrollTo(0, 0);
>>>>>>> 10a18f71
    this.setPosition();
    this.setSizes();
  },
  created() {
    window.addEventListener('scroll', this.handleScroll);
  },
  destroyed() {
    window.removeEventListener('scroll', this.handleScroll);
  },
};
</script>

<<<<<<< HEAD
<style>

 /* disable router-link */
 .disabled-router {
  pointer-events: none;
 }

 .fabAction {
=======
<style scoped>
/* disable router-link */
.disabled-router {
  pointer-events: none;
}

.fabAction {
>>>>>>> 10a18f71
  display: flex;
  justify-content: center;
  flex-direction: column;
  flex-wrap: wrap;
  align-items: center;
  align-content: center;
  overflow: hidden;
  width: auto;
  height: auto;
  list-style: none;
  pointer-events: cursor;
  color: #313132;
  font-size: 12px;
  font-style: normal;
  font-weight: normal;
  font-family: BCSans !important;
  cursor: pointer;
<<<<<<< HEAD
 }
 
 .fabItemsInverColor {
  background: #1A5A96 0% 0% no-repeat padding-box;
  box-shadow: 0px 3px 6px #00000029; 
=======
  border-radius: 100%;
  padding: 3px !important;
}

.fabItemsInverColor {
  background: #1a5a96 0% 0% no-repeat padding-box;
  border-radius: 100%;
  box-shadow: 0px 3px 6px #00000029;
>>>>>>> 10a18f71
  transition: background 1s;
}

<<<<<<< HEAD
 .fabItemsInverColor:hover {
   background: #003366 0% 0% no-repeat padding-box;
   border: none;
 }

 .fabItems {
  background: #FFFFFF 0% 0% no-repeat padding-box;
  box-shadow: 0px 3px 6px #00000029; 
  border: 1px solid #70707063;
  transition: border 1s;
 }

 .fabItems:hover {
   border: 1px solid #003366;
 }
=======
.fabItemsInverColor:hover {
  background: #003366 0% 0% no-repeat padding-box;
  border: none;
}

.fabItems {
  background: #ffffff 0% 0% no-repeat padding-box;
  border: 1px solid #70707063;
  transition: border 1s;
  display: flex;
  align-items: center;
  justify-content: space-around;
  border-radius: 100%;
  box-shadow: 0px 3px 6px #00000029;
}
>>>>>>> 10a18f71

.fabItems:hover {
  border: 1px solid #003366;
}
.text {
  text-align: center;
}
</style><|MERGE_RESOLUTION|>--- conflicted
+++ resolved
@@ -231,21 +231,6 @@
     },
   },
   props: {
-<<<<<<< HEAD
-    formId:String,
-    draftId:String,
-    saving: {
-      type:Boolean,
-      default:false
-    },
-    redoCount: {
-      type:Number,
-      default:0
-    },
-    undoCount: {
-      type:Number,
-      default:0
-=======
     formId: String,
     draftId: String,
     saving: {
@@ -259,7 +244,6 @@
     redoEnabled: {
       type: Boolean,
       default: false,
->>>>>>> 10a18f71
     },
     saved: {
       type: Boolean,
@@ -272,22 +256,6 @@
       default: 'bottom-right',
     },
     fabItemsGap: {
-<<<<<<< HEAD
-      type:String,
-      default:'15px'
-    },
-    size: {
-      type:String,
-      default:'medium'
-    },
-    fabZIndex: {
-      type:Number,
-      default:1000
-    },
-    positionOffset: {
-      type:Object,
-      validator: function(value) {
-=======
       type: String,
       default: '13px',
     },
@@ -302,7 +270,6 @@
     positionOffset: {
       type: Object,
       validator: function (value) {
->>>>>>> 10a18f71
         // The value must match one of these strings
         return ['top', 'bottom', 'right', 'left'].includes(
           ...Object.keys(value)
@@ -315,17 +282,6 @@
       this.$emit(name);
     },
     onOpenFABActionItems() {
-<<<<<<< HEAD
-      if(this.isFABActionsOpen) {
-        this.baseIconName='menu';
-        this.isFABActionsOpen=false;
-        this.baseFABItemName='Actions';
-      }
-      else {
-        this.baseIconName='close';
-        this.isFABActionsOpen=true;
-        this.baseFABItemName='Collapse';
-=======
       if (this.isFABActionsOpen) {
         this.baseIconName = 'menu';
         this.isFABActionsOpen = false;
@@ -334,7 +290,6 @@
         this.baseIconName = 'close';
         this.isFABActionsOpen = true;
         this.baseFABItemName = this.$t('trans.floatButton.collapse');
->>>>>>> 10a18f71
       }
     },
     gotoPreview() {
@@ -344,18 +299,11 @@
       });
       window.open(route.href);
     },
-<<<<<<< HEAD
-    setSizes() {
-      this.floatButtonSize={};
-
-      switch(this.size) {
-=======
 
     setSizes() {
       this.floatButtonSize = {};
 
       switch (this.size) {
->>>>>>> 10a18f71
         case 'x-large':
           this.fabItemsSize = 52;
           this.fabItemsIconsSize = 47;
@@ -389,47 +337,29 @@
 
     //checks if FAB is placed at the top right or top left of the screen
     topLeftRight() {
-<<<<<<< HEAD
-      if (this.placement==='top-right'|| this.placement==='top-left' ) {
-        this.fabItemsDirection='column';
-=======
       if (this.placement === 'top-right' || this.placement === 'top-left') {
         this.fabItemsDirection = 'column';
->>>>>>> 10a18f71
       }
     },
 
     //checks if FAB is placed at the bottom right or bottom left of the screen
     bottomLeftRight() {
-<<<<<<< HEAD
-      if(this.placement==='bottom-right' || this.placement==='bottom-left') {
-        this.fabItemsDirection='column-reverse';
-=======
       if (
         this.placement === 'bottom-right' ||
         this.placement === 'bottom-left'
       ) {
         this.fabItemsDirection = 'column-reverse';
->>>>>>> 10a18f71
       }
     },
 
     // set where on the screen FAB will be displayed
     setPosition() {
-<<<<<<< HEAD
-      this.fabItemsPosition={};
-=======
       this.fabItemsPosition = {};
->>>>>>> 10a18f71
 
       this.bottomLeftRight();
       this.topLeftRight();
 
-<<<<<<< HEAD
-      if(this.positionOffset && Object.keys(this.positionOffset).length > 0) {
-=======
       if (this.positionOffset && Object.keys(this.positionOffset).length > 0) {
->>>>>>> 10a18f71
         Object.assign(this.fabItemsPosition, this.positionOffset);
         return;
       }
@@ -458,17 +388,6 @@
 
     // callback function for window scroll event
     handleScroll() {
-<<<<<<< HEAD
-      if(window.scrollY==0) {
-        this.scrollIconName='south';
-        this.scrollName='Bottom';
-        this.isScrollToTop=false;
-      }
-      else if((window.innerHeight + window.scrollY) >= document.body.offsetHeight) {
-        this.scrollIconName='north';
-        this.scrollName='Top';
-        this.isScrollToTop=true;
-=======
       if (window.scrollY === 0) {
         this.scrollIconName = 'south';
         this.scrollName = this.$t('trans.floatButton.bottom');
@@ -478,20 +397,11 @@
       ) {
         this.scrollIconName = 'north';
         this.scrollName = this.$t('trans.floatButton.top');
->>>>>>> 10a18f71
       }
     },
 
     // function for click scroll event
     onHandleScroll() {
-<<<<<<< HEAD
-      if(this.isScrollToTop) {
-        window.scrollTo(0,0);
-        this.scrollIconName='north';
-        this.scrollName='Top';
-        this.isScrollToTop=false;
-        return;
-=======
       if (window.scrollY === 0) {
         this.bottomScroll();
       } else if (
@@ -506,7 +416,6 @@
         this.topScroll();
       } else {
         this.topScroll();
->>>>>>> 10a18f71
       }
     },
     topScroll() {
@@ -528,18 +437,6 @@
     size() {
       this.setSizes();
     },
-<<<<<<< HEAD
-    undoCount(value) {
-      this.isUndo=false;
-      if(value>0){
-        this.isUndo=true;
-      }
-    },
-    redoCount(value) {
-      this.isRedo=false;
-      if(value>0) {
-        this.isRedo=true;
-=======
 
     savedStatus(value) {
       if (value === 'Saved') {
@@ -559,7 +456,6 @@
         this.baseFABItemName = this.$t('trans.floatButton.actions');
       } else {
         this.baseFABItemName = this.$t('trans.floatButton.collapse');
->>>>>>> 10a18f71
       }
 
       if (this.savedStatus === 'Saved') {
@@ -574,10 +470,7 @@
     },
   },
   mounted() {
-<<<<<<< HEAD
-=======
     window.scrollTo(0, 0);
->>>>>>> 10a18f71
     this.setPosition();
     this.setSizes();
   },
@@ -590,16 +483,6 @@
 };
 </script>
 
-<<<<<<< HEAD
-<style>
-
- /* disable router-link */
- .disabled-router {
-  pointer-events: none;
- }
-
- .fabAction {
-=======
 <style scoped>
 /* disable router-link */
 .disabled-router {
@@ -607,7 +490,6 @@
 }
 
 .fabAction {
->>>>>>> 10a18f71
   display: flex;
   justify-content: center;
   flex-direction: column;
@@ -625,13 +507,6 @@
   font-weight: normal;
   font-family: BCSans !important;
   cursor: pointer;
-<<<<<<< HEAD
- }
- 
- .fabItemsInverColor {
-  background: #1A5A96 0% 0% no-repeat padding-box;
-  box-shadow: 0px 3px 6px #00000029; 
-=======
   border-radius: 100%;
   padding: 3px !important;
 }
@@ -640,27 +515,9 @@
   background: #1a5a96 0% 0% no-repeat padding-box;
   border-radius: 100%;
   box-shadow: 0px 3px 6px #00000029;
->>>>>>> 10a18f71
   transition: background 1s;
 }
 
-<<<<<<< HEAD
- .fabItemsInverColor:hover {
-   background: #003366 0% 0% no-repeat padding-box;
-   border: none;
- }
-
- .fabItems {
-  background: #FFFFFF 0% 0% no-repeat padding-box;
-  box-shadow: 0px 3px 6px #00000029; 
-  border: 1px solid #70707063;
-  transition: border 1s;
- }
-
- .fabItems:hover {
-   border: 1px solid #003366;
- }
-=======
 .fabItemsInverColor:hover {
   background: #003366 0% 0% no-repeat padding-box;
   border: none;
@@ -676,7 +533,6 @@
   border-radius: 100%;
   box-shadow: 0px 3px 6px #00000029;
 }
->>>>>>> 10a18f71
 
 .fabItems:hover {
   border: 1px solid #003366;
