--- conflicted
+++ resolved
@@ -1,16 +1,3 @@
-<<<<<<< HEAD
-//import 'material-design-icons-iconfont/dist/material-design-icons.css';
-import '@mdi/font/css/materialdesignicons.css';
-import 'bootstrap-scss/bootstrap.scss'; // TODO: import this only for form designer/renderer formio components
-import 'vuetify/styles';
-import { createVuetify } from 'vuetify';
-import * as components from 'vuetify/components';
-import * as directives from 'vuetify/directives';
-import { fa } from 'vuetify/iconsets/fa';
-import { aliases, mdi } from 'vuetify/iconsets/mdi';
-import { VDataTable } from 'vuetify/labs/VDataTable';
-import { VSkeletonLoader } from 'vuetify/labs/VSkeletonLoader';
-=======
 import Vue from 'vue';
 import Vuetify from 'vuetify/lib';
 import hi from '@/internationalization/trans/vuetify/locale/hi';
@@ -31,26 +18,13 @@
 import en from 'vuetify/lib/locale/en';
 import es from 'vuetify/lib/locale/es';
 import ar from 'vuetify/lib/locale/ar';
->>>>>>> 25acd187
 
-const chefsTheme = {
-  dark: false,
-  colors: {
-    primary: '#003366',
-    secondary: '#FCBA19',
-    anchor: '#1A5A96',
-    accent: '#82B1FF',
-    error: '#D8292F',
-    info: '#2196F3',
-    success: '#2E8540',
-    warning: '#FFC107',
-  },
-};
+Vue.use(Vuetify);
 
-export default createVuetify({
+export default new Vuetify({
   defaultAssets: {
     font: true,
-    icons: 'mdi',
+    icons: 'md',
   },
   lang: {
     locales: {
@@ -76,26 +50,23 @@
     current: 'en',
   },
   icons: {
-    defaultSet: 'mdi',
-    aliases,
-    sets: {
-      mdi,
-      fa,
-    },
+    iconfont: 'md',
   },
   theme: {
-    defaultTheme: 'chefsTheme',
     options: {
       customProperties: true,
     },
     themes: {
-      chefsTheme,
+      light: {
+        primary: '#003366',
+        secondary: '#FCBA19',
+        anchor: '#1A5A96',
+        accent: '#82B1FF',
+        error: '#D8292F',
+        info: '#2196F3',
+        success: '#2E8540',
+        warning: '#FFC107',
+      },
     },
   },
-  components: {
-    ...components,
-    VDataTable,
-    VSkeletonLoader,
-  },
-  directives,
 });