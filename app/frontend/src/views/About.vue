<script>
import { mapState } from 'pinia';
import BaseImagePopout from '../components/base/BaseImagePopout.vue';
import { useAuthStore } from '~/store/auth';
import { useFormStore } from '~/store/form';

export default {
  components: {
    BaseImagePopout,
  },
  computed: {
    ...mapState(useAuthStore, ['authenticated']),
    ...mapState(useFormStore, ['multiLanguage', 'isRTL']),
    howToVideoUrl() {
      return import.meta.env.VITE_HOWTOURL;
    },
    chefsTourVideoUrl() {
      return import.meta.env.VITE_CHEFSTOURURL;
    },
  },
};
</script>

<template>
  <div class="about-layout" :class="{ 'dir-rtl': isRTL }">
    <v-sheet class="help-highlight pa-5 text-center">
      <v-row justify="center">
        <v-col lg="8">
<<<<<<< HEAD
          <h1 class="my-5 d-block" locale="multiLanguage">
            {{ $t('trans.homePage.title') }}
          </h1>
          <p locale="multiLanguage">
            {{ $t('trans.homePage.subTitle') }}<br />
          </p>

          <v-btn
            :to="{ name: 'FormCreate' }"
            class="mb-5"
            color="primary"
            data-test="create-or-login-btn"
          >
            <span v-if="!authenticated" locale="multiLanguage">{{
              $t('trans.homePage.loginToStart')
            }}</span>
            <span v-else locale="multiLanguage">{{
=======
          <h1 class="my-5 d-block" :lang="lang">
            {{ $t('trans.homePage.title') }}
          </h1>
          <p dir="rtl" :lang="lang">
            {{ $t('trans.homePage.subTitle') }}<br />
          </p>

          <v-btn :to="{ name: 'FormCreate' }" class="mb-5" color="primary">
            <span v-if="!authenticated" :lang="lang">{{
              $t('trans.homePage.loginToStart')
            }}</span>
            <span v-else :lang="lang">{{
>>>>>>> 49017c6d
              $t('trans.homePage.createFormLabel')
            }}</span>
          </v-btn>

<<<<<<< HEAD
          <h2 id="video" class="pt-5" locale="multiLanguage">
=======
          <h2 id="video" class="pt-5" :lang="lang">
>>>>>>> 49017c6d
            {{ $t('trans.homePage.takeATourOfChefs') }}
          </h2>
          <div class="video-wrapper">
            <iframe
              width="100%"
              height="100%"
              :src="chefsTourVideoUrl"
              title="Introduction to the Common Hosted Forms Service (CHEFS)"
              frameborder="0"
              allowfullscreen
            >
            </iframe>
          </div>
        </v-col>
      </v-row>
    </v-sheet>

    <v-row justify="center" class="example-text">
      <v-col cols="12" lg="4">
<<<<<<< HEAD
        <h2 locale="multiLanguage">
          {{ $t('trans.homePage.chefsHowToTitle') }}
        </h2>
        <p locale="multiLanguage">
          {{ $t('trans.homePage.chefsHowToSub') }}
          <a :href="howToVideoUrl" target="_blank" locale="multiLanguage"
=======
        <h2 :lang="lang">
          {{ $t('trans.homePage.chefsHowToTitle') }}
        </h2>
        <p :lang="lang">
          {{ $t('trans.homePage.chefsHowToSub') }}
          <a :href="howToVideoUrl" target="_blank" :hreflang="lang"
>>>>>>> 49017c6d
            >{{ $t('trans.homePage.getStarted') }}!</a
          >
        </p>
      </v-col>
      <v-col cols="12" lg="4">
        <BaseImagePopout
          alt="Drag and Drop demo"
          src="https://raw.githubusercontent.com/wiki/bcgov/common-hosted-form-service/images/quickstart.png"
          width="600px"
          :lang="lang"
        />
      </v-col>
    </v-row>

    <v-row justify="center" class="example-text">
      <v-col cols="12" lg="4">
<<<<<<< HEAD
        <h2 locale="multiLanguage">
          {{ $t('trans.homePage.createCustomFormTitle') }}
        </h2>
        <p locale="multiLanguage">
=======
        <h2 :lang="lang">
          {{ $t('trans.homePage.createCustomFormTitle') }}
        </h2>
        <p :lang="lang">
>>>>>>> 49017c6d
          {{ $t('trans.homePage.createCustomFormSub1') }}
        </p>
      </v-col>
      <v-col cols="12" lg="4">
        <BaseImagePopout
          alt="Drag and Drop demo"
          src="https://raw.githubusercontent.com/wiki/bcgov/common-hosted-form-service/images/drag_drop.png"
          width="600px"
          :lang="lang"
        />
      </v-col>
    </v-row>

    <v-row justify="center" class="example-text">
      <v-col cols="12" lg="4">
<<<<<<< HEAD
        <h2 locale="multiLanguage">
          {{ $t('trans.homePage.manageAccessTitle') }}
        </h2>
        <p locale="multiLanguage">
          {{ $t('trans.homePage.manageAccessSub1') }}
        </p>
        <p locale="multiLanguage">
=======
        <h2 :lang="lang">
          {{ $t('trans.homePage.manageAccessTitle') }}
        </h2>
        <p :lang="lang">
          {{ $t('trans.homePage.manageAccessSub1') }}
        </p>
        <p :lang="lang">
>>>>>>> 49017c6d
          {{ $t('trans.homePage.manageAccessSub2') }}
        </p>
      </v-col>
      <v-col cols="12" lg="4">
        <BaseImagePopout
          alt="Export demo"
          src="https://raw.githubusercontent.com/wiki/bcgov/common-hosted-form-service/images/team-management.png"
          width="600px"
          :lang="lang"
        />
      </v-col>
    </v-row>

    <v-sheet class="help-highlight pa-5 text-center">
      <v-row justify="center">
        <v-col lg="8">
<<<<<<< HEAD
          <h3 class="mb-5" locale="multiLanguage">
            {{ $t('trans.homePage.getStartedToChefs') }}
          </h3>
          <p locale="multiLanguage">
            {{ $t('trans.homePage.createOnlineTitle') }}
          </p>
          <v-btn :to="{ name: 'FormCreate' }" class="mb-5" color="primary">
            <span v-if="!authenticated" locale="multiLanguage">{{
              $t('trans.homePage.logInToGetStarted')
            }}</span>
            <span v-else locale="multiLanguage">{{
=======
          <h3 class="mb-5" :lang="lang">
            {{ $t('trans.homePage.getStartedToChefs') }}
          </h3>
          <p :lang="lang">
            {{ $t('trans.homePage.createOnlineTitle') }}
          </p>
          <v-btn :to="{ name: 'FormCreate' }" class="mb-5" color="primary">
            <span v-if="!authenticated" :lang="lang">{{
              $t('trans.homePage.logInToGetStarted')
            }}</span>
            <span v-else :lang="lang">{{
>>>>>>> 49017c6d
              $t('trans.homePage.createFormLabel')
            }}</span>
          </v-btn>
        </v-col>
      </v-row>
    </v-sheet>
  </div>
</template>

<<<<<<< HEAD
=======
<script>
import { mapGetters } from 'vuex';

export default {
  name: 'About',
  computed: {
    ...mapGetters('auth', ['authenticated']),
    ...mapGetters('form', ['isRTL', 'lang']),
    howToVideoUrl() {
      return process.env.VUE_APP_HOWTOURL;
    },
    chefsTourVideoUrl() {
      return process.env.VUE_APP_CHEFSTOURURL;
    },
  },
};
//
</script>

>>>>>>> 49017c6d
<style lang="scss" scoped>
.about-layout {
  margin: 0;
  .help-highlight {
    background-color: #f1f8ff;
  }

  .example-text {
    margin: 80px 0;
    padding: 0 5px;
  }
  .video-wrapper {
    max-width: 854px !important;
    max-height: 422px !important;
    height: 422px;
    margin: 0 auto;
  }
  .main-video {
    margin-top: 40px;
    margin-bottom: 20px;
  }
}
</style><|MERGE_RESOLUTION|>--- conflicted
+++ resolved
@@ -10,7 +10,7 @@
   },
   computed: {
     ...mapState(useAuthStore, ['authenticated']),
-    ...mapState(useFormStore, ['multiLanguage', 'isRTL']),
+    ...mapState(useFormStore, ['isRTL', 'lang']),
     howToVideoUrl() {
       return import.meta.env.VITE_HOWTOURL;
     },
@@ -26,13 +26,10 @@
     <v-sheet class="help-highlight pa-5 text-center">
       <v-row justify="center">
         <v-col lg="8">
-<<<<<<< HEAD
-          <h1 class="my-5 d-block" locale="multiLanguage">
+          <h1 class="my-5 d-block" locale="lang">
             {{ $t('trans.homePage.title') }}
           </h1>
-          <p locale="multiLanguage">
-            {{ $t('trans.homePage.subTitle') }}<br />
-          </p>
+          <p locale="lang">{{ $t('trans.homePage.subTitle') }}<br /></p>
 
           <v-btn
             :to="{ name: 'FormCreate' }"
@@ -40,33 +37,15 @@
             color="primary"
             data-test="create-or-login-btn"
           >
-            <span v-if="!authenticated" locale="multiLanguage">{{
+            <span v-if="!authenticated" locale="lang">{{
               $t('trans.homePage.loginToStart')
             }}</span>
-            <span v-else locale="multiLanguage">{{
-=======
-          <h1 class="my-5 d-block" :lang="lang">
-            {{ $t('trans.homePage.title') }}
-          </h1>
-          <p dir="rtl" :lang="lang">
-            {{ $t('trans.homePage.subTitle') }}<br />
-          </p>
-
-          <v-btn :to="{ name: 'FormCreate' }" class="mb-5" color="primary">
-            <span v-if="!authenticated" :lang="lang">{{
-              $t('trans.homePage.loginToStart')
-            }}</span>
-            <span v-else :lang="lang">{{
->>>>>>> 49017c6d
+            <span v-else locale="lang">{{
               $t('trans.homePage.createFormLabel')
             }}</span>
           </v-btn>
 
-<<<<<<< HEAD
-          <h2 id="video" class="pt-5" locale="multiLanguage">
-=======
-          <h2 id="video" class="pt-5" :lang="lang">
->>>>>>> 49017c6d
+          <h2 id="video" class="pt-5" locale="lang">
             {{ $t('trans.homePage.takeATourOfChefs') }}
           </h2>
           <div class="video-wrapper">
@@ -86,21 +65,12 @@
 
     <v-row justify="center" class="example-text">
       <v-col cols="12" lg="4">
-<<<<<<< HEAD
-        <h2 locale="multiLanguage">
-          {{ $t('trans.homePage.chefsHowToTitle') }}
-        </h2>
-        <p locale="multiLanguage">
-          {{ $t('trans.homePage.chefsHowToSub') }}
-          <a :href="howToVideoUrl" target="_blank" locale="multiLanguage"
-=======
         <h2 :lang="lang">
           {{ $t('trans.homePage.chefsHowToTitle') }}
         </h2>
         <p :lang="lang">
           {{ $t('trans.homePage.chefsHowToSub') }}
           <a :href="howToVideoUrl" target="_blank" :hreflang="lang"
->>>>>>> 49017c6d
             >{{ $t('trans.homePage.getStarted') }}!</a
           >
         </p>
@@ -117,17 +87,10 @@
 
     <v-row justify="center" class="example-text">
       <v-col cols="12" lg="4">
-<<<<<<< HEAD
-        <h2 locale="multiLanguage">
-          {{ $t('trans.homePage.createCustomFormTitle') }}
-        </h2>
-        <p locale="multiLanguage">
-=======
         <h2 :lang="lang">
           {{ $t('trans.homePage.createCustomFormTitle') }}
         </h2>
         <p :lang="lang">
->>>>>>> 49017c6d
           {{ $t('trans.homePage.createCustomFormSub1') }}
         </p>
       </v-col>
@@ -143,15 +106,6 @@
 
     <v-row justify="center" class="example-text">
       <v-col cols="12" lg="4">
-<<<<<<< HEAD
-        <h2 locale="multiLanguage">
-          {{ $t('trans.homePage.manageAccessTitle') }}
-        </h2>
-        <p locale="multiLanguage">
-          {{ $t('trans.homePage.manageAccessSub1') }}
-        </p>
-        <p locale="multiLanguage">
-=======
         <h2 :lang="lang">
           {{ $t('trans.homePage.manageAccessTitle') }}
         </h2>
@@ -159,7 +113,6 @@
           {{ $t('trans.homePage.manageAccessSub1') }}
         </p>
         <p :lang="lang">
->>>>>>> 49017c6d
           {{ $t('trans.homePage.manageAccessSub2') }}
         </p>
       </v-col>
@@ -176,19 +129,6 @@
     <v-sheet class="help-highlight pa-5 text-center">
       <v-row justify="center">
         <v-col lg="8">
-<<<<<<< HEAD
-          <h3 class="mb-5" locale="multiLanguage">
-            {{ $t('trans.homePage.getStartedToChefs') }}
-          </h3>
-          <p locale="multiLanguage">
-            {{ $t('trans.homePage.createOnlineTitle') }}
-          </p>
-          <v-btn :to="{ name: 'FormCreate' }" class="mb-5" color="primary">
-            <span v-if="!authenticated" locale="multiLanguage">{{
-              $t('trans.homePage.logInToGetStarted')
-            }}</span>
-            <span v-else locale="multiLanguage">{{
-=======
           <h3 class="mb-5" :lang="lang">
             {{ $t('trans.homePage.getStartedToChefs') }}
           </h3>
@@ -200,7 +140,6 @@
               $t('trans.homePage.logInToGetStarted')
             }}</span>
             <span v-else :lang="lang">{{
->>>>>>> 49017c6d
               $t('trans.homePage.createFormLabel')
             }}</span>
           </v-btn>
@@ -210,28 +149,6 @@
   </div>
 </template>
 
-<<<<<<< HEAD
-=======
-<script>
-import { mapGetters } from 'vuex';
-
-export default {
-  name: 'About',
-  computed: {
-    ...mapGetters('auth', ['authenticated']),
-    ...mapGetters('form', ['isRTL', 'lang']),
-    howToVideoUrl() {
-      return process.env.VUE_APP_HOWTOURL;
-    },
-    chefsTourVideoUrl() {
-      return process.env.VUE_APP_CHEFSTOURURL;
-    },
-  },
-};
-//
-</script>
-
->>>>>>> 49017c6d
 <style lang="scss" scoped>
 .about-layout {
   margin: 0;
