--- conflicted
+++ resolved
@@ -1,18 +1,35 @@
 <template>
-<<<<<<< HEAD
   <BaseSecure :idp="IDP.IDIR">
-    <v-stepper v-model="creatorStep" class="elevation-0 d-flex flex-column" alt-labels>
-      <v-stepper-header style="width:40%;" class="elevation-0 px-0 align-self-center" >
+    <v-stepper
+      v-model="creatorStep"
+      class="elevation-0 d-flex flex-column"
+      alt-labels
+    >
+      <v-stepper-header
+        style="width: 40%"
+        class="elevation-0 px-0 align-self-center"
+      >
         <v-stepper-step :complete="creatorStep > 1" step="1" class="pl-1">
-          Set up Form
+          <span :class="{ 'mr-2': isRTL }" :lang="lang">
+            {{ $t('trans.create.setUpForm') }}
+          </span>
         </v-stepper-step>
         <v-divider />
-        <v-stepper-step :complete="creatorStep > 2" step="2" class="pl-1">
-          Design Form
+        <v-stepper-step
+          :complete="creatorStep > 2"
+          :editable="true"
+          step="2"
+          class="pr-1"
+        >
+          <span :class="{ 'mr-2': isRTL }" :lang="lang">
+            {{ $t('trans.create.designForm') }}
+          </span>
         </v-stepper-step>
         <v-divider />
         <v-stepper-step :complete="creatorStep > 3" step="3" class="pr-1">
-          Publish Form
+          <span :class="{ 'mr-2': isRTL }" :lang="lang">
+            {{ $t('trans.create.publishForm') }}
+          </span>
         </v-stepper-step>
       </v-stepper-header>
       <v-stepper-items>
@@ -28,19 +45,6 @@
         </v-stepper-content>
       </v-stepper-items>
     </v-stepper>
-=======
-  <BaseSecure :idp="[IDP.IDIR]">
-    <FormDesigner
-      class="mt-6"
-      :draftId="d"
-      :formId="f"
-      :saved="JSON.parse(sv)"
-      :versionId="v"
-      ref="formDesigner"
-      :isSavedStatus="svs"
-      :newVersion="nv"
-    />
->>>>>>> 10a18f71
   </BaseSecure>
 </template>
 
@@ -56,7 +60,7 @@
   },
   data() {
     return {
-      creatorStep: 2
+      creatorStep: 2,
     };
   },
   props: {
@@ -80,7 +84,7 @@
     ...mapActions('form', ['listFCProactiveHelp', 'deleteCurrentForm']),
   },
   computed: {
-    ...mapGetters('form', ['form']),
+    ...mapGetters('form', ['form', 'isRTL', 'lang']),
     IDP: () => IdentityProviders,
   },
   beforeRouteLeave(_to, _from, next) {
