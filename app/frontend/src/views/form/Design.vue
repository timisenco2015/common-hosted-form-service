<template>
  <BaseSecure :idp="IDP.IDIR">
    <v-stepper
      v-model="creatorStep"
      class="elevation-0 d-flex flex-column"
      alt-labels
    >
      <v-stepper-header
        style="width: 40%"
        class="elevation-0 px-0 align-self-center"
      >
        <v-stepper-step :complete="creatorStep > 1" step="1" class="pl-1">
<<<<<<< HEAD
          <span :class="{ 'mr-2': isRTL }" :lang="lang">
            {{ $t('trans.create.setUpForm') }}
          </span>
        </v-stepper-step>
        <v-divider />
        <v-stepper-step
          :complete="creatorStep > 2"
          :editable="true"
          step="2"
          class="pr-1"
        >
          <span :class="{ 'mr-2': isRTL }" :lang="lang">
            {{ $t('trans.create.designForm') }}
          </span>
        </v-stepper-step>
        <v-divider />
        <v-stepper-step :complete="creatorStep > 3" step="3" class="pr-1">
          <span :class="{ 'mr-2': isRTL }" :lang="lang">
            {{ $t('trans.create.publishForm') }}
          </span>
=======
          Set up Form
        </v-stepper-step>
        <v-divider />
        <v-stepper-step :complete="creatorStep > 2" step="2" class="pl-1">
          Design Form
        </v-stepper-step>
        <v-divider />
        <v-stepper-step :complete="creatorStep > 3" step="3" class="pr-1">
          Publish Form
>>>>>>> ee5fa5d0
        </v-stepper-step>
      </v-stepper-header>
      <v-stepper-items>
        <v-stepper-content step="2" class="pa-1">
          <FormDesigner
            class="mt-6"
            :draftId="d"
            :formId="f"
            :saved="sv"
            :versionId="v"
            @create-stepper="creatorStep = 1"
          />
        </v-stepper-content>
      </v-stepper-items>
    </v-stepper>
  </BaseSecure>
</template>

<script>
import { mapGetters, mapActions } from 'vuex';
import FormDesigner from '@/components/designer/FormDesigner.vue';
import { IdentityProviders } from '@/utils/constants';

export default {
  name: 'FormDesign',
  components: {
    FormDesigner,
  },
  data() {
    return {
      creatorStep: 2,
    };
  },
  props: {
    d: String,
    f: String,
    sv: Boolean,
    v: String,
    svs: String,
    nv: {
      type: Boolean,
      default: false,
    },
  },
  mounted() {
    this.$nextTick(() => {
      this.$refs.formDesigner.onFormLoad();
    });
  },

  methods: {
    ...mapActions('form', ['listFCProactiveHelp', 'deleteCurrentForm']),
  },
  computed: {
    ...mapGetters('form', ['form', 'isRTL', 'lang']),
    IDP: () => IdentityProviders,
  },
  beforeRouteLeave(_to, _from, next) {
    this.form.isDirty
      ? next(
          window.confirm(
            'Do you really want to leave this page? Changes you made will not be saved.'
          )
        )
      : next();
  },
  beforeMount() {
    this.listFCProactiveHelp();
  },
};
</script><|MERGE_RESOLUTION|>--- conflicted
+++ resolved
@@ -1,5 +1,5 @@
 <template>
-  <BaseSecure :idp="IDP.IDIR">
+  <BaseSecure :idp="IDP.IDIR" :class="{ 'dir-rtl': isRTL }">
     <v-stepper
       v-model="creatorStep"
       class="elevation-0 d-flex flex-column"
@@ -10,7 +10,6 @@
         class="elevation-0 px-0 align-self-center"
       >
         <v-stepper-step :complete="creatorStep > 1" step="1" class="pl-1">
-<<<<<<< HEAD
           <span :class="{ 'mr-2': isRTL }" :lang="lang">
             {{ $t('trans.create.setUpForm') }}
           </span>
@@ -31,17 +30,6 @@
           <span :class="{ 'mr-2': isRTL }" :lang="lang">
             {{ $t('trans.create.publishForm') }}
           </span>
-=======
-          Set up Form
-        </v-stepper-step>
-        <v-divider />
-        <v-stepper-step :complete="creatorStep > 2" step="2" class="pl-1">
-          Design Form
-        </v-stepper-step>
-        <v-divider />
-        <v-stepper-step :complete="creatorStep > 3" step="3" class="pr-1">
-          Publish Form
->>>>>>> ee5fa5d0
         </v-stepper-step>
       </v-stepper-header>
       <v-stepper-items>
