--- conflicted
+++ resolved
@@ -7,7 +7,7 @@
   components: { BaseSecure, ManageLayout },
   provide() {
     return {
-      fd: this.fd,
+      formDesigner: JSON.parse(this.fd),
       draftId: this.d,
       formId: this.f,
     };
@@ -22,24 +22,10 @@
       default: null,
     },
     fd: {
-<<<<<<< HEAD
-      type: String,
-      default: null,
-    },
-  },
-=======
       type: Boolean,
       default: false,
     },
   },
-  provide() {
-    return {
-      formDesigner: JSON.parse(this.fd),
-      draftId: this.d,
-      formId: this.f,
-    };
-  },
->>>>>>> 798ef25a
   computed: {
     IDP: () => IdentityProviders,
   },
