<script>
import BaseSecure from '~/components/base/BaseSecure.vue';
import FormViewer from '~/components/designer/FormViewer.vue';

import { IdentityProviders } from '~/utils/constants';

export default {
  components: {
    BaseSecure,
    FormViewer,
  },
  props: {
    d: {
      type: String,
      default: null,
    },
    f: {
      type: String,
      default: null,
    },
    v: {
      type: String,
      default: null,
    },
  },
  computed: {
    IDP: () => IdentityProviders,
  },
};
</script>

<template>
  <BaseSecure :idp="[IDP.IDIR]">
<<<<<<< HEAD
    <h1>
      PREVIEW
      <v-tooltip location="bottom">
        <template #activator="{ props }">
          <v-icon
            color="primary"
            class="mt-n1 ml-1"
            v-bind="props"
            icon="mdi:mdi-help-circle-outline"
          />
=======
    <h1
      :class="{ 'dir-rtl': isRTL }"
      :lang="lang"
      style="text-align: left !important"
    >
      {{ $t('trans.preview.preview') }}
      <v-tooltip bottom>
        <template v-slot:activator="{ on, attrs }">
          <v-icon color="primary" class="mt-n1 ml-1" v-bind="attrs" v-on="on">
            help_outline
          </v-icon>
>>>>>>> 49017c6d
        </template>
        <span :lang="lang">
          {{ $t('trans.preview.previewToolTip') }}
        </span>
      </v-tooltip>
    </h1>
    <FormViewer :draft-id="d" :form-id="f" preview :version-id="v" />
  </BaseSecure>
<<<<<<< HEAD
</template>
=======
</template>

<script>
import FormViewer from '@/components/designer/FormViewer.vue';
import { mapGetters } from 'vuex';
import { IdentityProviders } from '@/utils/constants';

export default {
  name: 'FormPreview',
  props: {
    d: String,
    f: String,
    v: String,
  },
  components: {
    FormViewer,
  },
  computed: {
    ...mapGetters('form', ['isRTL', 'lang']),
    IDP: () => IdentityProviders,
  },
};
</script>
>>>>>>> 49017c6d
<|MERGE_RESOLUTION|>--- conflicted
+++ resolved
@@ -1,7 +1,9 @@
 <script>
+import { mapState } from 'pinia';
 import BaseSecure from '~/components/base/BaseSecure.vue';
 import FormViewer from '~/components/designer/FormViewer.vue';
 
+import { useFormStore } from '~/store/form';
 import { IdentityProviders } from '~/utils/constants';
 
 export default {
@@ -24,6 +26,7 @@
     },
   },
   computed: {
+    ...mapState(useFormStore, ['isRTL', 'lang']),
     IDP: () => IdentityProviders,
   },
 };
@@ -31,9 +34,12 @@
 
 <template>
   <BaseSecure :idp="[IDP.IDIR]">
-<<<<<<< HEAD
-    <h1>
-      PREVIEW
+    <h1
+      :class="{ 'dir-rtl': isRTL }"
+      :lang="lang"
+      style="text-align: left !important"
+    >
+      {{ $t('trans.preview.preview') }}
       <v-tooltip location="bottom">
         <template #activator="{ props }">
           <v-icon
@@ -42,19 +48,6 @@
             v-bind="props"
             icon="mdi:mdi-help-circle-outline"
           />
-=======
-    <h1
-      :class="{ 'dir-rtl': isRTL }"
-      :lang="lang"
-      style="text-align: left !important"
-    >
-      {{ $t('trans.preview.preview') }}
-      <v-tooltip bottom>
-        <template v-slot:activator="{ on, attrs }">
-          <v-icon color="primary" class="mt-n1 ml-1" v-bind="attrs" v-on="on">
-            help_outline
-          </v-icon>
->>>>>>> 49017c6d
         </template>
         <span :lang="lang">
           {{ $t('trans.preview.previewToolTip') }}
@@ -63,30 +56,4 @@
     </h1>
     <FormViewer :draft-id="d" :form-id="f" preview :version-id="v" />
   </BaseSecure>
-<<<<<<< HEAD
-</template>
-=======
-</template>
-
-<script>
-import FormViewer from '@/components/designer/FormViewer.vue';
-import { mapGetters } from 'vuex';
-import { IdentityProviders } from '@/utils/constants';
-
-export default {
-  name: 'FormPreview',
-  props: {
-    d: String,
-    f: String,
-    v: String,
-  },
-  components: {
-    FormViewer,
-  },
-  computed: {
-    ...mapGetters('form', ['isRTL', 'lang']),
-    IDP: () => IdentityProviders,
-  },
-};
-</script>
->>>>>>> 49017c6d
+</template>