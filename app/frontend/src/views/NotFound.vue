--- conflicted
+++ resolved
@@ -1,33 +1,23 @@
+<script>
+import { mapState } from 'pinia';
+
+import { useFormStore } from '~/store/form';
+
+export default {
+  computed: {
+    ...mapState(useFormStore, ['lang']),
+  },
+};
+</script>
+
 <template>
   <v-container class="text-center">
     <h1 class="my-6" :lang="lang">{{ $t('trans.notFound.pageNotFound') }}</h1>
     <router-link :to="{ name: 'About' }">
-<<<<<<< HEAD
       <v-btn color="primary" size="large">
         <v-icon start icon="mdi-home"></v-icon>
-        <span>About</span>
-      </v-btn>
-    </router-link>
-  </v-container>
-</template>
-=======
-      <v-btn color="primary" large>
-        <v-icon left>home</v-icon>
         <span :lang="lang">{{ $t('trans.notFound.about') }}</span>
       </v-btn>
     </router-link>
   </v-container>
-</template>
-
-<script>
-import { mapGetters } from 'vuex';
-
-export default {
-  name: 'NotFound',
-
-  computed: {
-    ...mapGetters('form', ['lang']),
-  },
-};
-</script>
->>>>>>> 49017c6d
+</template>