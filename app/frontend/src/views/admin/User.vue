--- conflicted
+++ resolved
@@ -1,20 +1,7 @@
-<<<<<<< HEAD
 <script>
+import { mapState } from 'pinia';
 import AdministerUser from '~/components/admin/AdministerUser.vue';
-=======
-<template>
-  <v-container>
-    <h1 class="mt-6" :class="{ 'dir-rtl': isRTL }" :lang="lang">
-      {{ $t('trans.admin.user.administerUser') }}
-    </h1>
-    <AdministerUser :userId="u" />
-  </v-container>
-</template>
-
-<script>
-import AdministerUser from '@/components/admin/AdministerUser.vue';
-import { mapGetters } from 'vuex';
->>>>>>> 49017c6d
+import { useFormStore } from '~/store/form';
 
 export default {
   components: {
@@ -27,14 +14,16 @@
     },
   },
   computed: {
-    ...mapGetters('form', ['isRTL', 'lang']),
+    ...mapState(useFormStore, ['isRTL', 'lang']),
   },
 };
 </script>
 
 <template>
   <v-container>
-    <h1 class="mt-6">Administer User</h1>
+    <h1 class="mt-6" :class="{ 'dir-rtl': isRTL }" :lang="lang">
+      {{ $t('trans.admin.user.administerUser') }}
+    </h1>
 
     <AdministerUser :user-id="u" />
   </v-container>
