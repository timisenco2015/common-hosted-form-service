<<<<<<< HEAD
<script>
import { mapActions, mapState } from 'pinia';
import { useAuthStore } from '~/store/auth';

=======
<template>
  <v-container class="text-center">
    <h1 class="my-6">{{ msg }}</h1>
    <div v-if="keycloakReady" class="d-print-none">
      <v-btn v-if="authenticated" color="primary" large @click="logout">
        <span :lang="lang">{{ $t('trans.error.logout') }}</span>
      </v-btn>
    </div>
  </v-container>
</template>

<script>
import { mapGetters, mapActions } from 'vuex';
import i18n from '@/internationalization';
>>>>>>> 49017c6d
export default {
  props: {
    msg: {
      default: i18n.t('trans.error.somethingWentWrong'),
      type: String,
    },
  },
  computed: {
<<<<<<< HEAD
    ...mapState(useAuthStore, ['authenticated', 'ready']),
=======
    ...mapGetters('auth', ['authenticated', 'keycloakReady']),
    ...mapGetters('form', ['lang']),
>>>>>>> 49017c6d
  },
  methods: mapActions(useAuthStore, ['logout']),
};
</script>

<template>
  <v-container class="text-center">
    <h1 class="my-6">{{ msg }}</h1>
    <div v-if="ready" class="d-print-none">
      <v-btn v-if="authenticated" color="primary" size="large" @click="logout">
        Logout
      </v-btn>
    </div>
  </v-container>
</template>

<style lang="scss">
.v-btn > .v-btn__content {
  font-weight: bold !important;
}
</style><|MERGE_RESOLUTION|>--- conflicted
+++ resolved
@@ -1,24 +1,9 @@
-<<<<<<< HEAD
 <script>
 import { mapActions, mapState } from 'pinia';
+import { i18n } from '~/internationalization';
 import { useAuthStore } from '~/store/auth';
+import { useFormStore } from '~/store/form';
 
-=======
-<template>
-  <v-container class="text-center">
-    <h1 class="my-6">{{ msg }}</h1>
-    <div v-if="keycloakReady" class="d-print-none">
-      <v-btn v-if="authenticated" color="primary" large @click="logout">
-        <span :lang="lang">{{ $t('trans.error.logout') }}</span>
-      </v-btn>
-    </div>
-  </v-container>
-</template>
-
-<script>
-import { mapGetters, mapActions } from 'vuex';
-import i18n from '@/internationalization';
->>>>>>> 49017c6d
 export default {
   props: {
     msg: {
@@ -27,12 +12,8 @@
     },
   },
   computed: {
-<<<<<<< HEAD
     ...mapState(useAuthStore, ['authenticated', 'ready']),
-=======
-    ...mapGetters('auth', ['authenticated', 'keycloakReady']),
-    ...mapGetters('form', ['lang']),
->>>>>>> 49017c6d
+    ...mapState(useFormStore, ['lang']),
   },
   methods: mapActions(useAuthStore, ['logout']),
 };
@@ -43,7 +24,7 @@
     <h1 class="my-6">{{ msg }}</h1>
     <div v-if="ready" class="d-print-none">
       <v-btn v-if="authenticated" color="primary" size="large" @click="logout">
-        Logout
+        <span :lang="lang">{{ $t('trans.error.logout') }}</span>
       </v-btn>
     </div>
   </v-container>
