import { getField, updateField } from 'vuex-map-fields';
import { IdentityMode, NotificationTypes } from '@src/utils/constants';
import {
  apiKeyService,
  formService,
  fileService,
  rbacService,
  userService,
<<<<<<< HEAD
} from '@src/services';
import { generateIdps, parseIdps } from '@src/utils/transformUtils';
=======
} from '@/services';
import { generateIdps, parseIdps } from '@/utils/transformUtils';
import i18n from '@/internationalization';
>>>>>>> 25acd187

const genInitialSchedule = () => ({
  enabled: null,
  scheduleType: null,
  openSubmissionDateTime: null,
  keepOpenForTerm: null,
  keepOpenForInterval: null,
  closingMessageEnabled: null,
  closingMessage: null,
  closeSubmissionDateTime: null,
  repeatSubmission: {
    enabled: null,
    repeatUntil: null,
    everyTerm: null,
    everyIntervalType: null,
  },
  allowLateSubmissions: {
    enabled: null,
    forNext: {
      term: null,
      intervalType: null,
    },
  },
});

const genInitialForm = () => ({
  description: '',
  enableSubmitterDraft: false,
  enableStatusUpdates: false,
  allowSubmitterToUploadFile: false,
  id: '',
  idps: [],
  isDirty: false,
  name: '',
  sendSubRecieviedEmail: false,
  showSubmissionConfirmation: true,
  snake: '',
  submissionReceivedEmails: [],
  reminder_enabled: false,
  schedule: genInitialSchedule(),
  userType: IdentityMode.TEAM,
  versions: [],
  enableCopyExistingSubmission: false,
});

/**
 * Form Module
 */
export default {
  namespaced: true,
  state: {
    apiKey: undefined,
    drafts: [],
    form: genInitialForm(),
    formFields: [],
    formList: [],
    formSubmission: {
      confirmationId: '',
      originalName: '',
      submission: {
        data: {},
      },
    },

    permissions: [],
    roles: [],
    submissionList: [],
    submissionUsers: [],
    userFormPreferences: {},
    version: {},
    fcProactiveHelpGroupList: {},
    imageList: new Map(),
    fcProactiveHelpImageUrl: '',
    downloadedFile: {
      data: null,
      headers: null,
    },
    multiLanguage: '',
  },
  getters: {
    getField, // vuex-map-fields
    apiKey: (state) => state.apiKey,
    drafts: (state) => state.drafts,
    form: (state) => state.form,
    formFields: (state) => state.formFields,
    formList: (state) => state.formList,
    formSubmission: (state) => state.formSubmission,
    permissions: (state) => state.permissions,
    roles: (state) => state.roles,
    submissionList: (state) => state.submissionList,
    submissionUsers: (state) => state.submissionUsers,
    userFormPreferences: (state) => state.userFormPreferences,
    fcNamesProactiveHelpList: (state) => state.fcNamesProactiveHelpList, // Form Components Proactive Help Group Object
    version: (state) => state.version,
    builder: (state) => state.builder,
    fcProactiveHelpGroupList: (state) => state.fcProactiveHelpGroupList,
    fcProactiveHelpImageUrl: (state) => state.fcProactiveHelpImageUrl,
    downloadedFile: (state) => state.downloadedFile,
    multiLanguage: (state) => state.multiLanguage,
  },
  mutations: {
    updateField, // vuex-map-fields
    ADD_FORM_TO_LIST(state, form) {
      state.formList.push(form);
    },
    ADD_SUBMISSION_TO_LIST(state, submission) {
      state.submissionList.push(submission);
    },
    SET_API_KEY(state, apiKey) {
      state.apiKey = apiKey;
    },
    SET_DRAFTS(state, drafts) {
      state.drafts = drafts;
    },
    SET_FORM(state, form) {
      state.form = form;
    },
    SET_FORM_FIELDS(state, formFields) {
      state.formFields = formFields;
    },
    SET_FORM_PERMISSIONS(state, permissions) {
      state.permissions = permissions;
    },
    SET_FORM_ROLES(state, roles) {
      state.roles = roles;
    },
    SET_FORMLIST(state, forms) {
      state.formList = forms;
    },
    SET_FORMSUBMISSION(state, submission) {
      state.formSubmission = submission;
    },
    SET_SUBMISSIONLIST(state, submissions) {
      state.submissionList = submissions;
    },
    SET_SUBMISSIONUSERS(state, users) {
      state.submissionUsers = users;
    },
    SET_USER_FORM_PREFERENCES(state, userFormPreferences) {
      state.userFormPreferences = userFormPreferences;
    },
    SET_VERSION(state, version) {
      state.version = version;
    },
    SET_FORM_DIRTY(state, isDirty) {
      state.form.isDirty = isDirty;
    },
    //Form Component Proactive Help Group Object
    SET_FCPROACTIVEHELPGROUPLIST(state, fcProactiveHelpGroupList) {
      state.fcProactiveHelpGroupList = fcProactiveHelpGroupList;
    },
    SET_FCPROACTIVEHELPIMAGEURL(state, fcProactiveHelpImageUrl) {
      state.fcProactiveHelpImageUrl = fcProactiveHelpImageUrl;
    },
    SET_DOWNLOADEDFILE_DATA(state, downloadedFile) {
      state.downloadedFile.data = downloadedFile;
    },
    SET_DOWNLOADEDFILE_HEADERS(state, headers) {
      state.downloadedFile.headers = headers;
    },
    SET_MULTI_LANGUAGE(state, multiLanguage) {
      state.multiLanguage = multiLanguage;
    },
  },
  actions: {
    //
    // Current User
    //
    //
    async getFormsForCurrentUser({ commit, dispatch }) {
      try {
        // Get the forms based on the user's permissions
        const response = await rbacService.getCurrentUser();
        const data = response.data;
        // Build up the list of forms for the table
        const forms = data.forms.map((f) => ({
          currentVersionId: f.formVersionId,
          id: f.formId,
          idps: f.idps,
          name: f.formName,
          description: f.formDescription,
          permissions: f.permissions,
          published: f.published,
        }));
        commit('SET_FORMLIST', forms);
      } catch (error) {
        dispatch(
          'notifications/addNotification',
          {
            message: i18n.t('trans.store.form.getCurrUserFormsErrMsg'),
            consoleError: i18n.t('trans.store.form.getCurrUserFormsErrMsg', {
              error: error,
            }),
          },
          { root: true }
        );
      }
    },
    async getFormPermissionsForUser({ commit, dispatch }, formId) {
      try {
        commit('SET_FORM_PERMISSIONS', []);
        // Get the forms based on the user's permissions
        const response = await rbacService.getCurrentUser({ formId: formId });
        const data = response.data;
        if (data.forms[0]) {
          commit('SET_FORM_PERMISSIONS', data.forms[0].permissions);
        } else {
          throw new Error('No form found');
        }
      } catch (error) {
        dispatch(
          'notifications/addNotification',
          {
            message: i18n.t('trans.store.form.getUserFormPermErrMsg'),
            consoleError: i18n.t('trans.store.form.getUserFormPermConsErrMsg', {
              formId: formId,
              error: error,
            }),
          },
          { root: true }
        );
      }
    },
    async getFormRolesForUser({ commit, dispatch }, formId) {
      try {
        commit('SET_FORM_ROLES', []);
        // Get the forms based on the user's permissions
        const response = await rbacService.getCurrentUser({ formId: formId });
        const data = response.data;
        if (data.forms[0]) {
          commit('SET_FORM_ROLES', data.forms[0].roles);
        } else {
          throw new Error('No form found');
        }
      } catch (error) {
        dispatch(
          'notifications/addNotification',
          {
            message: i18n.t('trans.store.form.getUserFormRolesErrmsg'),
            consoleError: i18n.t(
              'trans.store.form.getUserFormRolesConsErrmsg',
              { formId: formId, error: error }
            ),
          },
          { root: true }
        );
      }
    },
    async getFormPreferencesForCurrentUser({ commit, dispatch }, formId) {
      try {
        const response = await userService.getUserFormPreferences(formId);
        commit('SET_USER_FORM_PREFERENCES', response.data);
      } catch (error) {
        dispatch(
          'notifications/addNotification',
          {
            message: i18n.t('trans.store.form.getCurrUserFormPrefErrMsg'),
            consoleError: i18n.t('trans.store.form.getCurrUserFormPrefErrMsg', {
              formId: formId,
              error: error,
            }),
          },
          { root: true }
        );
      }
    },
    async updateFormPreferencesForCurrentUser(
      { commit, dispatch },
      { formId, preferences }
    ) {
      try {
        const response = await userService.updateUserFormPreferences(
          formId,
          preferences
        );
        commit('SET_USER_FORM_PREFERENCES', response.data);
      } catch (error) {
        dispatch(
          'notifications/addNotification',
          {
            message: i18n.t('trans.store.form.updCurrUserFormPrefErrMsg'),
            consoleError: i18n.t(
              'trans.store.form.updCurrUserFormPrefConsErrMsg',
              { formId: formId, preferences: preferences, error: error }
            ),
          },
          { root: true }
        );
      }
    },

    //
    // Form
    //
    async deleteCurrentForm({ state, dispatch }) {
      try {
        await formService.deleteForm(state.form.id);
        dispatch(
          'notifications/addNotification',
          {
            message: i18n.t('trans.store.form.delCurrformNotiMsg', {
              name: state.form.name,
            }),
            ...NotificationTypes.SUCCESS,
          },
          { root: true }
        );
      } catch (error) {
        dispatch(
          'notifications/addNotification',
          {
            message: i18n.t('trans.store.form.delCurrformNotiMsg', {
              name: state.form.name,
            }),
            consoleError: i18n.t('trans.store.form.delCurrFormConsErMsg', {
              id: state.form.id,
              error: error,
            }),
          },
          { root: true }
        );
      }
    },
    async deleteDraft({ dispatch }, { formId, draftId }) {
      try {
        await formService.deleteDraft(formId, draftId);
      } catch (error) {
        dispatch(
          'notifications/addNotification',
          {
            message: i18n.t('trans.store.form.delDraftErrMsg'),
            consoleError: i18n.t('trans.store.form.delDraftConsErrMsg', {
              draftId: draftId,
              error: error,
            }),
          },
          { root: true }
        );
      }
    },
    async fetchDrafts({ commit, dispatch }, formId) {
      try {
        // Get any drafts for this form from the api
        const { data } = await formService.listDrafts(formId);
        commit('SET_DRAFTS', data);
      } catch (error) {
        dispatch(
          'notifications/addNotification',
          {
            message: i18n.t('trans.store.form.fecthDraftErrMsg'),
            consoleError: i18n.t('trans.store.form.fecthDraftConsErrMsg', {
              formId: formId,
              error: error,
            }),
          },
          { root: true }
        );
      }
    },
    async fetchForm({ commit, dispatch }, formId) {
      try {
        commit('SET_API_KEY', null);
        // Get the form definition from the api
        const { data } = await formService.readForm(formId);
        const identityProviders = parseIdps(data.identityProviders);
        data.idps = identityProviders.idps;
        data.userType = identityProviders.userType;
        data.sendSubRecieviedEmail =
          data.submissionReceivedEmails && data.submissionReceivedEmails.length;
        data.schedule = {
          ...genInitialSchedule(),
          ...data.schedule,
        };

        commit('SET_FORM', data);
      } catch (error) {
        dispatch(
          'notifications/addNotification',
          {
            message: i18n.t('trans.store.form.fecthFormErrMsg'),
            consoleError: i18n.t('trans.store.form.fecthFormErrMsg', {
              formId: formId,
              error: error,
            }),
          },
          { root: true }
        );
      }
    },
    async fetchFormFields({ commit, dispatch }, { formId, formVersionId }) {
      try {
        commit('SET_FORM_FIELDS', []);
        const { data } = await formService.readVersionFields(
          formId,
          formVersionId
        );
        commit('SET_FORM_FIELDS', data);
      } catch (error) {
        dispatch(
          'notifications/addNotification',
          {
            message: i18n.t('trans.store.form.fetchFormFieldsErrMsg'),
            consoleError: i18n.t('trans.store.form.fetchFormFieldsConsErrMsg', {
              formId: formId,
              error: error,
            }),
          },
          { root: true }
        );
      }
    },
    async publishDraft({ dispatch }, { formId, draftId }) {
      try {
        await formService.publishDraft(formId, draftId);
      } catch (error) {
        dispatch(
          'notifications/addNotification',
          {
            message: i18n.t('trans.store.form.publishDraftErrMsg'),
            consoleError: i18n.t('trans.store.form.publishDraftConsErrMsg', {
              draftId: draftId,
              error: error,
            }),
          },
          { root: true }
        );
      }
    },
    async toggleVersionPublish({ dispatch }, { formId, versionId, publish }) {
      try {
        await formService.publishVersion(formId, versionId, publish);
      } catch (error) {
        dispatch(
          'notifications/addNotification',
          {
            message: `An error occurred while ${
              publish ? 'publishing' : 'unpublishing'
            }.`,
            consoleError: i18n.t('trans.store.form.toggleVersnPublConsErrMsg', {
              versionId: versionId,
              publish: publish,
              error: error,
            }),
          },
          { root: true }
        );
      }
    },
    resetForm({ commit }) {
      commit('SET_FORM', genInitialForm());
    },
    async updateForm({ state, dispatch }) {
      try {
        const emailList =
          state.form.sendSubRecieviedEmail &&
          state.form.submissionReceivedEmails &&
          Array.isArray(state.form.submissionReceivedEmails)
            ? state.form.submissionReceivedEmails
            : [];

        const schedule = state.form.schedule.enabled ? state.form.schedule : {};

        // const reminder = state.form.schedule.enabled ?  : false ;

        await formService.updateForm(state.form.id, {
          name: state.form.name,
          description: state.form.description,
          enableSubmitterDraft: state.form.enableSubmitterDraft,
          enableStatusUpdates: state.form.enableStatusUpdates,
          identityProviders: generateIdps({
            idps: state.form.idps,
            userType: state.form.userType,
          }),
          showSubmissionConfirmation: state.form.showSubmissionConfirmation,
          submissionReceivedEmails: emailList,
          schedule: schedule,
          allowSubmitterToUploadFile: state.form.allowSubmitterToUploadFile,
          reminder_enabled: state.form.reminder_enabled
            ? state.form.reminder_enabled
            : false,
          enableCopyExistingSubmission: state.form.enableCopyExistingSubmission
            ? state.form.enableCopyExistingSubmission
            : false,
        });
      } catch (error) {
        dispatch(
          'notifications/addNotification',
          {
            message: i18n.t('trans.store.form.updateFormErrMsg'),
            consoleError: i18n.t('trans.store.form.updateFormConsErrMsg', {
              id: state.form.id,
              error: error,
            }),
          },
          { root: true }
        );
      }
    },

    //
    // Submission
    //
    async deleteSubmission({ dispatch }, submissionId) {
      try {
        // Get this submission
        await formService.deleteSubmission(submissionId);
        dispatch(
          'notifications/addNotification',
          {
            message: i18n.t('trans.store.form.deleteSubmissionNotifyMsg'),
            ...NotificationTypes.SUCCESS,
          },
          { root: true }
        );
      } catch (error) {
        dispatch(
          'notifications/addNotification',
          {
            message: i18n.t('trans.store.form.deleteSubmissionErrMsg'),
            consoleError: i18n.t(
              'trans.store.form.deleteSubmissionConsErrMsg',
              { submissionId: submissionId, error: error }
            ),
          },
          { root: true }
        );
      }
    },

    async deleteMultiSubmissions({ dispatch }, { formId, submissionIds }) {
      try {
        await formService.deleteMultipleSubmissions(submissionIds[0], formId, {
          data: { submissionIds: submissionIds },
        });
        dispatch(
          'notifications/addNotification',
          {
            message: i18n.t('trans.store.form.deleteSubmissionsNotifyMsg'),
            ...NotificationTypes.SUCCESS,
          },
          { root: true }
        );
      } catch (error) {
        dispatch(
          'notifications/addNotification',
          {
            message: i18n.t('trans.store.form.deleteSubmissionsErrMsg'),
            consoleError: i18n.t(
              'trans.store.form.deleteSubmissionsConsErrMsg',
              { error: error }
            ),
          },
          { root: true }
        );
      }
    },

    async restoreMultiSubmissions({ dispatch }, { formId, submissionIds }) {
      try {
        // Get this submission
        await formService.restoreMutipleSubmissions(submissionIds[0], formId, {
          submissionIds: submissionIds,
        });
        dispatch(
          'notifications/addNotification',
          {
            message: i18n.t('trans.store.form.restoreSubmissionsNotiMsg'),
            ...NotificationTypes.SUCCESS,
          },
          { root: true }
        );
      } catch (error) {
        dispatch(
          'notifications/addNotification',
          {
            message: i18n.t('trans.store.form.restoreSubmissionsErrMsg'),
            consoleError: i18n.t(
              'trans.store.form.restoreSubmissionsConsErrMsg',
              { error: error }
            ),
          },
          { root: true }
        );
      }
    },

    async restoreSubmission({ dispatch }, { submissionId, deleted }) {
      try {
        // Get this submission
        await formService.restoreSubmission(submissionId, { deleted });
        dispatch(
          'notifications/addNotification',
          {
            message: i18n.t('trans.store.form.restoreSubmissionNotiMsg'),
            ...NotificationTypes.SUCCESS,
          },
          { root: true }
        );
      } catch (error) {
        dispatch(
          'notifications/addNotification',
          {
            message: i18n.t('trans.store.form.restoreSubmissionsErrMsg'),
            consoleError: i18n.t(
              'trans.store.form.restoreSubmissionsConsErrMsg',
              { error: error, submissionId: submissionId }
            ),
          },
          { root: true }
        );
      }
    },
    async fetchSubmissionUsers({ commit, dispatch }, formSubmissionId) {
      try {
        // Get user list for this submission
        const response = await rbacService.getSubmissionUsers({
          formSubmissionId,
        });
        commit('SET_SUBMISSIONUSERS', response);
      } catch (error) {
        dispatch(
          'notifications/addNotification',
          {
            message: i18n.t('trans.store.form.fecthSubmissnUsersErrMsg'),
            consoleError: i18n.t(
              'trans.store.form.fecthSubmissnUsersConsErrMsg',
              { formSubmissionId: formSubmissionId, error: error }
            ),
          },
          { root: true }
        );
      }
    },
    async fetchSubmission({ commit, dispatch }, { submissionId }) {
      try {
        // Get this submission
        const response = await formService.getSubmission(submissionId);
        commit('SET_FORMSUBMISSION', response.data.submission);
        commit('SET_FORM', response.data.form);
      } catch (error) {
        dispatch(
          'notifications/addNotification',
          {
            message: i18n.t('trans.store.form.fetchSubmissnErrMsg'),
            consoleError: i18n.t('trans.store.form.fetchSubmissnConsErrMsg', {
              submissionId: submissionId,
              error: error,
            }),
          },
          { root: true }
        );
      }
    },
    async fetchFormCSVExportFields(
      { commit, dispatch },
      { formId, type, draft, deleted, version }
    ) {
      try {
        commit('SET_FORM_FIELDS', []);
        const { data } = await formService.readCSVExportFields(
          formId,
          type,
          draft,
          deleted,
          version
        );
        commit('SET_FORM_FIELDS', data);
      } catch (error) {
        dispatch(
          'notifications/addNotification',
          {
            message: i18n.t('trans.store.form.fetchFormCSVExptFieldsErrMsg'),
            consoleError: i18n.t(
              'trans.store.form.fetchFormCSVExptFieldsErrMsg',
              { formId: formId, error: error }
            ),
          },
          { root: true }
        );
      }
    },
    async fetchSubmissions(
      { commit, dispatch, state },
      { formId, userView, deletedOnly = false, createdBy = '', createdAt }
    ) {
      try {
        commit('SET_SUBMISSIONLIST', []);
        // Get list of active submissions for this form (for either all submissions, or just single user)
        const fields =
          state.userFormPreferences && state.userFormPreferences.preferences
            ? state.userFormPreferences.preferences.columns
            : undefined;
        const response = userView
          ? await rbacService.getUserSubmissions({ formId: formId })
          : await formService.listSubmissions(formId, {
              deleted: deletedOnly,
              fields: fields,
              createdBy: createdBy,
              createdAt: createdAt,
            });
        commit('SET_SUBMISSIONLIST', response.data);
      } catch (error) {
        dispatch(
          'notifications/addNotification',
          {
            message: i18n.t('trans.store.form.fetchSubmissnsErrMsg'),
            consoleError: i18n.t('trans.store.form.fetchSubmissnsConsErrMsg', {
              formId: formId,
              error: error,
            }),
          },
          { root: true }
        );
      }
    },
    async fetchVersion({ commit, dispatch }, { formId, versionId }) {
      try {
        // TODO: need a better 'set back to initial state' ability
        commit('SET_FORMSUBMISSION', {
          submission: {
            data: {},
          },
        });
        // Get details about the sepecific form version
        const response = await formService.readVersion(formId, versionId);
        commit('SET_VERSION', response.data);
      } catch (error) {
        dispatch(
          'notifications/addNotification',
          {
            message: i18n.t('trans.store.form.fetchVersionErrMsg'),
            consoleError: i18n.t('trans.store.form.fetchVersionConsErrMsg', {
              versionId: versionId,
              formId: formId,
              error: error,
            }),
          },
          { root: true }
        );
      }
    },

    //
    // API Keys
    //
    async deleteApiKey({ commit, dispatch }, formId) {
      try {
        await apiKeyService.deleteApiKey(formId);
        commit('SET_API_KEY', null);
        dispatch(
          'notifications/addNotification',
          {
            message: i18n.t('trans.store.form.deleteApiKeyNotifyMsg'),
            ...NotificationTypes.SUCCESS,
          },
          { root: true }
        );
      } catch (error) {
        dispatch(
          'notifications/addNotification',
          {
            message: i18n.t('trans.store.form.deleteApiKeyErrMsg'),
            consoleError: i18n.t('trans.store.form.deleteApiKeyConsErrMsg', {
              formId: formId,
              error: error,
            }),
          },
          { root: true }
        );
      }
    },
    async generateApiKey({ commit, dispatch }, formId) {
      try {
        const { data } = await apiKeyService.generateApiKey(formId);
        commit('SET_API_KEY', data);
        dispatch(
          'notifications/addNotification',
          {
            message: i18n.t('trans.store.form.generateApiKeyNotifyMsg'),
            ...NotificationTypes.SUCCESS,
          },
          { root: true }
        );
      } catch (error) {
        dispatch(
          'notifications/addNotification',
          {
            message: i18n.t('trans.store.form.generateApiKeyErrMsg'),
            consoleError: i18n.t('trans.store.form.generateApiKeyConsErrMsg', {
              formId: formId,
              error: error,
            }),
          },
          { root: true }
        );
      }
    },
    async readApiKey({ commit, dispatch }, formId) {
      try {
        const { data } = await apiKeyService.readApiKey(formId);
        commit('SET_API_KEY', data);
      } catch (error) {
        dispatch(
          'notifications/addNotification',
          {
            message: i18n.t('trans.store.form.readApiKeyErrMsg'),
            consoleError: i18n.t('trans.store.form.readApiKeyConsErrMsg', {
              formId: formId,
              error: error,
            }),
          },
          { root: true }
        );
      }
    },

    async getFCProactiveHelpImageUrl({ commit, dispatch, state }, componentId) {
      try {
        // Get Common Components Help Information
        commit('SET_FCPROACTIVEHELPIMAGEURL', {});
        const response = state.imageList.get(componentId);
        if (response) {
          commit('SET_FCPROACTIVEHELPIMAGEURL', response.data.url);
        } else {
          const response = await formService.getFCProactiveHelpImageUrl(
            componentId
          );
          state.imageList.set(componentId, response);
          commit('SET_FCPROACTIVEHELPIMAGEURL', response.data.url);
        }
      } catch (error) {
        dispatch(
          'notifications/addNotification',
          {
            message: i18n.t('trans.store.form.getFCPHImageUrlErrMsg'),
            consoleError: i18n.t('trans.store.form.getFCPHImageUrlConsErrMsg', {
              error: error,
            }),
          },
          { root: true }
        );
      }
    },

    //listFormComponentsProactiveHelp
    async listFCProactiveHelp({ commit, dispatch }) {
      try {
        // Get Form Components Proactive Help Group Object
        commit('SET_FCPROACTIVEHELPGROUPLIST', {});
        const response = await formService.listFCProactiveHelp();
        commit('SET_FCPROACTIVEHELPGROUPLIST', response.data);
      } catch (error) {
        dispatch(
          'notifications/addNotification',
          {
            message: i18n.t('trans.store.form.listFCPHErrMsg'),
            consoleError: i18n.t('trans.store.form.listFCPHConsErrMsg', {
              error: error,
            }),
          },
          { root: true }
        );
      }
    },
    async setDirtyFlag({ commit, state }, isDirty) {
      // When the form is detected to be dirty set the browser guards for closing the tab etc
      // There are also Vue route-specific guards so that we can ask before navigating away with the links
      // Look for those in the Views for the relevant pages, look for "beforeRouteLeave" lifecycle
      if (!state.form || state.form.isDirty === isDirty) return; // don't do anything if not changing the val (or if form is blank for some reason)
      commit('SET_FORM_DIRTY', isDirty);
    },
    async setMultiLanguage({ commit }, multiLanguage) {
      commit('SET_MULTI_LANGUAGE', multiLanguage);
    },
    async downloadFile({ commit, dispatch }, fileId) {
      try {
        commit('SET_DOWNLOADEDFILE_DATA', null);
        commit('SET_DOWNLOADEDFILE_HEADERS', null);
        const response = await fileService.getFile(fileId);
        commit('SET_DOWNLOADEDFILE_DATA', response.data);
        commit('SET_DOWNLOADEDFILE_HEADERS', response.headers);
      } catch (error) {
        dispatch(
          'notifications/addNotification',
          {
            message: i18n.t('trans.store.form.downloadFileErrMsg'),
            consoleError: i18n.t('trans.store.form.downloadFileConsErrMsg', {
              error: error,
            }),
          },
          { root: true }
        );
      }
    },
  },
};<|MERGE_RESOLUTION|>--- conflicted
+++ resolved
@@ -1,19 +1,14 @@
 import { getField, updateField } from 'vuex-map-fields';
-import { IdentityMode, NotificationTypes } from '@src/utils/constants';
+import { IdentityMode, NotificationTypes } from '@/utils/constants';
 import {
   apiKeyService,
   formService,
   fileService,
   rbacService,
   userService,
-<<<<<<< HEAD
-} from '@src/services';
-import { generateIdps, parseIdps } from '@src/utils/transformUtils';
-=======
 } from '@/services';
 import { generateIdps, parseIdps } from '@/utils/transformUtils';
 import i18n from '@/internationalization';
->>>>>>> 25acd187
 
 const genInitialSchedule = () => ({
   enabled: null,
