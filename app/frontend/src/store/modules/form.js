import { getField, updateField } from 'vuex-map-fields';
import { IdentityMode, NotificationTypes } from '@/utils/constants';
import {
  apiKeyService,
  formService,
  fileService,
  rbacService,
  userService,
} from '@/services';
import { generateIdps, parseIdps } from '@/utils/transformUtils';

const genInitialSchedule = () => ({
  enabled: null,
  scheduleType: null,
  openSubmissionDateTime: null,
  keepOpenForTerm: null,
  keepOpenForInterval: null,
  closingMessageEnabled: null,
  closingMessage: null,
  closeSubmissionDateTime: null,
  repeatSubmission: {
    enabled: null,
    repeatUntil: null,
    everyTerm: null,
    everyIntervalType: null,
  },
  allowLateSubmissions: {
    enabled: null,
    forNext: {
      term: null,
      intervalType: null,
    },
  },
});

const genInitialForm = () => ({
  description: '',
  enableSubmitterDraft: false,
  enableStatusUpdates: false,
  id: '',
  idps: [],
  isDirty: false,
  name: '',
  sendSubRecieviedEmail: false,
  showSubmissionConfirmation: true,
  snake: '',
  submissionReceivedEmails: [],
  reminder_enabled: false,
  schedule: genInitialSchedule(),
  userType: IdentityMode.TEAM,
  versions: [],
  enableCopyExistingSubmission: false,
});

/**
 * Form Module
 */
export default {
  namespaced: true,
  state: {
    apiKey: undefined,
    drafts: [],
    form: genInitialForm(),
    formFields: [],
    formList: [],
    formSubmission: {
      confirmationId: '',
      submission: {
        data: {},
      },
    },

    permissions: [],
    roles: [],
    submissionList: [],
    submissionUsers: [],
    userFormPreferences: {},
    version: {},
    fcProactiveHelpGroupList: {},
    imageList: new Map(),
    fcProactiveHelpImageUrl: '',
<<<<<<< HEAD
    multiLanguage: '',
=======
    downloadedFile: {
      data: null,
      headers: null,
    },
>>>>>>> e576ba4a
  },
  getters: {
    getField, // vuex-map-fields
    apiKey: (state) => state.apiKey,
    drafts: (state) => state.drafts,
    form: (state) => state.form,
    formFields: (state) => state.formFields,
    formList: (state) => state.formList,
    formSubmission: (state) => state.formSubmission,
    permissions: (state) => state.permissions,
    roles: (state) => state.roles,
    submissionList: (state) => state.submissionList,
    submissionUsers: (state) => state.submissionUsers,
    userFormPreferences: (state) => state.userFormPreferences,
    fcNamesProactiveHelpList: (state) => state.fcNamesProactiveHelpList, // Form Components Proactive Help Group Object
    version: (state) => state.version,
    builder: (state) => state.builder,
    fcProactiveHelpGroupList: (state) => state.fcProactiveHelpGroupList,
    fcProactiveHelpImageUrl: (state) => state.fcProactiveHelpImageUrl,
<<<<<<< HEAD
    multiLanguage: (state) => state.multiLanguage,
=======
    downloadedFile: (state) => state.downloadedFile,
>>>>>>> e576ba4a
  },
  mutations: {
    updateField, // vuex-map-fields
    ADD_FORM_TO_LIST(state, form) {
      state.formList.push(form);
    },
    ADD_SUBMISSION_TO_LIST(state, submission) {
      state.submissionList.push(submission);
    },
    SET_API_KEY(state, apiKey) {
      state.apiKey = apiKey;
    },
    SET_DRAFTS(state, drafts) {
      state.drafts = drafts;
    },
    SET_FORM(state, form) {
      state.form = form;
    },
    SET_FORM_FIELDS(state, formFields) {
      state.formFields = formFields;
    },
    SET_FORM_PERMISSIONS(state, permissions) {
      state.permissions = permissions;
    },
    SET_FORM_ROLES(state, roles) {
      state.roles = roles;
    },
    SET_FORMLIST(state, forms) {
      state.formList = forms;
    },
    SET_FORMSUBMISSION(state, submission) {
      state.formSubmission = submission;
    },
    SET_SUBMISSIONLIST(state, submissions) {
      state.submissionList = submissions;
    },
    SET_SUBMISSIONUSERS(state, users) {
      state.submissionUsers = users;
    },
    SET_USER_FORM_PREFERENCES(state, userFormPreferences) {
      state.userFormPreferences = userFormPreferences;
    },
    SET_VERSION(state, version) {
      state.version = version;
    },
    SET_FORM_DIRTY(state, isDirty) {
      state.form.isDirty = isDirty;
    },
    //Form Component Proactive Help Group Object
    SET_FCPROACTIVEHELPGROUPLIST(state, fcProactiveHelpGroupList) {
      state.fcProactiveHelpGroupList = fcProactiveHelpGroupList;
    },
    SET_FCPROACTIVEHELPIMAGEURL(state, fcProactiveHelpImageUrl) {
      state.fcProactiveHelpImageUrl = fcProactiveHelpImageUrl;
    },
<<<<<<< HEAD
    SET_MULTI_LANGUAGE(state, multiLanguage) {
      state.multiLanguage = multiLanguage;
=======
    SET_DOWNLOADEDFILE_DATA(state, downloadedFile) {
      state.downloadedFile.data = downloadedFile;
    },
    SET_DOWNLOADEDFILE_HEADERS(state, headers) {
      state.downloadedFile.headers = headers;
>>>>>>> e576ba4a
    },
  },
  actions: {
    //
    // Current User
    //
    //
    async getFormsForCurrentUser({ commit, dispatch }) {
      try {
        // Get the forms based on the user's permissions
        const response = await rbacService.getCurrentUser();
        const data = response.data;
        // Build up the list of forms for the table
        const forms = data.forms.map((f) => ({
          currentVersionId: f.formVersionId,
          id: f.formId,
          idps: f.idps,
          name: f.formName,
          description: f.formDescription,
          permissions: f.permissions,
          published: f.published,
        }));
        commit('SET_FORMLIST', forms);
      } catch (error) {
        dispatch(
          'notifications/addNotification',
          {
            message: 'An error occurred while fetching your forms.',
            consoleError: `Error getting user data: ${error}`,
          },
          { root: true }
        );
      }
    },
    async getFormPermissionsForUser({ commit, dispatch }, formId) {
      try {
        commit('SET_FORM_PERMISSIONS', []);
        // Get the forms based on the user's permissions
        const response = await rbacService.getCurrentUser({ formId: formId });
        const data = response.data;
        if (data.forms[0]) {
          commit('SET_FORM_PERMISSIONS', data.forms[0].permissions);
        } else {
          throw new Error('No form found');
        }
      } catch (error) {
        dispatch(
          'notifications/addNotification',
          {
            message:
              'An error occurred while fetching your user data for this form.',
            consoleError: `Error getting user data using formID ${formId}: ${error}`,
          },
          { root: true }
        );
      }
    },
    async getFormRolesForUser({ commit, dispatch }, formId) {
      try {
        commit('SET_FORM_ROLES', []);
        // Get the forms based on the user's permissions
        const response = await rbacService.getCurrentUser({ formId: formId });
        const data = response.data;
        if (data.forms[0]) {
          commit('SET_FORM_ROLES', data.forms[0].roles);
        } else {
          throw new Error('No form found');
        }
      } catch (error) {
        dispatch(
          'notifications/addNotification',
          {
            message:
              'An error occurred while fetching your user data for this form.',
            consoleError: `Error getting user data using formID ${formId}: ${error}`,
          },
          { root: true }
        );
      }
    },
    async getFormPreferencesForCurrentUser({ commit, dispatch }, formId) {
      try {
        const response = await userService.getUserFormPreferences(formId);
        commit('SET_USER_FORM_PREFERENCES', response.data);
      } catch (error) {
        dispatch(
          'notifications/addNotification',
          {
            message:
              'An error occurred while fetching your preferences for this form.',
            consoleError: `Error getting user form prefs using formID ${formId}: ${error}`,
          },
          { root: true }
        );
      }
    },
    async updateFormPreferencesForCurrentUser(
      { commit, dispatch },
      { formId, preferences }
    ) {
      try {
        const response = await userService.updateUserFormPreferences(
          formId,
          preferences
        );
        commit('SET_USER_FORM_PREFERENCES', response.data);
      } catch (error) {
        dispatch(
          'notifications/addNotification',
          {
            message:
              'An error occurred while saving your preferences for this form.',
            consoleError: `Error updating user form prefs using formID ${formId}, and prefs ${preferences}: ${error}`,
          },
          { root: true }
        );
      }
    },

    //
    // Form
    //
    async deleteCurrentForm({ state, dispatch }) {
      try {
        await formService.deleteForm(state.form.id);
        dispatch(
          'notifications/addNotification',
          {
            message: `Form "${state.form.name}" has been deleted successfully.`,
            ...NotificationTypes.SUCCESS,
          },
          { root: true }
        );
      } catch (error) {
        dispatch(
          'notifications/addNotification',
          {
            message: `An error occurred while attempting to delete "${state.form.name}".`,
            consoleError: `Error deleting form ${state.form.id}: ${error}`,
          },
          { root: true }
        );
      }
    },
    async deleteDraft({ dispatch }, { formId, draftId }) {
      try {
        await formService.deleteDraft(formId, draftId);
      } catch (error) {
        dispatch(
          'notifications/addNotification',
          {
            message: 'An error occurred while deleting this draft.',
            consoleError: `Error deleting ${draftId}: ${error}`,
          },
          { root: true }
        );
      }
    },
    async fetchDrafts({ commit, dispatch }, formId) {
      try {
        // Get any drafts for this form from the api
        const { data } = await formService.listDrafts(formId);
        commit('SET_DRAFTS', data);
      } catch (error) {
        dispatch(
          'notifications/addNotification',
          {
            message:
              'An error occurred while scanning for drafts for this form.',
            consoleError: `Error getting drafts for form ${formId}: ${error}`,
          },
          { root: true }
        );
      }
    },
    async fetchForm({ commit, dispatch }, formId) {
      try {
        commit('SET_API_KEY', null);
        // Get the form definition from the api
        const { data } = await formService.readForm(formId);
        const identityProviders = parseIdps(data.identityProviders);
        data.idps = identityProviders.idps;
        data.userType = identityProviders.userType;
        data.sendSubRecieviedEmail =
          data.submissionReceivedEmails && data.submissionReceivedEmails.length;
        data.schedule = {
          ...genInitialSchedule(),
          ...data.schedule,
        };

        commit('SET_FORM', data);
      } catch (error) {
        dispatch(
          'notifications/addNotification',
          {
            message: 'An error occurred while fetching this form.',
            consoleError: `Error getting form ${formId}: ${error}`,
          },
          { root: true }
        );
      }
    },
    async fetchFormFields({ commit, dispatch }, { formId, formVersionId }) {
      try {
        commit('SET_FORM_FIELDS', []);
        const { data } = await formService.readVersionFields(
          formId,
          formVersionId
        );
        commit('SET_FORM_FIELDS', data);
      } catch (error) {
        dispatch(
          'notifications/addNotification',
          {
            message:
              'An error occurred while fetching the list of fields for this form.',
            consoleError: `Error getting form ${formId}: ${error}`,
          },
          { root: true }
        );
      }
    },
    async publishDraft({ dispatch }, { formId, draftId }) {
      try {
        await formService.publishDraft(formId, draftId);
      } catch (error) {
        dispatch(
          'notifications/addNotification',
          {
            message: 'An error occurred while publishing.',
            consoleError: `Error publishing ${draftId}: ${error}`,
          },
          { root: true }
        );
      }
    },
    async toggleVersionPublish({ dispatch }, { formId, versionId, publish }) {
      try {
        await formService.publishVersion(formId, versionId, publish);
      } catch (error) {
        dispatch(
          'notifications/addNotification',
          {
            message: `An error occurred while ${
              publish ? 'publishing' : 'unpublishing'
            }.`,
            consoleError: `Error in toggleVersionPublish ${versionId} ${publish}: ${error}`,
          },
          { root: true }
        );
      }
    },
    resetForm({ commit }) {
      commit('SET_FORM', genInitialForm());
    },
    async updateForm({ state, dispatch }) {
      try {
        const emailList =
          state.form.sendSubRecieviedEmail &&
          state.form.submissionReceivedEmails &&
          Array.isArray(state.form.submissionReceivedEmails)
            ? state.form.submissionReceivedEmails
            : [];

        const schedule = state.form.schedule.enabled ? state.form.schedule : {};

        // const reminder = state.form.schedule.enabled ?  : false ;

        await formService.updateForm(state.form.id, {
          name: state.form.name,
          description: state.form.description,
          enableSubmitterDraft: state.form.enableSubmitterDraft,
          enableStatusUpdates: state.form.enableStatusUpdates,
          identityProviders: generateIdps({
            idps: state.form.idps,
            userType: state.form.userType,
          }),
          showSubmissionConfirmation: state.form.showSubmissionConfirmation,
          submissionReceivedEmails: emailList,
          schedule: schedule,
          reminder_enabled: state.form.reminder_enabled
            ? state.form.reminder_enabled
            : false,
          enableCopyExistingSubmission: state.form.enableCopyExistingSubmission
            ? state.form.enableCopyExistingSubmission
            : false,
        });
      } catch (error) {
        dispatch(
          'notifications/addNotification',
          {
            message:
              'An error occurred while updating the settings for this form.',
            consoleError: `Error updating form ${state.form.id}: ${error}`,
          },
          { root: true }
        );
      }
    },

    //
    // Submission
    //
    async deleteSubmission({ dispatch }, submissionId) {
      try {
        // Get this submission
        await formService.deleteSubmission(submissionId);
        dispatch(
          'notifications/addNotification',
          {
            message: 'Submission deleted successfully.',
            ...NotificationTypes.SUCCESS,
          },
          { root: true }
        );
      } catch (error) {
        dispatch(
          'notifications/addNotification',
          {
            message: 'An error occurred while deleting this submission.',
            consoleError: `Error deleting submission ${submissionId}: ${error}`,
          },
          { root: true }
        );
      }
    },

    async deleteMultiSubmissions({ dispatch }, { formId, submissionIds }) {
      try {
        await formService.deleteMultipleSubmissions(submissionIds[0], formId, {
          data: { submissionIds: submissionIds },
        });
        dispatch(
          'notifications/addNotification',
          {
            message: 'Submissions deleted successfully.',
            ...NotificationTypes.SUCCESS,
          },
          { root: true }
        );
      } catch (error) {
        dispatch(
          'notifications/addNotification',
          {
            message:
              'An error occurred while deleting the selected submissions.',
            consoleError: `Error deleteing submissions: ${error}`,
          },
          { root: true }
        );
      }
    },

    async restoreMultiSubmissions({ dispatch }, { formId, submissionIds }) {
      try {
        // Get this submission
        await formService.restoreMutipleSubmissions(submissionIds[0], formId, {
          submissionIds: submissionIds,
        });
        dispatch(
          'notifications/addNotification',
          {
            message: 'Submissions restored successfully.',
            ...NotificationTypes.SUCCESS,
          },
          { root: true }
        );
      } catch (error) {
        dispatch(
          'notifications/addNotification',
          {
            message: 'An error occurred while restoring this submission.',
            consoleError: `Error restoring submissions: ${error}`,
          },
          { root: true }
        );
      }
    },

    async restoreSubmission({ dispatch }, { submissionId, deleted }) {
      try {
        // Get this submission
        await formService.restoreSubmission(submissionId, { deleted });
        dispatch(
          'notifications/addNotification',
          {
            message: 'Submission restored successfully.',
            ...NotificationTypes.SUCCESS,
          },
          { root: true }
        );
      } catch (error) {
        dispatch(
          'notifications/addNotification',
          {
            message: 'An error occurred while restoring this submission.',
            consoleError: `Error restoring submission ${submissionId}: ${error}`,
          },
          { root: true }
        );
      }
    },
    async fetchSubmissionUsers({ commit, dispatch }, formSubmissionId) {
      try {
        // Get user list for this submission
        const response = await rbacService.getSubmissionUsers({
          formSubmissionId,
        });
        commit('SET_SUBMISSIONUSERS', response);
      } catch (error) {
        dispatch(
          'notifications/addNotification',
          {
            message:
              'An error occurred while fetching the recipient email for this submission.',
            consoleError: `Error getting recipient email for submission ${formSubmissionId}: ${error}`,
          },
          { root: true }
        );
      }
    },
    async fetchSubmission({ commit, dispatch }, { submissionId }) {
      try {
        // Get this submission
        const response = await formService.getSubmission(submissionId);
        commit('SET_FORMSUBMISSION', response.data.submission);
        commit('SET_FORM', response.data.form);
      } catch (error) {
        dispatch(
          'notifications/addNotification',
          {
            message: 'An error occurred while fetching this submission.',
            consoleError: `Error getting submission ${submissionId}: ${error}`,
          },
          { root: true }
        );
      }
    },
    async fetchFormCSVExportFields(
      { commit, dispatch },
      { formId, type, draft, deleted, version }
    ) {
      try {
        commit('SET_FORM_FIELDS', []);
        const { data } = await formService.readCSVExportFields(
          formId,
          type,
          draft,
          deleted,
          version
        );
        commit('SET_FORM_FIELDS', data);
      } catch (error) {
        dispatch(
          'notifications/addNotification',
          {
            message:
              'An error occurred while fetching the list of fields for this form.',
            consoleError: `Error getting form ${formId}: ${error}`,
          },
          { root: true }
        );
      }
    },
    async fetchSubmissions(
      { commit, dispatch, state },
      { formId, userView, deletedOnly = false, createdBy = '', createdAt }
    ) {
      try {
        commit('SET_SUBMISSIONLIST', []);
        // Get list of active submissions for this form (for either all submissions, or just single user)
        const fields =
          state.userFormPreferences && state.userFormPreferences.preferences
            ? state.userFormPreferences.preferences.columns
            : undefined;
        const response = userView
          ? await rbacService.getUserSubmissions({ formId: formId })
          : await formService.listSubmissions(formId, {
              deleted: deletedOnly,
              fields: fields,
              createdBy: createdBy,
              createdAt: createdAt,
            });
        commit('SET_SUBMISSIONLIST', response.data);
      } catch (error) {
        dispatch(
          'notifications/addNotification',
          {
            message:
              'An error occurred while fetching submissions for this form.',
            consoleError: `Error getting submissions for ${formId}: ${error}`,
          },
          { root: true }
        );
      }
    },
    async fetchVersion({ commit, dispatch }, { formId, versionId }) {
      try {
        // TODO: need a better 'set back to initial state' ability
        commit('SET_FORMSUBMISSION', {
          submission: {
            data: {},
          },
        });
        // Get details about the sepecific form version
        const response = await formService.readVersion(formId, versionId);
        commit('SET_VERSION', response.data);
      } catch (error) {
        dispatch(
          'notifications/addNotification',
          {
            message: 'An error occurred while fetching this form.',
            consoleError: `Error getting version ${versionId} for form ${formId}: ${error}`,
          },
          { root: true }
        );
      }
    },

    //
    // API Keys
    //
    async deleteApiKey({ commit, dispatch }, formId) {
      try {
        await apiKeyService.deleteApiKey(formId);
        commit('SET_API_KEY', null);
        dispatch(
          'notifications/addNotification',
          {
            message: 'The API Key for this form has been deleted.',
            ...NotificationTypes.SUCCESS,
          },
          { root: true }
        );
      } catch (error) {
        dispatch(
          'notifications/addNotification',
          {
            message: 'An error occurred while trying to delete the API Key.',
            consoleError: `Error deleting API Key for form ${formId}: ${error}`,
          },
          { root: true }
        );
      }
    },
    async generateApiKey({ commit, dispatch }, formId) {
      try {
        const { data } = await apiKeyService.generateApiKey(formId);
        commit('SET_API_KEY', data);
        dispatch(
          'notifications/addNotification',
          {
            message: 'An API Key for this form has been created.',
            ...NotificationTypes.SUCCESS,
          },
          { root: true }
        );
      } catch (error) {
        dispatch(
          'notifications/addNotification',
          {
            message: 'An error occurred while trying to generate an API Key.',
            consoleError: `Error generating API Key for form ${formId}: ${error}`,
          },
          { root: true }
        );
      }
    },
    async readApiKey({ commit, dispatch }, formId) {
      try {
        const { data } = await apiKeyService.readApiKey(formId);
        commit('SET_API_KEY', data);
      } catch (error) {
        dispatch(
          'notifications/addNotification',
          {
            message: 'An error occurred while trying to fetch the API Key.',
            consoleError: `Error getting API Key for form ${formId}: ${error}`,
          },
          { root: true }
        );
      }
    },

    async getFCProactiveHelpImageUrl({ commit, dispatch, state }, componentId) {
      try {
        // Get Common Components Help Information
        commit('SET_FCPROACTIVEHELPIMAGEURL', {});
        const response = state.imageList.get(componentId);
        if (response) {
          commit('SET_FCPROACTIVEHELPIMAGEURL', response.data.url);
        } else {
          const response = await formService.getFCProactiveHelpImageUrl(
            componentId
          );
          state.imageList.set(componentId, response);
          commit('SET_FCPROACTIVEHELPIMAGEURL', response.data.url);
        }
      } catch (error) {
        dispatch(
          'notifications/addNotification',
          {
            message: 'An error occurred while getting image url',
            consoleError: 'Error getting image url',
          },
          { root: true }
        );
      }
    },

    //listFormComponentsProactiveHelp
    async listFCProactiveHelp({ commit, dispatch }) {
      try {
        // Get Form Components Proactive Help Group Object
        commit('SET_FCPROACTIVEHELPGROUPLIST', {});
        const response = await formService.listFCProactiveHelp();
        commit('SET_FCPROACTIVEHELPGROUPLIST', response.data);
      } catch (error) {
        dispatch(
          'notifications/addNotification',
          {
            message: 'An error occurred while fetching form builder components',
            consoleError: 'Error getting form builder components',
          },
          { root: true }
        );
      }
    },
    async setDirtyFlag({ commit, state }, isDirty) {
      // When the form is detected to be dirty set the browser guards for closing the tab etc
      // There are also Vue route-specific guards so that we can ask before navigating away with the links
      // Look for those in the Views for the relevant pages, look for "beforeRouteLeave" lifecycle
      if (!state.form || state.form.isDirty === isDirty) return; // don't do anything if not changing the val (or if form is blank for some reason)
      window.onbeforeunload = isDirty ? () => true : null;
      commit('SET_FORM_DIRTY', isDirty);
    },
<<<<<<< HEAD
    async setMultiLanguage({ commit }, multiLanguage) {
      commit('SET_MULTI_LANGUAGE', multiLanguage);
=======
    async downloadFile({ commit, dispatch }, fileId) {
      try {
        commit('SET_DOWNLOADEDFILE_DATA', null);
        commit('SET_DOWNLOADEDFILE_HEADERS', null);
        const response = await fileService.getFile(fileId);
        commit('SET_DOWNLOADEDFILE_DATA', response.data);
        commit('SET_DOWNLOADEDFILE_HEADERS', response.headers);
      } catch (error) {
        dispatch(
          'notifications/addNotification',
          {
            message: 'An error occurred while downloading file',
            consoleError: 'Error downloading file',
          },
          { root: true }
        );
      }
>>>>>>> e576ba4a
    },
  },
};<|MERGE_RESOLUTION|>--- conflicted
+++ resolved
@@ -79,14 +79,10 @@
     fcProactiveHelpGroupList: {},
     imageList: new Map(),
     fcProactiveHelpImageUrl: '',
-<<<<<<< HEAD
-    multiLanguage: '',
-=======
     downloadedFile: {
       data: null,
       headers: null,
     },
->>>>>>> e576ba4a
   },
   getters: {
     getField, // vuex-map-fields
@@ -106,11 +102,7 @@
     builder: (state) => state.builder,
     fcProactiveHelpGroupList: (state) => state.fcProactiveHelpGroupList,
     fcProactiveHelpImageUrl: (state) => state.fcProactiveHelpImageUrl,
-<<<<<<< HEAD
-    multiLanguage: (state) => state.multiLanguage,
-=======
     downloadedFile: (state) => state.downloadedFile,
->>>>>>> e576ba4a
   },
   mutations: {
     updateField, // vuex-map-fields
@@ -166,16 +158,11 @@
     SET_FCPROACTIVEHELPIMAGEURL(state, fcProactiveHelpImageUrl) {
       state.fcProactiveHelpImageUrl = fcProactiveHelpImageUrl;
     },
-<<<<<<< HEAD
-    SET_MULTI_LANGUAGE(state, multiLanguage) {
-      state.multiLanguage = multiLanguage;
-=======
     SET_DOWNLOADEDFILE_DATA(state, downloadedFile) {
       state.downloadedFile.data = downloadedFile;
     },
     SET_DOWNLOADEDFILE_HEADERS(state, headers) {
       state.downloadedFile.headers = headers;
->>>>>>> e576ba4a
     },
   },
   actions: {
@@ -812,10 +799,9 @@
       window.onbeforeunload = isDirty ? () => true : null;
       commit('SET_FORM_DIRTY', isDirty);
     },
-<<<<<<< HEAD
     async setMultiLanguage({ commit }, multiLanguage) {
       commit('SET_MULTI_LANGUAGE', multiLanguage);
-=======
+    },
     async downloadFile({ commit, dispatch }, fileId) {
       try {
         commit('SET_DOWNLOADEDFILE_DATA', null);
@@ -833,7 +819,6 @@
           { root: true }
         );
       }
->>>>>>> e576ba4a
     },
   },
 };