--- conflicted
+++ resolved
@@ -1,11 +1,6 @@
-<<<<<<< HEAD
-import { NotificationTypes } from '@src/utils/constants';
-import { adminService } from '@src/services';
-=======
 import { NotificationTypes } from '@/utils/constants';
 import { adminService } from '@/services';
 import i18n from '@/internationalization';
->>>>>>> 25acd187
 
 /**
  * Admin Module
