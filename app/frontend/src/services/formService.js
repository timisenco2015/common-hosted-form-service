import { appAxios } from '@/services/interceptors';
import { ApiRoutes } from '@/utils/constants';

export default {
  //
  // Form calls
  //

  /**
   * @function readForm
   * Get the baseline form metadata
   * @param {string} formId The form uuid
   * @returns {Promise} An axios response
   */
  readForm(formId) {
    return appAxios().get(`${ApiRoutes.FORMS}/${formId}`);
  },

  /**
   * @function createForm
   * Create a new Form
   * @param {Object} formData An object containing the form details
   * @returns {Promise} An axios response
   */
  createForm(formData) {
    return appAxios().post(`${ApiRoutes.FORMS}`, formData);
  },

  /**
   * @function updateForm
   * Update a Form
   * @param {string} formId The form uuid
   * @param {Object} formData An object containing the form details
   * @returns {Promise} An axios response
   */
  updateForm(formId, formData) {
    return appAxios().put(`${ApiRoutes.FORMS}/${formId}`, formData);
  },

  /**
   * @function deleteForm
   * Soft delete a Form
   * @param {string} formId The form uuid
   * @returns {Promise} An axios response
   */
  deleteForm(formId) {
    return appAxios().delete(`${ApiRoutes.FORMS}/${formId}`);
  },

  /**
   * @function readFormOptions
   * Get pre-flight details for a form
   * @param {string} formId The form uuid
   * @returns {Promise} An axios response
   */
  readFormOptions(formId) {
    return appAxios().get(`${ApiRoutes.FORMS}/${formId}/options`);
  },

  /**
   * @function getStatusCodes
   * Get the statuses that are available to a form
   * @param {string} formId The form identifier
   * @returns {Promise} An axios response
   */
  getStatusCodes(formId) {
    return appAxios().get(`/forms/${formId}/statusCodes`);
  },

  //
  // Form draft calls
  //

  /**
   * @function createDraft
   * Create a new Form draft
   * @param {string} formId The form uuid
   * @param {Object} data An object containing an updated schema object attribute
   * @returns {Promise} An axios response
   */
  createDraft(formId, data) {
    return appAxios().post(`${ApiRoutes.FORMS}/${formId}/drafts`, data);
  },

  /**
   * @function deleteDraft
   * Delete a Form draft
   * @param {string} formId The form uuid
   * @param {string} formVersionDraftId The form version draft uuid
   * @returns {Promise} An axios response
   */
  deleteDraft(formId, formVersionDraftId) {
    return appAxios().delete(
      `${ApiRoutes.FORMS}/${formId}/drafts/${formVersionDraftId}`
    );
  },

  /**
   * @function listDrafts
   * Get any drafts for a form
   * @param {string} formId The form uuid
   * @returns {Promise} An axios response
   */
  listDrafts(formId) {
    return appAxios().get(`${ApiRoutes.FORMS}/${formId}/drafts`);
  },

  /**
   * @function publishDraft
   * Publishes a specific form draft
   * @param {string} formId The form uuid
   * @param {string} formVersionDraftId The form version draft uuid
   * @returns {Promise} An axios response
   */
  publishDraft(formId, formVersionDraftId) {
    return appAxios().post(
      `${ApiRoutes.FORMS}/${formId}/drafts/${formVersionDraftId}/publish`
    );
  },

  /**
   * @function readDraft
   * Get a specific draft for a form
   * @param {string} formId The form uuid
   * @param {string} formVersionDraftId The draft uuid
   * @returns {Promise} An axios response
   */
  readDraft(formId, formVersionDraftId) {
    return appAxios().get(
      `${ApiRoutes.FORMS}/${formId}/drafts/${formVersionDraftId}`
    );
  },

  /**
   * @function updateDraft
   * Update a draft with a new schema
   * @param {string} formId The form uuid
   * @param {string} formVersionDraftId The draft uuid
   * @param {Object} data The request body
   * @returns {Promise} An axios response
   */
  updateDraft(formId, formVersionDraftId, data) {
    return appAxios().put(
      `${ApiRoutes.FORMS}/${formId}/drafts/${formVersionDraftId}`,
      data
    );
  },

  //
  // Form version calls
  //

  /**
   * @function readPublished
   * Get the most recently published form version schema
   * @param {string} formId The form uuid
   * @returns {Promise} An axios response
   */
  readPublished(formId) {
    return appAxios().get(`${ApiRoutes.FORMS}/${formId}/version`);
  },

  /**
   * @function readVersion
   * Get a specific form version schema
   * @param {string} formId The form uuid
   * @param {string} formVersionId The form version uuid
   * @returns {Promise} An axios response
   */
  readVersion(formId, formVersionId) {
    return appAxios().get(
      `${ApiRoutes.FORMS}/${formId}/versions/${formVersionId}`
    );
  },

  /**
   * @function readVersionFields
   * Get a list of valid form fields in this form version
   * @param {string} formId The form uuid
   * @param {string} formVersionId The form version uuid
   * @returns {Promise} An axios response
   */
  readVersionFields(formId, formVersionId) {
    return appAxios().get(
      `${ApiRoutes.FORMS}/${formId}/versions/${formVersionId}/fields`
    );
  },

  /**
   * @function publishVersion
   * Publish or unpublish a specific form version. Publishing a verison will unpublish all others.
   * @param {string} formId The form uuid
   * @param {string} formVersionId The form version uuid
   * @param {Boolean} publish True to publish, false to unpublish
   * @returns {Promise} An axios response
   */
  publishVersion(formId, formVersionId, publish) {
    return appAxios().post(
      `${ApiRoutes.FORMS}/${formId}/versions/${formVersionId}/publish`,
      null,
      {
        params: {
          unpublish: !publish,
        },
      }
    );
  },

  /**
   * @function updateVersion
   * Updates a specific form version schema
   * @param {string} formId The form uuid
   * @param {string} formVersionId The form version uuid
   * @param {Object} data An object containing an updated schema object attribute
   * @returns {Promise} An axios response
   */
  updateVersion(formId, formVersionId, data) {
    return appAxios().put(
      `${ApiRoutes.FORMS}/${formId}/versions/${formVersionId}`,
      data
    );
  },

  //
  // Form submission calls
  //

  /**
   * @function createSubmission
   * Submit the form data
   * @param {string} formId The form uuid
   * @param {string} versionId The form uuid
   * @param {Object} requestBody The form data for the submission
   * @returns {Promise} An axios response
   */
  createSubmission(formId, versionId, requestBody) {
    return appAxios().post(
      `${ApiRoutes.FORMS}/${formId}/versions/${versionId}/submissions`,
      requestBody
    );
  },

  /**
   * @function deleteSubmission
   * Soft delete a specific submission
   * @param {string} submissionId The form submission identifier
   * @returns {Promise} An axios response
   */
  deleteSubmission(submissionId) {
    return appAxios().delete(`${ApiRoutes.SUBMISSION}/${submissionId}`);
  },

  /**
   * @function deleteMultipleSubmissions
   * Soft delete a specific submission
   * @param {array} submissionIds The form submission identifier
   * @returns {Promise} An axios response
   */
  deleteMultipleSubmissions(submissionId, formId, requestBody) {
    return appAxios().delete(
      `${ApiRoutes.SUBMISSION}/${submissionId}/${formId}/submissions`,
      requestBody
    );
  },

  /**
   * @function restoreSubmission
   * Restores an existing submission
   * @param {string} submissionId The form uuid
   * @param {Object} requestBody The form data for the submission
   * @returns {Promise} An axios response
   */
  restoreSubmission(submissionId, requestBody) {
    return appAxios().put(
      `${ApiRoutes.SUBMISSION}/${submissionId}/restore`,
      requestBody
    );
  },

  /**
   * @function restoreMutipleSubmissions
   * Restores an existing submission
   * @param {string} submissionId The form uuid
   * @returns {Promise} An axios response
   */
  restoreMutipleSubmissions(submissionId, formId, requestBody) {
    return appAxios().put(
      `${ApiRoutes.SUBMISSION}/${submissionId}/${formId}/submissions/restore`,
      requestBody
    );
  },

  /**
   * @function updateSubmission
   * Update an existing submission
   * @param {string} submissionId The form uuid
   * @param {Object} requestBody The form data for the submission
   * @returns {Promise} An axios response
   */
  updateSubmission(submissionId, requestBody) {
    return appAxios().put(
      `${ApiRoutes.SUBMISSION}/${submissionId}`,
      requestBody
    );
  },

  /**
   * @function getSubmission
   * Get the form data + version + submission data
   * @param {string} submissionId The form submission identifier
   * @returns {Promise} An axios response
   */
  getSubmission(submissionId) {
    return appAxios().get(`${ApiRoutes.SUBMISSION}/${submissionId}`);
  },

  /**
   * @function getSubmissionOptions
   * Get pre-flight details for a form submission
   * @param {string} submissionId The form submission identifier
   * @returns {Promise} An axios response
   */
  getSubmissionOptions(submissionId) {
    return appAxios().get(`${ApiRoutes.SUBMISSION}/${submissionId}/options`);
  },

  /**
   * @function listSubmissions
   * Get the submissions for a form
   * @param {string} formId The form uuid
   * @param {Object} params the query parameters
   * @returns {Promise} An axios response
   */
  listSubmissions(formId, params = {}) {
    return appAxios().get(`${ApiRoutes.FORMS}/${formId}/submissions`, {
      params,
    });
  },

  /**
   * @function listSubmissionEdits
   * Get the audit history for edits of a submission
   * @param {string} submissionId The submission uuid
   * @returns {Promise} An axios response
   */
  listSubmissionEdits(submissionId) {
    return appAxios().get(`${ApiRoutes.SUBMISSION}/${submissionId}/edits`);
  },

  /**
   * @function readCSVExportFields
   * Get a list of valid form fields in this form version
   * @param {string} formId The form uuid
   * @param {string} type The export type and it is defaulted to submissions
   * @param {string} draft The default value is false
   * @param {string} deleted The default value is false
   * @param {string} version The form version
   * @returns {Promise} An axios response
   */
  readCSVExportFields(formId, type, draft, deleted, version) {
    return appAxios().get(`${ApiRoutes.FORMS}/${formId}/csvexport/fields`, {
      params: {
        type: type,
        draft: draft,
        deleted: deleted,
        version: version,
      },
    });
  },

  /**
   * @function exportSubmissions
   * Get the export file for a range of form submittions
   * @param {string} formId The form uuid
   * @param {Array} preference selected fields by the user
   * @param {string} format The export file format csv or json
   * @param {object} options options for the export (eg: minDate, maxDate, deleted, drafts)
   * @returns {Promise} An axios response
   */
  exportSubmissions(
    formId,
    format,
    template,
    versionSelected,
    preference,
<<<<<<< HEAD
    fields,
    options = {}
=======
    options = {},
    emailExport = false
>>>>>>> e576ba4a
  ) {
    return appAxios().post(
      `${ApiRoutes.FORMS}/${formId}/export/fields`,
      {
        format: format,
        template: template,
        version: versionSelected,
        type: 'submissions',
        preference: preference,
<<<<<<< HEAD
        fields: fields,
=======
        emailExport,
>>>>>>> e576ba4a
        ...options,
      },
      {
        responseType: 'blob',
      }
    );
  },

  //
  // Notes and Status
  //

  /**
   * @function getSubmissionNotes
   * Get the notes associated with the submission
   * @param {string} submissionId The form submission identifier
   * @returns {Promise} An axios response
   */
  getSubmissionNotes(submissionId) {
    return appAxios().get(`${ApiRoutes.SUBMISSION}/${submissionId}/notes`);
  },

  /**
   * @function addNote
   * Add a new notes to the submission
   * @param {string} submissionId The form submission identifier
   * @param {Object} data The request body
   * @returns {Promise} An axios response
   */
  addNote(submissionId, data) {
    return appAxios().post(
      `${ApiRoutes.SUBMISSION}/${submissionId}/notes`,
      data
    );
  },

  /**
   * @function getSubmissionStatuses
   * Get the current status history associated with the submission
   * @param {string} submissionId The form submission identifier
   * @returns {Promise} An axios response
   */
  getSubmissionStatuses(submissionId) {
    return appAxios().get(`${ApiRoutes.SUBMISSION}/${submissionId}/status`);
  },

  /**
   * @function docGen
   * Upload a template to generate PDF from CDOGS API
   * @param {string} submissionId The form submission identifier
   * @param {Object} body The request body
   * @returns {Promise} An axios response
   */
  docGen(submissionId, body) {
    return appAxios().post(
      `${ApiRoutes.SUBMISSION}/${submissionId}/template/render`,
      body,
      {
        responseType: 'arraybuffer', // Needed for binaries unless you want pain
        timeout: 30000, // Override default timeout as this call could take a while
      }
    );
  },

  /**
   * @function updateSubmissionStatus
   * Add a new status entry to the submission
   * @param {string} submissionId The form submission identifier
   * @param {Object} data The request body
   * @returns {Promise} An axios response
   */
  updateSubmissionStatus(submissionId, data) {
    return appAxios().post(
      `${ApiRoutes.SUBMISSION}/${submissionId}/status`,
      data
    );
  },

  //
  // Email
  //

  /**
   * @function requestReceiptEmail
   * Send a receipt email
   * @param {string} submissionId The submission uuid
   * @param {Object} requestBody The body for the api call: { to }
   * @returns {Promise} An axios response
   */
  requestReceiptEmail(submissionId, requestBody) {
    return appAxios().post(
      `${ApiRoutes.SUBMISSION}/${submissionId}/email`,
      requestBody
    );
  },

  /**
   * listFormComponentsProactiveHelp
   * @function listFCProactiveHelp
   * Reads all form components help information
   * @returns {Promise} An axios response
   */
  async listFCProactiveHelp() {
    return await appAxios().get(
      `${ApiRoutes.FORMS}/formcomponents/proactivehelp/list`
    );
  },

  /**
   * @function getPresignedUrl
   * get signed image upload url
   * @param {Object} imageName component name and component image encoded into base64
   * @returns {Promise} An axios response
   */
  async getFCProactiveHelpImageUrl(componentId) {
    return appAxios().get(
      `${ApiRoutes.FORMS}/formcomponents/proactivehelp/imageUrl/${componentId}`
    );
  },
};<|MERGE_RESOLUTION|>--- conflicted
+++ resolved
@@ -383,13 +383,9 @@
     template,
     versionSelected,
     preference,
-<<<<<<< HEAD
     fields,
+    emailExport = false,
     options = {}
-=======
-    options = {},
-    emailExport = false
->>>>>>> e576ba4a
   ) {
     return appAxios().post(
       `${ApiRoutes.FORMS}/${formId}/export/fields`,
@@ -399,11 +395,8 @@
         version: versionSelected,
         type: 'submissions',
         preference: preference,
-<<<<<<< HEAD
         fields: fields,
-=======
         emailExport,
->>>>>>> e576ba4a
         ...options,
       },
       {
@@ -440,7 +433,7 @@
     );
   },
 
-  /**
+  /**a
    * @function getSubmissionStatuses
    * Get the current status history associated with the submission
    * @param {string} submissionId The form submission identifier
