import { appAxios } from '@/services/interceptors';
import { ApiRoutes } from '@/utils/constants';

export default {
  //
  // Form calls
  //

  /**
   * @function readForm
   * Get the baseline form metadata
   * @param {string} formId The form uuid
   * @returns {Promise} An axios response
   */
  readForm(formId) {
    return appAxios().get(`${ApiRoutes.FORMS}/${formId}`);
  },

  /**
   * @function createForm
   * Create a new Form
   * @param {Object} formData An object containing the form details
   * @returns {Promise} An axios response
   */
  createForm(formData) {
    return appAxios().post(`${ApiRoutes.FORMS}`, formData);
  },

  /**
   * @function updateForm
   * Update a Form
   * @param {string} formId The form uuid
   * @param {Object} formData An object containing the form details
   * @returns {Promise} An axios response
   */
  updateForm(formId, formData) {
    return appAxios().put(`${ApiRoutes.FORMS}/${formId}`, formData);
  },

  /**
   * @function deleteForm
   * Soft delete a Form
   * @param {string} formId The form uuid
   * @returns {Promise} An axios response
   */
  deleteForm(formId) {
    return appAxios().delete(`${ApiRoutes.FORMS}/${formId}`);
  },

  /**
   * @function readFormOptions
   * Get pre-flight details for a form
   * @param {string} formId The form uuid
   * @returns {Promise} An axios response
   */
  readFormOptions(formId) {
    return appAxios().get(`${ApiRoutes.FORMS}/${formId}/options`);
  },

  /**
   * @function getStatusCodes
   * Get the statuses that are available to a form
   * @param {string} formId The form identifier
   * @returns {Promise} An axios response
   */
  getStatusCodes(formId) {
    return appAxios().get(`/forms/${formId}/statusCodes`);
  },

  //
  // Form draft calls
  //

  /**
   * @function createDraft
   * Create a new Form draft
   * @param {string} formId The form uuid
   * @param {Object} data An object containing an updated schema object attribute
   * @returns {Promise} An axios response
   */
  createDraft(formId, data) {
    return appAxios().post(`${ApiRoutes.FORMS}/${formId}/drafts`, data);
  },

  /**
   * @function deleteDraft
   * Delete a Form draft
   * @param {string} formId The form uuid
   * @param {string} formVersionDraftId The form version draft uuid
   * @returns {Promise} An axios response
   */
  deleteDraft(formId, formVersionDraftId) {
    return appAxios().delete(
      `${ApiRoutes.FORMS}/${formId}/drafts/${formVersionDraftId}`
    );
  },

  /**
   * @function listDrafts
   * Get any drafts for a form
   * @param {string} formId The form uuid
   * @returns {Promise} An axios response
   */
  listDrafts(formId) {
    return appAxios().get(`${ApiRoutes.FORMS}/${formId}/drafts`);
  },

  /**
   * @function publishDraft
   * Publishes a specific form draft
   * @param {string} formId The form uuid
   * @param {string} formVersionDraftId The form version draft uuid
   * @returns {Promise} An axios response
   */
  publishDraft(formId, formVersionDraftId) {
    return appAxios().post(
      `${ApiRoutes.FORMS}/${formId}/drafts/${formVersionDraftId}/publish`
    );
  },

  /**
   * @function readDraft
   * Get a specific draft for a form
   * @param {string} formId The form uuid
   * @param {string} formVersionDraftId The draft uuid
   * @returns {Promise} An axios response
   */
  readDraft(formId, formVersionDraftId) {
    return appAxios().get(
      `${ApiRoutes.FORMS}/${formId}/drafts/${formVersionDraftId}`
    );
  },

  /**
   * @function updateDraft
   * Update a draft with a new schema
   * @param {string} formId The form uuid
   * @param {string} formVersionDraftId The draft uuid
   * @param {Object} data The request body
   * @returns {Promise} An axios response
   */
  updateDraft(formId, formVersionDraftId, data) {
    return appAxios().put(
      `${ApiRoutes.FORMS}/${formId}/drafts/${formVersionDraftId}`,
      data
    );
  },

  //
  // Form version calls
  //

  /**
   * @function readPublished
   * Get the most recently published form version schema
   * @param {string} formId The form uuid
   * @returns {Promise} An axios response
   */
  readPublished(formId) {
    return appAxios().get(`${ApiRoutes.FORMS}/${formId}/version`);
  },

  /**
   * @function readVersion
   * Get a specific form version schema
   * @param {string} formId The form uuid
   * @param {string} formVersionId The form version uuid
   * @returns {Promise} An axios response
   */
  readVersion(formId, formVersionId) {
    return appAxios().get(
      `${ApiRoutes.FORMS}/${formId}/versions/${formVersionId}`
    );
  },

  /**
   * @function readVersionFields
   * Get a list of valid form fields in this form version
   * @param {string} formId The form uuid
   * @param {string} formVersionId The form version uuid
   * @returns {Promise} An axios response
   */
  readVersionFields(formId, formVersionId) {
    return appAxios().get(
      `${ApiRoutes.FORMS}/${formId}/versions/${formVersionId}/fields`
    );
  },

<<<<<<< HEAD


=======
>>>>>>> 7292acbb
  /**
   * @function publishVersion
   * Publish or unpublish a specific form version. Publishing a verison will unpublish all others.
   * @param {string} formId The form uuid
   * @param {string} formVersionId The form version uuid
   * @param {Boolean} publish True to publish, false to unpublish
   * @returns {Promise} An axios response
   */
  publishVersion(formId, formVersionId, publish) {
    return appAxios().post(
      `${ApiRoutes.FORMS}/${formId}/versions/${formVersionId}/publish`,
      null,
      {
        params: {
          unpublish: !publish,
        },
      }
    );
  },

  /**
   * @function updateVersion
   * Updates a specific form version schema
   * @param {string} formId The form uuid
   * @param {string} formVersionId The form version uuid
   * @param {Object} data An object containing an updated schema object attribute
   * @returns {Promise} An axios response
   */
  updateVersion(formId, formVersionId, data) {
    return appAxios().put(
      `${ApiRoutes.FORMS}/${formId}/versions/${formVersionId}`,
      data
    );
  },

  //
  // Form submission calls
  //

  /**
   * @function createSubmission
   * Submit the form data
   * @param {string} formId The form uuid
   * @param {string} versionId The form uuid
   * @param {Object} requestBody The form data for the submission
   * @returns {Promise} An axios response
   */
  createSubmission(formId, versionId, requestBody) {
    return appAxios().post(
      `${ApiRoutes.FORMS}/${formId}/versions/${versionId}/submissions`,
      requestBody
    );
  },

  /**
   * @function deleteSubmission
   * Soft delete a specific submission
   * @param {string} submissionId The form submission identifier
   * @returns {Promise} An axios response
   */
  deleteSubmission(submissionId) {
    return appAxios().delete(`${ApiRoutes.SUBMISSION}/${submissionId}`);
  },

  /**
   * @function deleteMultipleSubmissions
   * Soft delete a specific submission
   * @param {array} submissionIds The form submission identifier
   * @returns {Promise} An axios response
   */
  deleteMultipleSubmissions(submissionId, formId, requestBody) {
    return appAxios().delete(
      `${ApiRoutes.SUBMISSION}/${submissionId}/${formId}/submissions`,
      requestBody
    );
  },

  /**
   * @function restoreSubmission
   * Restores an existing submission
   * @param {string} submissionId The form uuid
   * @param {Object} requestBody The form data for the submission
   * @returns {Promise} An axios response
   */
  restoreSubmission(submissionId, requestBody) {
    return appAxios().put(
      `${ApiRoutes.SUBMISSION}/${submissionId}/restore`,
      requestBody
    );
  },

  /**
   * @function restoreMutipleSubmissions
   * Restores an existing submission
   * @param {string} submissionId The form uuid
   * @returns {Promise} An axios response
   */
  restoreMutipleSubmissions(submissionId, formId, requestBody) {
    return appAxios().put(
      `${ApiRoutes.SUBMISSION}/${submissionId}/${formId}/submissions/restore`,
      requestBody
    );
  },

  /**
   * @function updateSubmission
   * Update an existing submission
   * @param {string} submissionId The form uuid
   * @param {Object} requestBody The form data for the submission
   * @returns {Promise} An axios response
   */
  updateSubmission(submissionId, requestBody) {
    return appAxios().put(
      `${ApiRoutes.SUBMISSION}/${submissionId}`,
      requestBody
    );
  },

  /**
   * @function getSubmission
   * Get the form data + version + submission data
   * @param {string} submissionId The form submission identifier
   * @returns {Promise} An axios response
   */
  getSubmission(submissionId) {
    return appAxios().get(`${ApiRoutes.SUBMISSION}/${submissionId}`);
  },

  /**
   * @function getSubmissionOptions
   * Get pre-flight details for a form submission
   * @param {string} submissionId The form submission identifier
   * @returns {Promise} An axios response
   */
  getSubmissionOptions(submissionId) {
    return appAxios().get(`${ApiRoutes.SUBMISSION}/${submissionId}/options`);
  },

  /**
   * @function listSubmissions
   * Get the submissions for a form
   * @param {string} formId The form uuid
   * @param {Object} params the query parameters
   * @returns {Promise} An axios response
   */
  listSubmissions(formId, params = {}) {
    return appAxios().get(`${ApiRoutes.FORMS}/${formId}/submissions`, {
      params,
    });
  },

  /**
   * @function listSubmissionEdits
   * Get the audit history for edits of a submission
   * @param {string} submissionId The submission uuid
   * @returns {Promise} An axios response
   */
  listSubmissionEdits(submissionId) {
    return appAxios().get(`${ApiRoutes.SUBMISSION}/${submissionId}/edits`);
  },

  /**
   * @function readCSVExportFields
   * Get a list of valid form fields in this form version
   * @param {string} formId The form uuid
   * @param {string} type The export type and it is defaulted to submissions
   * @param {string} draft The default value is false
   * @param {string} deleted The default value is false
   * @param {string} version The form version
   * @returns {Promise} An axios response
   */
  readCSVExportFields(formId, type, draft, deleted, version) {
    return appAxios().get(`${ApiRoutes.FORMS}/${formId}/csvexport/fields`,{
      params: {
        type: type,
        draft: draft,
        deleted:deleted,
        version: version
      }

    });
  },

  /**
   * @function exportSubmissions
   * Get the export file for a range of form submittions
   * @param {string} formId The form uuid
   * @param {Array} preference selected fields by the user
   * @param {string} format The export file format csv or json
   * @param {object} options options for the export (eg: minDate, maxDate, deleted, drafts)
   * @returns {Promise} An axios response
   */
<<<<<<< HEAD
  exportSubmissions(formId, format,template,versionSelected, preference, fields, options = {}) {
    return appAxios().get(`${ApiRoutes.FORMS}/${formId}/export`,
      {
        params: {
          format: format,
          template:template,
          version:versionSelected,
          type: 'submissions',
          preference:preference,
          fields:fields,
          ...options
        },
        responseType: 'blob'
      }
    );
=======
  exportSubmissions(
    formId,
    format,
    template,
    versionSelected,
    preference,
    options = {}
  ) {
    return appAxios().get(`${ApiRoutes.FORMS}/${formId}/export`, {
      params: {
        format: format,
        template: template,
        version: versionSelected,
        type: 'submissions',
        preference: preference,
        ...options,
      },
      responseType: 'blob',
    });
>>>>>>> 7292acbb
  },

  //
  // Notes and Status
  //

  /**
   * @function getSubmissionNotes
   * Get the notes associated with the submission
   * @param {string} submissionId The form submission identifier
   * @returns {Promise} An axios response
   */
  getSubmissionNotes(submissionId) {
    return appAxios().get(`${ApiRoutes.SUBMISSION}/${submissionId}/notes`);
  },

  /**
   * @function addNote
   * Add a new notes to the submission
   * @param {string} submissionId The form submission identifier
   * @param {Object} data The request body
   * @returns {Promise} An axios response
   */
  addNote(submissionId, data) {
    return appAxios().post(
      `${ApiRoutes.SUBMISSION}/${submissionId}/notes`,
      data
    );
  },

  /**
   * @function getSubmissionStatuses
   * Get the current status history associated with the submission
   * @param {string} submissionId The form submission identifier
   * @returns {Promise} An axios response
   */
  getSubmissionStatuses(submissionId) {
    return appAxios().get(`${ApiRoutes.SUBMISSION}/${submissionId}/status`);
  },

  /**
   * @function docGen
   * Upload a template to generate PDF from CDOGS API
   * @param {string} submissionId The form submission identifier
   * @param {Object} body The request body
   * @returns {Promise} An axios response
   */
  docGen(submissionId, body) {
    return appAxios().post(
      `${ApiRoutes.SUBMISSION}/${submissionId}/template/render`,
      body,
      {
        responseType: 'arraybuffer', // Needed for binaries unless you want pain
        timeout: 30000, // Override default timeout as this call could take a while
      }
    );
  },

  /**
   * @function updateSubmissionStatus
   * Add a new status entry to the submission
   * @param {string} submissionId The form submission identifier
   * @param {Object} data The request body
   * @returns {Promise} An axios response
   */
  updateSubmissionStatus(submissionId, data) {
    return appAxios().post(
      `${ApiRoutes.SUBMISSION}/${submissionId}/status`,
      data
    );
  },

  //
  // Email
  //

  /**
   * @function requestReceiptEmail
   * Send a receipt email
   * @param {string} submissionId The submission uuid
   * @param {Object} requestBody The body for the api call: { to }
   * @returns {Promise} An axios response
   */
  requestReceiptEmail(submissionId, requestBody) {
    return appAxios().post(
      `${ApiRoutes.SUBMISSION}/${submissionId}/email`,
      requestBody
    );
  },

  /**
   * listFormComponentsProactiveHelp
   * @function listFCProactiveHelp
   * Reads all form components help information
   * @returns {Promise} An axios response
   */
  async listFCProactiveHelp() {
    return await appAxios().get(
      `${ApiRoutes.FORMS}/formcomponents/proactivehelp/list`
    );
  },

  /**
   * @function getPresignedUrl
   * get signed image upload url
   * @param {Object} imageName component name and component image encoded into base64
   * @returns {Promise} An axios response
   */
  async getFCProactiveHelpImageUrl(componentId) {
    return appAxios().get(
      `${ApiRoutes.FORMS}/formcomponents/proactivehelp/imageUrl/${componentId}`
    );
  },
};<|MERGE_RESOLUTION|>--- conflicted
+++ resolved
@@ -186,11 +186,6 @@
     );
   },
 
-<<<<<<< HEAD
-
-
-=======
->>>>>>> 7292acbb
   /**
    * @function publishVersion
    * Publish or unpublish a specific form version. Publishing a verison will unpublish all others.
@@ -383,7 +378,6 @@
    * @param {object} options options for the export (eg: minDate, maxDate, deleted, drafts)
    * @returns {Promise} An axios response
    */
-<<<<<<< HEAD
   exportSubmissions(formId, format,template,versionSelected, preference, fields, options = {}) {
     return appAxios().get(`${ApiRoutes.FORMS}/${formId}/export`,
       {
@@ -399,27 +393,6 @@
         responseType: 'blob'
       }
     );
-=======
-  exportSubmissions(
-    formId,
-    format,
-    template,
-    versionSelected,
-    preference,
-    options = {}
-  ) {
-    return appAxios().get(`${ApiRoutes.FORMS}/${formId}/export`, {
-      params: {
-        format: format,
-        template: template,
-        version: versionSelected,
-        type: 'submissions',
-        preference: preference,
-        ...options,
-      },
-      responseType: 'blob',
-    });
->>>>>>> 7292acbb
   },
 
   //
