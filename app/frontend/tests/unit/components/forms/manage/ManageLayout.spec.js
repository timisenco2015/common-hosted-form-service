import { createLocalVue, shallowMount } from '@vue/test-utils';
import Vuex from 'vuex';
import i18n from '@/internationalization';
import ManageLayout from '@/components/forms/manage/ManageLayout.vue';

const localVue = createLocalVue();
localVue.use(Vuex);

describe('ManageLayout.vue', () => {
  const mockFormGetter = jest.fn();
  const mockPermissionsGetter = jest.fn();
  let store;
  const formActions = {
    fetchDrafts: jest.fn(),
    fetchForm: jest.fn(),
    getFormPermissionsForUser: jest.fn(),
  };

  beforeEach(() => {
    store = new Vuex.Store({
      modules: {
        form: {
          namespaced: true,
          getters: {
            form: mockFormGetter,
            permissions: mockPermissionsGetter,
          },
          actions: formActions,
        },
      },
    });
  });

  afterEach(() => {
    mockFormGetter.mockReset();
    mockPermissionsGetter.mockReset();
  });

  it('renders', () => {
    mockFormGetter.mockReturnValue({ name: 'myForm' });
    mockPermissionsGetter.mockReturnValue(['design_read']);
    const wrapper = shallowMount(ManageLayout, {
      localVue,
      propsData: { f: 'f' },
      store,
      stubs: ['ManageFormActions', 'ManageForm'],
<<<<<<< HEAD
      i18n
=======
>>>>>>> 84870cc4
    });

    expect(wrapper.html()).toMatch('Manage Form');
  });

  it('calls the store actions', async () => {
    mockFormGetter.mockReturnValue({ name: 'myForm' });
    mockPermissionsGetter.mockReturnValue(['design_read']);
    const formId = '123-456';
    await shallowMount(ManageLayout, {
      localVue,
      propsData: { f: formId },
      store,
      stubs: ['ManageFormActions', 'ManageForm'],
<<<<<<< HEAD
      i18n
=======
>>>>>>> 84870cc4
    });

    expect(formActions.fetchForm).toHaveBeenCalledTimes(1);
    expect(formActions.getFormPermissionsForUser).toHaveBeenCalledTimes(1);
  });

  it('shows the form name', () => {
    mockFormGetter.mockReturnValue({ name: 'myForm' });
    mockPermissionsGetter.mockReturnValue(['design_read']);
    const wrapper = shallowMount(ManageLayout, {
      localVue,
      propsData: { f: 'f' },
      store,
      stubs: ['ManageFormActions', 'ManageForm'],
<<<<<<< HEAD
      i18n
=======
>>>>>>> 84870cc4
    });

    expect(wrapper.html()).toMatch('myForm');
  });
});<|MERGE_RESOLUTION|>--- conflicted
+++ resolved
@@ -44,10 +44,7 @@
       propsData: { f: 'f' },
       store,
       stubs: ['ManageFormActions', 'ManageForm'],
-<<<<<<< HEAD
       i18n
-=======
->>>>>>> 84870cc4
     });
 
     expect(wrapper.html()).toMatch('Manage Form');
@@ -62,10 +59,7 @@
       propsData: { f: formId },
       store,
       stubs: ['ManageFormActions', 'ManageForm'],
-<<<<<<< HEAD
       i18n
-=======
->>>>>>> 84870cc4
     });
 
     expect(formActions.fetchForm).toHaveBeenCalledTimes(1);
@@ -80,10 +74,7 @@
       propsData: { f: 'f' },
       store,
       stubs: ['ManageFormActions', 'ManageForm'],
-<<<<<<< HEAD
       i18n
-=======
->>>>>>> 84870cc4
     });
 
     expect(wrapper.html()).toMatch('myForm');
