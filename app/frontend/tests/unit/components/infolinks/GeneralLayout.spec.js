import { createLocalVue, shallowMount } from '@vue/test-utils';
import Vuex from 'vuex';
import GeneralLayout from '@/components/infolinks/GeneralLayout.vue';
import i18n from '@/internationalization';

const localVue = createLocalVue();
localVue.use(Vuex);

describe('GeneralLayout.vue', () => {
  it('isComponentPublish()', async () => {
    const wrapper = shallowMount(GeneralLayout, {
      localVue,
<<<<<<< HEAD
      stubs: ['ProactiveHelpDialog','ProactiveHelpPreviewDialog'],
=======
      stubs: ['InformationLinkDialog', 'InformationLinkPreviewDialog'],
>>>>>>> 84870cc4
      propsData: {
        componentsList: {
          type: Array,
          default: [],
        },
      },
      data() {
        return {
          publish: [false, false],
        };
      },
<<<<<<< HEAD
      i18n
=======
    });
    await wrapper.setProps({
      componentsList: [
        { componentName: 'content', status: true },
        { componentName: 'textfiled', status: false },
      ],
      layoutList: [{ componentName: 'content' }, { componentName: 'textfiled' }],
>>>>>>> 84870cc4
    });
    await wrapper.setData({ publish: [false, false], listLength: 2 });
    wrapper.vm.isComponentPublish('content', 0);
    expect(wrapper.vm.publish[0]).toBe(true);
  });

  it('onOpenDialog()', async () => {
    const getComponentSpy = jest.spyOn(GeneralLayout.methods, 'getComponent');
    const onDialogSpy = jest.spyOn(GeneralLayout.methods, 'onDialog');

    const wrapper = shallowMount(GeneralLayout, {
      localVue,
<<<<<<< HEAD
      stubs: ['ProactiveHelpDialog','ProactiveHelpPreviewDialog'],
=======
      stubs: ['InformationLinkDialog', 'InformationLinkPreviewDialog'],
>>>>>>> 84870cc4
      propsData: {
        componentsList: {
          type: Array,
          default: [],
        },
      },
      data() {
        return {
          publish: [false, false],
        };
      },
<<<<<<< HEAD
      i18n
=======
    });
    await wrapper.setProps({
      componentsList: [
        { componentName: 'content', status: true },
        { componentName: 'textfiled', status: false },
      ],
      layoutList: [{ componentName: 'content' }, { componentName: 'textfiled' }],
>>>>>>> 84870cc4
    });
    wrapper.vm.onOpenDialog('content');
    expect(getComponentSpy).toHaveBeenCalledTimes(1);
    expect(onDialogSpy).toHaveBeenCalledTimes(1);
  });

  it('onPreviewDialog()', async () => {
    const wrapper = shallowMount(GeneralLayout, {
      localVue,
<<<<<<< HEAD
      stubs: ['ProactiveHelpDialog','ProactiveHelpPreviewDialog'],
=======
      stubs: ['InformationLinkDialog', 'InformationLinkPreviewDialog'],
>>>>>>> 84870cc4
      propsData: {
        componentsList: {
          type: Array,
          default: [],
        },
      },
      data() {
        return {
          showPreviewDialog: false,
        };
      },
<<<<<<< HEAD
      i18n
=======
    });
    await wrapper.setProps({
      componentsList: [
        { componentName: 'content', status: true },
        { componentName: 'textfiled', status: false },
      ],
      layoutList: [{ componentName: 'content' }, { componentName: 'textfiled' }],
>>>>>>> 84870cc4
    });
    wrapper.vm.onPreviewDialog();
    expect(wrapper.vm.showPreviewDialog).toBe(true);
  });

  it('onDialog()', async () => {
    const wrapper = shallowMount(GeneralLayout, {
      localVue,
<<<<<<< HEAD
      stubs: ['ProactiveHelpDialog','ProactiveHelpPreviewDialog'],
=======
      stubs: ['InformationLinkDialog', 'InformationLinkPreviewDialog'],
>>>>>>> 84870cc4
      propsData: {
        componentsList: {
          type: Array,
          default: [],
        },
      },
      data() {
        return {
          showDialog: false,
        };
      },
<<<<<<< HEAD
      i18n
=======
    });
    await wrapper.setProps({
      componentsList: [
        { componentName: 'content', status: true },
        { componentName: 'textfiled', status: false },
      ],
      layoutList: [{ componentName: 'content' }, { componentName: 'textfiled' }],
>>>>>>> 84870cc4
    });
    wrapper.vm.onDialog();
    expect(wrapper.vm.showDialog).toBe(true);
  });
});<|MERGE_RESOLUTION|>--- conflicted
+++ resolved
@@ -10,11 +10,7 @@
   it('isComponentPublish()', async () => {
     const wrapper = shallowMount(GeneralLayout, {
       localVue,
-<<<<<<< HEAD
       stubs: ['ProactiveHelpDialog','ProactiveHelpPreviewDialog'],
-=======
-      stubs: ['InformationLinkDialog', 'InformationLinkPreviewDialog'],
->>>>>>> 84870cc4
       propsData: {
         componentsList: {
           type: Array,
@@ -26,9 +22,7 @@
           publish: [false, false],
         };
       },
-<<<<<<< HEAD
       i18n
-=======
     });
     await wrapper.setProps({
       componentsList: [
@@ -36,7 +30,6 @@
         { componentName: 'textfiled', status: false },
       ],
       layoutList: [{ componentName: 'content' }, { componentName: 'textfiled' }],
->>>>>>> 84870cc4
     });
     await wrapper.setData({ publish: [false, false], listLength: 2 });
     wrapper.vm.isComponentPublish('content', 0);
@@ -49,11 +42,7 @@
 
     const wrapper = shallowMount(GeneralLayout, {
       localVue,
-<<<<<<< HEAD
       stubs: ['ProactiveHelpDialog','ProactiveHelpPreviewDialog'],
-=======
-      stubs: ['InformationLinkDialog', 'InformationLinkPreviewDialog'],
->>>>>>> 84870cc4
       propsData: {
         componentsList: {
           type: Array,
@@ -65,17 +54,7 @@
           publish: [false, false],
         };
       },
-<<<<<<< HEAD
       i18n
-=======
-    });
-    await wrapper.setProps({
-      componentsList: [
-        { componentName: 'content', status: true },
-        { componentName: 'textfiled', status: false },
-      ],
-      layoutList: [{ componentName: 'content' }, { componentName: 'textfiled' }],
->>>>>>> 84870cc4
     });
     wrapper.vm.onOpenDialog('content');
     expect(getComponentSpy).toHaveBeenCalledTimes(1);
@@ -85,11 +64,7 @@
   it('onPreviewDialog()', async () => {
     const wrapper = shallowMount(GeneralLayout, {
       localVue,
-<<<<<<< HEAD
       stubs: ['ProactiveHelpDialog','ProactiveHelpPreviewDialog'],
-=======
-      stubs: ['InformationLinkDialog', 'InformationLinkPreviewDialog'],
->>>>>>> 84870cc4
       propsData: {
         componentsList: {
           type: Array,
@@ -101,17 +76,7 @@
           showPreviewDialog: false,
         };
       },
-<<<<<<< HEAD
       i18n
-=======
-    });
-    await wrapper.setProps({
-      componentsList: [
-        { componentName: 'content', status: true },
-        { componentName: 'textfiled', status: false },
-      ],
-      layoutList: [{ componentName: 'content' }, { componentName: 'textfiled' }],
->>>>>>> 84870cc4
     });
     wrapper.vm.onPreviewDialog();
     expect(wrapper.vm.showPreviewDialog).toBe(true);
@@ -120,11 +85,7 @@
   it('onDialog()', async () => {
     const wrapper = shallowMount(GeneralLayout, {
       localVue,
-<<<<<<< HEAD
       stubs: ['ProactiveHelpDialog','ProactiveHelpPreviewDialog'],
-=======
-      stubs: ['InformationLinkDialog', 'InformationLinkPreviewDialog'],
->>>>>>> 84870cc4
       propsData: {
         componentsList: {
           type: Array,
@@ -136,17 +97,7 @@
           showDialog: false,
         };
       },
-<<<<<<< HEAD
       i18n
-=======
-    });
-    await wrapper.setProps({
-      componentsList: [
-        { componentName: 'content', status: true },
-        { componentName: 'textfiled', status: false },
-      ],
-      layoutList: [{ componentName: 'content' }, { componentName: 'textfiled' }],
->>>>>>> 84870cc4
     });
     wrapper.vm.onDialog();
     expect(wrapper.vm.showDialog).toBe(true);
