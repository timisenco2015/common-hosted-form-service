import { createLocalVue, shallowMount } from '@vue/test-utils';
import Vuetify from 'vuetify';
import Vuex from 'vuex';
import i18n from '@/internationalization';
import BaseCopyToClipboard from '@/components/base/BaseCopyToClipboard.vue';

const localVue = createLocalVue();
localVue.use(Vuetify);
localVue.use(Vuex);

describe('BaseCopyToClipboard.vue', () => {
  let mockAddNotification = jest.fn();
  let store;

  beforeEach(() => {
    store = new Vuex.Store({
      modules: {
        notifications: {
          namespaced: true,
          actions: {
            addNotification: mockAddNotification,
          },
        },
      },
    });
  });

  afterEach(() => {
    mockAddNotification.mockClear();
  });

  it('renders', () => {
    const wrapper = shallowMount(BaseCopyToClipboard, {
      localVue,
      propsData: { copyText: 'test' },
      store,
<<<<<<< HEAD
      i18n
=======
>>>>>>> 84870cc4
    });

    expect(wrapper.text()).toMatch('Copy to Clipboard');
  });

  it('clipboardSuccessHandler behaves correctly', () => {
    const wrapper = shallowMount(BaseCopyToClipboard, {
      localVue,
      propsData: { copyText: 'test' },
      store,
<<<<<<< HEAD
      i18n
=======
>>>>>>> 84870cc4
    });
    wrapper.vm.clipboardSuccessHandler();

    expect(wrapper.emitted().copied).toBeTruthy();
    expect(mockAddNotification).toHaveBeenCalledTimes(1);
  });

  it('clipboardErrorHandler behaves correctly', () => {
    const wrapper = shallowMount(BaseCopyToClipboard, {
      localVue,
      propsData: { copyText: 'test' },
      store,
<<<<<<< HEAD
      i18n
=======
>>>>>>> 84870cc4
    });
    wrapper.vm.clipboardErrorHandler();

    expect(mockAddNotification).toHaveBeenCalledTimes(1);
  });
});<|MERGE_RESOLUTION|>--- conflicted
+++ resolved
@@ -34,10 +34,7 @@
       localVue,
       propsData: { copyText: 'test' },
       store,
-<<<<<<< HEAD
       i18n
-=======
->>>>>>> 84870cc4
     });
 
     expect(wrapper.text()).toMatch('Copy to Clipboard');
@@ -48,10 +45,7 @@
       localVue,
       propsData: { copyText: 'test' },
       store,
-<<<<<<< HEAD
       i18n
-=======
->>>>>>> 84870cc4
     });
     wrapper.vm.clipboardSuccessHandler();
 
@@ -64,10 +58,7 @@
       localVue,
       propsData: { copyText: 'test' },
       store,
-<<<<<<< HEAD
       i18n
-=======
->>>>>>> 84870cc4
     });
     wrapper.vm.clipboardErrorHandler();
 
