import { createLocalVue, shallowMount } from '@vue/test-utils';
import AdministerUser from '@/components/admin/AdministerUser.vue';
import Vuex from 'vuex';
import i18n from '@/internationalization';

const localVue = createLocalVue();
localVue.use(Vuex);


describe('AdministerUser.vue', () => {
  const mockAdminGetter = jest.fn();
  let store;
  const actions = {
    readUser: jest.fn(),
  };

  beforeEach(() => {
    store = new Vuex.Store({
      modules: {
        admin: {
          namespaced: true,
          getters: {
            user: mockAdminGetter,
          },
          actions: actions,
        },
      },
    });
  });

  afterEach(() => {
    mockAdminGetter.mockReset();
    actions.readUser.mockReset();
  });

  it('renders ', async () => {
    mockAdminGetter.mockReturnValue({ fullName: 'alice', keycloakId: '1' });
    const wrapper = shallowMount(AdministerUser, {
      localVue,
      store,
<<<<<<< HEAD
      i18n,
=======
>>>>>>> 84870cc4
      mocks: {
        $config: {
          keycloak: {
            serverUrl: 'servU',
            realm: 'theRealm',
          },
        },
      },
      propsData: { userId: 'me' },
    });
    await localVue.nextTick();

    expect(wrapper.text()).toMatch('alice');
    expect(wrapper.html()).toMatch('servU/admin/theRealm/console/#/realms/theRealm/users/1');
    expect(actions.readUser).toHaveBeenCalledTimes(1);
  });
});<|MERGE_RESOLUTION|>--- conflicted
+++ resolved
@@ -38,10 +38,7 @@
     const wrapper = shallowMount(AdministerUser, {
       localVue,
       store,
-<<<<<<< HEAD
       i18n,
-=======
->>>>>>> 84870cc4
       mocks: {
         $config: {
           keycloak: {
