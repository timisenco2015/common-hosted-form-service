import { cloneDeep } from 'lodash';

import { adminService } from '@/services';
import store from '@/store/modules/admin';

jest.mock('@/services');
jest.mock('@/internationalization', () => ({t: jest.fn(() => {}) }));

describe('admin actions', () => {
  const mockStore = {
    commit: jest.fn(),
    dispatch: jest.fn(),
    state: cloneDeep(store.state),
  };
  const mockConsoleError = jest.spyOn(console, 'error');

  beforeEach(() => {
    mockStore.commit.mockReset();
    mockStore.dispatch.mockReset();
    mockStore.state = cloneDeep(store.state);
    mockConsoleError.mockReset();
  });

  afterAll(() => {
    mockConsoleError.mockRestore();
  });

  describe('admin forms actions', () => {
    it('adminFormUser should dispatch to notifications/addNotification on an error', async () => {
      adminService.addFormUser.mockRejectedValue('');
      await store.actions.addFormUser(mockStore, { formId: 'fId', userId: 'usrId', role: 'OWNER' });

      expect(mockStore.dispatch).toHaveBeenCalledTimes(1);
      expect(mockStore.dispatch).toHaveBeenCalledWith('notifications/addNotification', expect.any(Object), expect.any(Object));
    });

    it('adminFormUser should dispatch a success notification when the service call resolves', async () => {
      adminService.addFormUser.mockResolvedValue({ data: { form: {} } });
      await store.actions.addFormUser(mockStore, { formId: 'fId', userId: 'usrId', roles: ['OWNER'] });

      expect(adminService.addFormUser).toHaveBeenCalledWith('usrId', 'fId', ['OWNER']);
      expect(adminService.addFormUser).toHaveBeenCalledTimes(1);
      expect(mockStore.dispatch).toHaveBeenCalledTimes(1);
      expect(mockStore.dispatch).toHaveBeenCalledWith('notifications/addNotification', expect.any(Object), expect.any(Object));
    });

    it('deleteApiKey should commit to SET_API_KEY', async () => {
      adminService.deleteApiKey.mockResolvedValue({ data: { form: {} } });
      await store.actions.deleteApiKey(mockStore, 'fId');

      expect(mockStore.commit).toHaveBeenCalledTimes(1);
      expect(mockStore.commit).toHaveBeenCalledWith('SET_API_KEY', undefined);
    });

    it('deleteApiKey should dispatch to notifications/addNotification', async () => {
      adminService.deleteApiKey.mockRejectedValue('');
      await store.actions.deleteApiKey(mockStore, 'fId');

      expect(mockStore.dispatch).toHaveBeenCalledTimes(1);
      expect(mockStore.dispatch).toHaveBeenCalledWith('notifications/addNotification', expect.any(Object), expect.any(Object));
    });

    it('readForm should commit to SET_FORM', async () => {
      adminService.readForm.mockResolvedValue({ data: { form: {} } });
      await store.actions.readForm(mockStore, 'fId');

      expect(mockStore.commit).toHaveBeenCalledTimes(2);
      expect(mockStore.commit).toHaveBeenCalledWith('SET_FORM', expect.any(Object));
    });

    it('readForm should dispatch to notifications/addNotification', async () => {
      adminService.readForm.mockRejectedValue('');
      await store.actions.readForm(mockStore, 'fId');

      expect(mockStore.dispatch).toHaveBeenCalledTimes(1);
      expect(mockStore.dispatch).toHaveBeenCalledWith('notifications/addNotification', expect.any(Object), expect.any(Object));
    });
<<<<<<< HEAD
    
=======
>>>>>>> 10a18f71
    it('readRoles should commit to SET_ROLES', async () => {
      adminService.readRoles.mockResolvedValue({ data: { form: {} } });
      await store.actions.readRoles(mockStore, 'fId');

      expect(mockStore.commit).toHaveBeenCalledTimes(1);
      expect(mockStore.commit).toHaveBeenCalledWith('SET_ROLES', expect.any(Object));
    });

    it('readRoles should dispatch to notifications/addNotification', async () => {
      adminService.readRoles.mockRejectedValue('');
      await store.actions.readRoles(mockStore, 'fId');

      expect(mockStore.dispatch).toHaveBeenCalledTimes(1);
      expect(mockStore.dispatch).toHaveBeenCalledWith('notifications/addNotification', expect.any(Object), expect.any(Object));
    });

    it('readApiDetails should commit to SET_API_KEY', async () => {
      adminService.readApiDetails.mockResolvedValue({ data: { form: {} } });
      await store.actions.readApiDetails(mockStore, 'fId');

      expect(mockStore.commit).toHaveBeenCalledTimes(1);
      expect(mockStore.commit).toHaveBeenCalledWith('SET_API_KEY', expect.any(Object));
    });

    it('readApiDetails should dispatch to notifications/addNotification', async () => {
      adminService.readApiDetails.mockRejectedValue('');
      await store.actions.readApiDetails(mockStore, 'fId');

      expect(mockStore.dispatch).toHaveBeenCalledTimes(1);
      expect(mockStore.dispatch).toHaveBeenCalledWith('notifications/addNotification', expect.any(Object), expect.any(Object));
    });

    it('getForms should commit to SET_FORMLIST', async () => {
      adminService.listForms.mockResolvedValue({ data: [] });
      await store.actions.getForms(mockStore, true);

      expect(mockStore.commit).toHaveBeenCalledTimes(2);
      expect(mockStore.commit).toHaveBeenCalledWith('SET_FORMLIST', expect.any(Array));
    });

    it('fetchDrafts should dispatch to notifications/addNotification', async () => {
      adminService.listForms.mockRejectedValue('');
      await store.actions.getForms(mockStore, true);

      expect(mockStore.dispatch).toHaveBeenCalledTimes(1);
      expect(mockStore.dispatch).toHaveBeenCalledWith('notifications/addNotification', expect.any(Object), expect.any(Object));
    });

    it('restoreForm should commit to SET_FORM', async () => {
      adminService.restoreForm.mockResolvedValue({ data: { form: {} } });
      await store.actions.restoreForm(mockStore, 'fId');

      expect(mockStore.commit).toHaveBeenCalledTimes(1);
      expect(mockStore.commit).toHaveBeenCalledWith('SET_FORM', { form: {} });
    });

    it('restoreForm should dispatch to notifications/addNotification', async () => {
      adminService.restoreForm.mockRejectedValue('');
      await store.actions.restoreForm(mockStore, 'fId');

      expect(mockStore.dispatch).toHaveBeenCalledTimes(1);
      expect(mockStore.dispatch).toHaveBeenCalledWith('notifications/addNotification', expect.any(Object), expect.any(Object));
    });

    it('getUsers should commit to SET_USERLIST', async () => {
      adminService.listUsers.mockResolvedValue([]);
      await store.actions.getUsers(mockStore);

      expect(mockStore.commit).toHaveBeenCalledTimes(2);
      expect(mockStore.commit).toHaveBeenCalledWith('SET_USERLIST', expect.any(Object));
    });

    it('getUsers should dispatch to notifications/addNotification', async () => {
      adminService.listUsers.mockRejectedValue('');
<<<<<<< HEAD
      await store.actions.getUsers(mockStore,);
=======
      await store.actions.getUsers(mockStore);
>>>>>>> 10a18f71

      expect(mockStore.dispatch).toHaveBeenCalledTimes(1);
      expect(mockStore.dispatch).toHaveBeenCalledWith('notifications/addNotification', expect.any(Object), expect.any(Object));
    });

    it('readUser should commit to SET_USER', async () => {
      adminService.readUser.mockResolvedValue({});
      await store.actions.readUser(mockStore);

      expect(mockStore.commit).toHaveBeenCalledTimes(2);
      expect(mockStore.commit).toHaveBeenCalledWith('SET_USER', expect.any(Object));
    });

    it('readUser should dispatch to notifications/addNotification', async () => {
      adminService.readUser.mockRejectedValue('');
<<<<<<< HEAD
      await store.actions.readUser(mockStore,);
=======
      await store.actions.readUser(mockStore);

      expect(mockStore.dispatch).toHaveBeenCalledTimes(1);
      expect(mockStore.dispatch).toHaveBeenCalledWith('notifications/addNotification', expect.any(Object), expect.any(Object));
    });

    it('addFCProactiveHelp should commit to SET_FCPROACTIVEHELP', async () => {
      adminService.addFCProactiveHelp.mockResolvedValue({});
      await store.actions.addFCProactiveHelp(mockStore, {});

      expect(mockStore.commit).toHaveBeenCalledTimes(2);
      expect(mockStore.commit).toHaveBeenCalledWith('SET_FCPROACTIVEHELP', expect.any(Object));
    });

    it('addFCProactiveHelp should commit to SET_FCPROACTIVEHELPGROUPLIST', async () => {
      adminService.listFCProactiveHelp.mockResolvedValue({});
      await store.actions.listFCProactiveHelp(mockStore, {});

      expect(mockStore.commit).toHaveBeenCalledTimes(2);
      expect(mockStore.commit).toHaveBeenCalledWith('SET_FCPROACTIVEHELPGROUPLIST', expect.any(Object));
    });

    it('updateFCProactiveHelpStatus should update publish status and commit to SET_FCPROACTIVEHELP', async () => {
      adminService.updateFCProactiveHelpStatus.mockRejectedValue('');
      await store.actions.updateFCProactiveHelpStatus(mockStore, { componentId: '5b97417a-252c-46c2-b132-85adac5ab3bc', publishStatus: true });
>>>>>>> 10a18f71

      expect(mockStore.dispatch).toHaveBeenCalledTimes(1);
      expect(mockStore.dispatch).toHaveBeenCalledWith('notifications/addNotification', expect.any(Object), expect.any(Object));
    });
  });
});<|MERGE_RESOLUTION|>--- conflicted
+++ resolved
@@ -75,10 +75,6 @@
       expect(mockStore.dispatch).toHaveBeenCalledTimes(1);
       expect(mockStore.dispatch).toHaveBeenCalledWith('notifications/addNotification', expect.any(Object), expect.any(Object));
     });
-<<<<<<< HEAD
-    
-=======
->>>>>>> 10a18f71
     it('readRoles should commit to SET_ROLES', async () => {
       adminService.readRoles.mockResolvedValue({ data: { form: {} } });
       await store.actions.readRoles(mockStore, 'fId');
@@ -153,11 +149,7 @@
 
     it('getUsers should dispatch to notifications/addNotification', async () => {
       adminService.listUsers.mockRejectedValue('');
-<<<<<<< HEAD
-      await store.actions.getUsers(mockStore,);
-=======
       await store.actions.getUsers(mockStore);
->>>>>>> 10a18f71
 
       expect(mockStore.dispatch).toHaveBeenCalledTimes(1);
       expect(mockStore.dispatch).toHaveBeenCalledWith('notifications/addNotification', expect.any(Object), expect.any(Object));
@@ -173,9 +165,6 @@
 
     it('readUser should dispatch to notifications/addNotification', async () => {
       adminService.readUser.mockRejectedValue('');
-<<<<<<< HEAD
-      await store.actions.readUser(mockStore,);
-=======
       await store.actions.readUser(mockStore);
 
       expect(mockStore.dispatch).toHaveBeenCalledTimes(1);
@@ -201,7 +190,6 @@
     it('updateFCProactiveHelpStatus should update publish status and commit to SET_FCPROACTIVEHELP', async () => {
       adminService.updateFCProactiveHelpStatus.mockRejectedValue('');
       await store.actions.updateFCProactiveHelpStatus(mockStore, { componentId: '5b97417a-252c-46c2-b132-85adac5ab3bc', publishStatus: true });
->>>>>>> 10a18f71
 
       expect(mockStore.dispatch).toHaveBeenCalledTimes(1);
       expect(mockStore.dispatch).toHaveBeenCalledWith('notifications/addNotification', expect.any(Object), expect.any(Object));
