--- conflicted
+++ resolved
@@ -74,7 +74,7 @@
       expect(mockStore.dispatch).toHaveBeenCalledTimes(1);
       expect(mockStore.dispatch).toHaveBeenCalledWith('notifications/addNotification', expect.any(Object), expect.any(Object));
     });
-    
+
     it('readRoles should commit to SET_ROLES', async () => {
       adminService.readRoles.mockResolvedValue({ data: { form: {} } });
       await store.actions.readRoles(mockStore, 'fId');
@@ -91,22 +91,6 @@
       expect(mockStore.dispatch).toHaveBeenCalledWith('notifications/addNotification', expect.any(Object), expect.any(Object));
     });
 
-    it('readRoles should commit to SET_ROLES', async () => {
-      adminService.readRoles.mockResolvedValue({ data: { form: {} } });
-      await store.actions.readRoles(mockStore, 'fId');
-
-      expect(mockStore.commit).toHaveBeenCalledTimes(1);
-      expect(mockStore.commit).toHaveBeenCalledWith('SET_ROLES', expect.any(Object));
-    });
-
-    it('readRoles should dispatch to notifications/addNotification', async () => {
-      adminService.readRoles.mockRejectedValue('');
-      await store.actions.readRoles(mockStore, 'fId');
-
-      expect(mockStore.dispatch).toHaveBeenCalledTimes(1);
-      expect(mockStore.dispatch).toHaveBeenCalledWith('notifications/addNotification', expect.any(Object), expect.any(Object));
-    });
-
     it('readApiDetails should commit to SET_API_KEY', async () => {
       adminService.readApiDetails.mockResolvedValue({ data: { form: {} } });
       await store.actions.readApiDetails(mockStore, 'fId');
@@ -186,8 +170,6 @@
       expect(mockStore.dispatch).toHaveBeenCalledTimes(1);
       expect(mockStore.dispatch).toHaveBeenCalledWith('notifications/addNotification', expect.any(Object), expect.any(Object));
     });
-<<<<<<< HEAD
-=======
 
 
 
@@ -216,6 +198,5 @@
       expect(mockStore.dispatch).toHaveBeenCalledTimes(1);
       expect(mockStore.dispatch).toHaveBeenCalledWith('notifications/addNotification', expect.any(Object), expect.any(Object));
     });
->>>>>>> 045f72f5
   });
 });