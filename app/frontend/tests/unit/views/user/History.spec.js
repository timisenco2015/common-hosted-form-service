--- conflicted
+++ resolved
@@ -1,17 +1,7 @@
-<<<<<<< HEAD
 import { mount } from '@vue/test-utils';
 import { describe, expect, it } from 'vitest';
 
 import History from '~/views/user/History.vue';
-=======
-import { createLocalVue, shallowMount } from '@vue/test-utils';
-import History from '@/views/user/History.vue';
-import Vuex from 'vuex';
-import i18n from '@/internationalization';
-
-const localVue = createLocalVue();
-localVue.use(Vuex);
->>>>>>> 49017c6d
 
 describe('History.vue', () => {
   const mockLangGetter = jest.fn();
@@ -30,7 +20,6 @@
   });
 
   it('renders', () => {
-<<<<<<< HEAD
     const wrapper = mount(History, {
       global: {
         stubs: {
@@ -40,13 +29,6 @@
           },
         },
       },
-=======
-    const wrapper = shallowMount(History, {
-      localVue,
-      stubs: ['BaseSecure'],
-      i18n,
-      store
->>>>>>> 49017c6d
     });
 
     expect(wrapper.html()).toMatch('Your Submission History (TBD)');
