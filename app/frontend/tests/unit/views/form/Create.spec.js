--- conflicted
+++ resolved
@@ -46,10 +46,7 @@
       localVue,
       store,
       stubs: ['BaseSecure', 'BasePanel', 'FormDesigner', 'FormSettings', 'FormDisclaimer'],
-<<<<<<< HEAD
       i18n
-=======
->>>>>>> 84870cc4
     });
 
     expect(wrapper.html()).toMatch('basesecure');
@@ -62,10 +59,7 @@
       localVue,
       store,
       stubs: ['BaseSecure', 'BasePanel', 'FormDesigner', 'FormSettings', 'FormDisclaimer'],
-<<<<<<< HEAD
       i18n
-=======
->>>>>>> 84870cc4
     });
     Create.beforeRouteLeave.call(wrapper.vm, undefined, undefined, next);
 
