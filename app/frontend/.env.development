--- conflicted
+++ resolved
@@ -1,11 +1,6 @@
 # development environment env settings
 # vue cli will run with env=development by default when running vue-cli-service serve (npm run serve)
 # these values can be overridden locally by creating .env.development.local file (which will not commit to git)
-<<<<<<< HEAD
 VUE_APP_FRONTEND_BASEPATH=/app
 VUE_APP_TITLE=Common Hosted Forms - DEVELOPMENT
-=======
-
-VUE_APP_TITLE=Common Hosted Forms - DEVELOPMENT
-VUE_APP_CONTACT=submit.digital@gov.bc.ca
->>>>>>> 8dd27443
+VUE_APP_CONTACT=submit.digital@gov.bc.ca