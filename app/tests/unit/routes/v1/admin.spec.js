--- conflicted
+++ resolved
@@ -325,19 +325,6 @@
     expect(response.body).toBeTruthy();
   });
 
-<<<<<<< HEAD
-});
-
-describe(`PUT ${basePath}/forms/formId/addUser`, () => {
-
-  it('should return 200', async () => {
-    // mock a success return value...
-    rbacService.setFormUsers = jest.fn().mockReturnValue([]);
-
-    const response = await request(app).put(`${basePath}/forms/formId/addUser`).query({ userId: '123' }).send({ userId: '123' });
-
-    expect(rbacService.setFormUsers).toHaveBeenCalledWith('formId', '123', { userId: '123' }, undefined);
-=======
   it('should handle 401', async () => {
     // mock an authentication/permission issue...
     service.createFormComponentsProactiveHelp = jest.fn(() => {
@@ -380,21 +367,10 @@
 
     const response = await request(app).put(`${basePath}/formcomponents/proactivehelp/:publishStatus/:componentId`);
 
->>>>>>> 10a18f71
-    expect(response.statusCode).toBe(200);
-    expect(response.body).toBeTruthy();
-  });
-
-<<<<<<< HEAD
-
-  it('should 422 if no userId is supplied', async () => {
-    // mock an authentication/permission issue...
-    rbacService.setFormUsers = jest.fn().mockReturnValue([]);
-
-    const response = await request(app).put(`${basePath}/forms/formId/addUser`).query({ val: 'Test1' }).send({ otherBody: '123' });
-
-    expect(response.statusCode).toBe(422);
-=======
+    expect(response.statusCode).toBe(200);
+    expect(response.body).toBeTruthy();
+  });
+
   it('should handle 401', async () => {
     // mock an authentication/permission issue...
     service.updateFormComponentsProactiveHelp = jest.fn(() => {
@@ -428,41 +404,28 @@
     const response = await request(app).get(`${basePath}/formcomponents/proactivehelp/list`);
 
     expect(response.statusCode).toBe(200);
->>>>>>> 10a18f71
-    expect(response.body).toBeTruthy();
-  });
-
-  it('should handle 401', async () => {
-    // mock an authentication/permission issue...
-<<<<<<< HEAD
-    rbacService.setFormUsers = jest.fn(() => { throw new Problem(401); });
-
-    const response = await request(app).put(`${basePath}/forms/formId/addUser`).query({ userId: '123' }).send({ userId: '123' });
-=======
+    expect(response.body).toBeTruthy();
+  });
+
+  it('should handle 401', async () => {
+    // mock an authentication/permission issue...
     service.listFormComponentsProactiveHelp = jest.fn(() => {
       throw new Problem(401);
     });
 
     const response = await request(app).get(`${basePath}/formcomponents/proactivehelp/list`);
->>>>>>> 10a18f71
-
-    expect(response.statusCode).toBe(401);
-    expect(response.body).toBeTruthy();
-  });
-
-  it('should handle 500', async () => {
-    // mock an unexpected error...
-<<<<<<< HEAD
-    rbacService.setFormUsers = jest.fn(() => { throw new Error(); });
-
-    const response = await request(app).put(`${basePath}/forms/formId/addUser`).query({ userId: '123' }).send({ userId: '123' });
-=======
+
+    expect(response.statusCode).toBe(401);
+    expect(response.body).toBeTruthy();
+  });
+
+  it('should handle 500', async () => {
+    // mock an unexpected error...
     service.listFormComponentsProactiveHelp = jest.fn(() => {
       throw new Error();
     });
 
     const response = await request(app).get(`${basePath}/formcomponents/proactivehelp/list`);
->>>>>>> 10a18f71
 
     expect(response.statusCode).toBe(500);
     expect(response.body).toBeTruthy();
