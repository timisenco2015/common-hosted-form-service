const { MockModel, MockTransaction } = require('../../../common/dbHelper');
const service = require('../../../../src/forms/form/service');
jest.mock('../../../../src/forms/common/models/views/submissionMetadata', () => MockModel);

describe('_findFileIds', () => {
  it('should handle a blank everything', () => {
    const schema = {
      components: [],
    };
    const data = {
      submission: {
        data: {},
      },
    };
    const fileIds = service._findFileIds(schema, data);
    expect(fileIds).toEqual([]);
  });

  it('should return an empty array if no file controls', () => {
    const schema = {
      components: [
        {
          type: 'simpletextfield',
          key: 'aTextBox',
        },
      ],
    };
    const data = {
      submission: {
        data: {
          aTextBox: '',
        },
      },
    };
    const fileIds = service._findFileIds(schema, data);
    expect(fileIds).toEqual([]);
  });

  it('should return an empty array if there is a file control with no file in it', () => {
    const schema = {
      components: [
        {
          type: 'simpletextfield',
          key: 'aTextBox',
        },
        {
          type: 'simplefile',
          key: 'theFirstFile',
        },
      ],
    };
    const data = {
      submission: {
        data: {
          aTextBox: '',
          theFirstFile: [],
        },
      },
    };
    const fileIds = service._findFileIds(schema, data);
    expect(fileIds).toEqual([]);
  });

  it('should return an empty array if there are multiple file controls with no files in them', () => {
    const schema = {
      components: [
        {
          type: 'simpletextfield',
          key: 'aTextBox',
        },
        {
          type: 'simplefile',
          key: 'theFirstFile',
        },
        {
          type: 'simpletextfield',
          key: 'bTextBox',
        },
        {
          type: 'simplefile',
          key: 'theSecondFile',
        },
      ],
    };
    const data = {
      submission: {
        data: {
          aTextBox: '',
          theFirstFile: [],
          theSecondFile: [],
        },
      },
    };
    const fileIds = service._findFileIds(schema, data);
    expect(fileIds).toEqual([]);
  });

  it('should return a fileId for a populated file control', () => {
    const schema = {
      components: [
        {
          type: 'simplefile',
          key: 'theFirstFile',
        },
        {
          type: 'simpletextfield',
          key: 'aTextBox',
        },
      ],
    };
    const data = {
      submission: {
        data: {
          aTextBox: '',
          theFirstFile: [
            {
              storage: 'chefs',
              url: '/app/api/v1/files/009c1edc-59f5-462f-bdd1-460aa71b9e22',
              size: 253400,
              data: {
                id: '009c1edc-59f5-462f-bdd1-460aa71b9e22',
              },
              originalName: 'v18.json',
            },
          ],
        },
      },
    };
    const fileIds = service._findFileIds(schema, data);
    expect(fileIds).toEqual(['009c1edc-59f5-462f-bdd1-460aa71b9e22']);
  });

  it('should return a list of fileIds for multiple populated file controls', () => {
    const schema = {
      components: [
        {
          type: 'simplefile',
          key: 'theFirstFile',
        },
        {
          type: 'simpletextfield',
          key: 'aTextBox',
        },
        {
          type: 'simplefile',
          key: 'theSecondFile',
        },
        {
          type: 'simpletextfield',
          key: 'bTextBox',
        },
      ],
    };
    const data = {
      submission: {
        data: {
          aTextBox: '',
          theFirstFile: [
            {
              storage: 'chefs',
              url: '/app/api/v1/files/009c1edc-59f5-462f-bdd1-460aa71b9e22',
              size: 253400,
              data: {
                id: '009c1edc-59f5-462f-bdd1-460aa71b9e22',
              },
              originalName: 'v18.json',
            },
          ],
          bTextBox: 'yes',
          theSecondFile: [
            {
              storage: 'chefs',
              url: '/app/api/v1/files/009c1edc-59f5-462f-bdd1-460aa71b9e22',
              size: 253400,
              data: {
                id: '70daceba-14cf-42c9-8532-9e5717809266',
              },
              originalName: 'something.docx',
            },
          ],
        },
      },
    };
    const fileIds = service._findFileIds(schema, data);
    expect(fileIds).toEqual(['009c1edc-59f5-462f-bdd1-460aa71b9e22', '70daceba-14cf-42c9-8532-9e5717809266']);
  });

  it('should return a blank array for a hidden file control', () => {
    const schema = {
      components: [
        {
          type: 'simplefile',
          key: 'theFirstFile',
        },
        {
          type: 'simpletextfield',
          key: 'aTextBox',
        },
      ],
    };
    const data = {
      submission: {
        data: {
          aTextBox: '',
        },
      },
    };
    const fileIds = service._findFileIds(schema, data);
    expect(fileIds).toEqual([]);
  });

  it('should return a single item array for 1 shown, and 1 hidden file control', () => {
    const schema = {
      components: [
        {
          type: 'simplefile',
          key: 'theFirstFile',
        },
        {
          type: 'simpletextfield',
          key: 'aTextBox',
        },
        {
          type: 'simplefile',
          key: 'theSecondFile',
        },
      ],
    };
    const data = {
      submission: {
        data: {
          aTextBox: '',
          theSecondFile: [
            {
              storage: 'chefs',
              url: '/app/api/v1/files/009c1edc-59f5-462f-bdd1-460aa71b9e22',
              size: 253400,
              data: {
                id: '70daceba-14cf-42c9-8532-9e5717809266',
              },
              originalName: 'something.docx',
            },
          ],
        },
      },
    };
    const fileIds = service._findFileIds(schema, data);
    expect(fileIds).toEqual(['70daceba-14cf-42c9-8532-9e5717809266']);
  });
});

describe('readVersionFields', () => {
  it('should not return hidden fields', async () => {
    const schema = {
      type: 'form',
      components: [
        {
          input: true,
          hidden: true,
          key: 'firstName',
          type: 'textfield',
        },
      ],
    };

    // mock readVersion function
    service.readVersion = jest.fn().mockReturnValue({ schema });
    // get fields
    const fields = await service.readVersionFields();
    // test cases
    expect(fields.length).toEqual(0);
  });

  it('should return right number of fields without columns', async () => {
    const schema = {
      type: 'form',
      components: [
        {
          type: 'textfield',
          input: true,
          key: 'firstName',
        },
      ],
    };

    // mock readVersion function
    service.readVersion = jest.fn().mockReturnValue({ schema });
    // get fields
    const fields = await service.readVersionFields();
    // test cases
    expect(fields.length).toEqual(1);
  });

  it('should return right number of fields with columns', async () => {
    const schema = {
      type: 'form',
      components: [
        {
          type: 'textfield',
          input: true,
          key: 'firstName',
        },
        {
          type: 'columns',
          input: false,
          key: 'myColumns',
          columns: [
            {
              size: 'lg',
              components: [],
            },
            {
              size: 'lg',
              components: [
                {
                  type: 'textfield',
                  input: true,
                  key: 'lastName',
                },
              ],
            },
            {
              size: 'lg',
              components: [],
            },
          ],
        },
      ],
    };

    // mock readVersion function
    service.readVersion = jest.fn().mockReturnValue({ schema });
    // get fields
    const fields = await service.readVersionFields();
    // test cases
    expect(fields.length).toEqual(2);
  });

  it('should return right number of fields in a table', async () => {
    const schema = {
      type: 'form',
      components: [
        {
          key: 'table',
          rows: [
            [
              {
                components: [
                  {
                    input: true,
                    key: 'key',
                  },
                ],
              },
            ],
          ],
        },
      ],
    };

    // mock readVersion function
    service.readVersion = jest.fn().mockReturnValue({ schema });
    // get fields
    const fields = await service.readVersionFields();
    // test cases
    expect(fields.length).toEqual(1);
  });
});

<<<<<<< HEAD
describe('processPaginationData', () => {
  const SubmissionData = require('../../../fixtures/submission/kitchen_sink_submission_pagination.json');
  beforeEach(() => {
    MockModel.mockReset();
    MockTransaction.mockReset();
  });
  afterEach(() => {
    jest.restoreAllMocks();
  });

  it('fetch first-page data with 10 items per page', async () => {
    MockModel.query.mockImplementation((data) => {
      return {
        page: function (page, itemsPerPage) {
          let start = page * itemsPerPage;
          let end = page * itemsPerPage + itemsPerPage;
          return { results: data.slice(start, end), total: data.length };
        },
        modify: () => jest.fn().mockReturnThis(),
      };
    });
    let result = await service.processPaginationData(MockModel.query(SubmissionData), 0, 10, false, 0, null, false);
    expect(result.results).toHaveLength(10);
    expect(result.total).toEqual(SubmissionData.length);
  });
  it('fetch first-page data with 5 items per page', async () => {
    MockModel.query.mockImplementation((data) => {
      return {
        page: function (page, itemsPerPage) {
          let start = page * itemsPerPage;
          let end = page * itemsPerPage + itemsPerPage;
          return { results: data.slice(start, end), total: data.length };
        },
        modify: () => jest.fn().mockReturnThis(),
      };
    });
    let result = await service.processPaginationData(MockModel.query(SubmissionData), 0, 5, false, 0, null, false);
    expect(result.results).toHaveLength(5);
    expect(result.total).toEqual(SubmissionData.length);
  });
  it('fetch second-page data with 5 items per page', async () => {
    MockModel.query.mockImplementation((data) => {
      return {
        page: function (page, itemsPerPage) {
          let start = page * itemsPerPage;
          let end = page * itemsPerPage + itemsPerPage;
          return { results: data.slice(start, end), total: data.length };
        },
        modify: () => jest.fn().mockReturnThis(),
      };
    });
    let result = await service.processPaginationData(MockModel.query(SubmissionData), 1, 5, false, 0, null, false);
    expect(result.results).toHaveLength(5);
    expect(result.total).toEqual(SubmissionData.length);
  });
  it('search submission data with pagination base on datetime', async () => {
    MockModel.query.mockImplementation((data) => data);
    let result = await service.processPaginationData(MockModel.query(SubmissionData), 0, 5, false, 0, '2023-08-19T19:11', true);
    expect(result.results).toHaveLength(3);
    expect(result.total).toEqual(3);
  });
  it('search submission data with pagination base on any value (first page)', async () => {
    MockModel.query.mockImplementation((data) => data);
    let result = await service.processPaginationData(MockModel.query(SubmissionData), 0, 5, false, 0, 'a', true);
    expect(result.results).toHaveLength(5);
  });
  it('search submission data with pagination base on any value (second page)', async () => {
    MockModel.query.mockImplementation((data) => data);
    let result = await service.processPaginationData(MockModel.query(SubmissionData), 1, 5, false, 0, 'a', true);
    expect(result.results).toHaveLength(5);
  });
  it('search submission data with pagination base on any value (test for case)', async () => {
    MockModel.query.mockImplementation((data) => data);
    let result = await service.processPaginationData(MockModel.query(SubmissionData), 0, 10, false, 0, 'A', true);
    expect(result.results).toHaveLength(10);
=======
describe('popFormLevelInfo', () => {
  it('should remove all the form level properties', () => {
    const givenArrayOfSubmission = [
      {
        form: {
          confirmationId: '3A31A078',
          formName: 'FormTest',
          version: 4,
          createdAt: '2023-08-31T16:50:33.571Z',
          fullName: 'John DOe',
          username: 'JOHNDOE',
          email: 'john.doe@example.ca',
          status: 'SUBMITTED',
          assignee: null,
          assigneeEmail: null,
        },
        lateEntry: false,
        simplenumber: 4444,
      },
    ];
    const expectedArrayOfSubmission = [
      {
        form: {},
        simplenumber: 4444,
      },
    ];

    const response = service.popFormLevelInfo(givenArrayOfSubmission);
    expect(response).toEqual(expectedArrayOfSubmission);
>>>>>>> eaf4ad7c
  });
});<|MERGE_RESOLUTION|>--- conflicted
+++ resolved
@@ -367,7 +367,6 @@
   });
 });
 
-<<<<<<< HEAD
 describe('processPaginationData', () => {
   const SubmissionData = require('../../../fixtures/submission/kitchen_sink_submission_pagination.json');
   beforeEach(() => {
@@ -443,7 +442,9 @@
     MockModel.query.mockImplementation((data) => data);
     let result = await service.processPaginationData(MockModel.query(SubmissionData), 0, 10, false, 0, 'A', true);
     expect(result.results).toHaveLength(10);
-=======
+  });
+});
+
 describe('popFormLevelInfo', () => {
   it('should remove all the form level properties', () => {
     const givenArrayOfSubmission = [
@@ -473,6 +474,5 @@
 
     const response = service.popFormLevelInfo(givenArrayOfSubmission);
     expect(response).toEqual(expectedArrayOfSubmission);
->>>>>>> eaf4ad7c
   });
 });