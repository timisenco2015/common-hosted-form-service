const service = require('../../../../src/forms/form/service');

describe('_findFileIds', () => {
  it('should handle a blank everything', () => {
    const schema = {
      components: [],
    };
    const data = {
      submission: {
        data: {},
      },
    };
    const fileIds = service._findFileIds(schema, data);
    expect(fileIds).toEqual([]);
  });

  it('should return an empty array if no file controls', () => {
    const schema = {
      components: [
        {
          type: 'simpletextfield',
          key: 'aTextBox',
        },
      ],
    };
    const data = {
      submission: {
        data: {
          aTextBox: '',
        },
      },
    };
    const fileIds = service._findFileIds(schema, data);
    expect(fileIds).toEqual([]);
  });

  it('should return an empty array if there is a file control with no file in it', () => {
    const schema = {
      components: [
        {
          type: 'simpletextfield',
          key: 'aTextBox',
        },
        {
          type: 'simplefile',
          key: 'theFirstFile',
        },
      ],
    };
    const data = {
      submission: {
        data: {
          aTextBox: '',
          theFirstFile: [],
        },
      },
    };
    const fileIds = service._findFileIds(schema, data);
    expect(fileIds).toEqual([]);
  });

  it('should return an empty array if there are multiple file controls with no files in them', () => {
    const schema = {
      components: [
        {
          type: 'simpletextfield',
          key: 'aTextBox',
        },
        {
          type: 'simplefile',
          key: 'theFirstFile',
        },
        {
          type: 'simpletextfield',
          key: 'bTextBox',
        },
        {
          type: 'simplefile',
          key: 'theSecondFile',
        },
      ],
    };
    const data = {
      submission: {
        data: {
          aTextBox: '',
          theFirstFile: [],
          theSecondFile: [],
        },
      },
    };
    const fileIds = service._findFileIds(schema, data);
    expect(fileIds).toEqual([]);
  });

  it('should return a fileId for a populated file control', () => {
    const schema = {
      components: [
        {
          type: 'simplefile',
          key: 'theFirstFile',
        },
        {
          type: 'simpletextfield',
          key: 'aTextBox',
        },
      ],
    };
    const data = {
      submission: {
        data: {
          aTextBox: '',
          theFirstFile: [
            {
              storage: 'chefs',
              url: '/app/api/v1/files/009c1edc-59f5-462f-bdd1-460aa71b9e22',
              size: 253400,
              data: {
                id: '009c1edc-59f5-462f-bdd1-460aa71b9e22',
              },
              originalName: 'v18.json',
            },
          ],
        },
      },
    };
    const fileIds = service._findFileIds(schema, data);
    expect(fileIds).toEqual(['009c1edc-59f5-462f-bdd1-460aa71b9e22']);
  });

  it('should return a list of fileIds for multiple populated file controls', () => {
    const schema = {
      components: [
        {
          type: 'simplefile',
          key: 'theFirstFile',
        },
        {
          type: 'simpletextfield',
          key: 'aTextBox',
        },
        {
          type: 'simplefile',
          key: 'theSecondFile',
        },
        {
          type: 'simpletextfield',
          key: 'bTextBox',
        },
      ],
    };
    const data = {
      submission: {
        data: {
          aTextBox: '',
          theFirstFile: [
            {
              storage: 'chefs',
              url: '/app/api/v1/files/009c1edc-59f5-462f-bdd1-460aa71b9e22',
              size: 253400,
              data: {
                id: '009c1edc-59f5-462f-bdd1-460aa71b9e22',
              },
              originalName: 'v18.json',
            },
          ],
          bTextBox: 'yes',
          theSecondFile: [
            {
              storage: 'chefs',
              url: '/app/api/v1/files/009c1edc-59f5-462f-bdd1-460aa71b9e22',
              size: 253400,
              data: {
                id: '70daceba-14cf-42c9-8532-9e5717809266',
              },
              originalName: 'something.docx',
            },
          ],
        },
      },
    };
    const fileIds = service._findFileIds(schema, data);
    expect(fileIds).toEqual(['009c1edc-59f5-462f-bdd1-460aa71b9e22', '70daceba-14cf-42c9-8532-9e5717809266']);
  });

  it('should return a blank array for a hidden file control', () => {
    const schema = {
      components: [
        {
          type: 'simplefile',
          key: 'theFirstFile',
        },
        {
          type: 'simpletextfield',
          key: 'aTextBox',
        },
      ],
    };
    const data = {
      submission: {
        data: {
          aTextBox: '',
        },
      },
    };
    const fileIds = service._findFileIds(schema, data);
    expect(fileIds).toEqual([]);
  });

  it('should return a single item array for 1 shown, and 1 hidden file control', () => {
    const schema = {
      components: [
        {
          type: 'simplefile',
          key: 'theFirstFile',
        },
        {
          type: 'simpletextfield',
          key: 'aTextBox',
        },
        {
          type: 'simplefile',
          key: 'theSecondFile',
        },
      ],
    };
    const data = {
      submission: {
        data: {
          aTextBox: '',
          theSecondFile: [
            {
              storage: 'chefs',
              url: '/app/api/v1/files/009c1edc-59f5-462f-bdd1-460aa71b9e22',
              size: 253400,
              data: {
                id: '70daceba-14cf-42c9-8532-9e5717809266',
              },
              originalName: 'something.docx',
            },
          ],
        },
      },
    };
    const fileIds = service._findFileIds(schema, data);
    expect(fileIds).toEqual(['70daceba-14cf-42c9-8532-9e5717809266']);
  });
});

describe('readVersionFields', () => {
  it('should return right number of fields without columns', async () => {
    const schema = {
      type: 'form',
      components: [
        {
          type: 'textfield',
          input: true,
          key: 'firstName',
        },
      ],
    };

    // mock readVersion function
    service.readVersion = jest.fn().mockReturnValue({ schema });
    // get fields
    const fields = await service.readVersionFields();
    // test cases
    expect(fields.length).toEqual(1);
  });

<<<<<<< HEAD

  it('should return right number of fields with columns',  async () => {
=======
  it('should return right number of fields with columns', async () => {
>>>>>>> 7292acbb
    const schema = {
      type: 'form',
      components: [
        {
          type: 'textfield',
          input: true,
          key: 'firstName',
        },
        {
          type: 'columns',
          input: false,
          key: 'myColumns',
          columns: [
            {
              size: 'lg',
              components: [],
            },
            {
              size: 'lg',
              components: [
                {
                  type: 'textfield',
                  input: true,
                  key: 'lastName',
                },
              ],
            },
            {
              size: 'lg',
              components: [],
            },
          ],
        },
      ],
    };



    // mock readVersion function
    service.readVersion = jest.fn().mockReturnValue({ schema });
    // get fields
    const fields = await service.readVersionFields();
    // test cases
    expect(fields.length).toEqual(2);
  });
});<|MERGE_RESOLUTION|>--- conflicted
+++ resolved
@@ -268,12 +268,7 @@
     expect(fields.length).toEqual(1);
   });
 
-<<<<<<< HEAD
-
-  it('should return right number of fields with columns',  async () => {
-=======
   it('should return right number of fields with columns', async () => {
->>>>>>> 7292acbb
     const schema = {
       type: 'form',
       components: [
