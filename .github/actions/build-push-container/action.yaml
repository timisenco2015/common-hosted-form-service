name: Build & Push Container
description: Builds a container from a Dockerfile and pushes to registry

inputs:
  context:
    description: Effective Working Directory
    required: true
    default: "./"
  image_name:
    description: Image Name
    required: true
  github_username:
    description: Github Container Registry Username
    required: true
  github_token:
    description: Github Container Registry Authorization Token
    required: true
  dockerhub_username:
    description: Dockerhub Container Registry Username
    required: false
  dockerhub_organization:
    description: Dockerhub Container Registry Organization
    required: false
    default: bcgovimages
  dockerhub_token:
    description: Dockerhub Container Registry Authorization Token
    required: false
  app_title:
    description: Application title
    required: false
    default: Common Hosted Forms
  route_path:
    description: Route Subpath Mount point
    required: true
    default: "/app"
  app_contact:
    description: Application contact email
    required: true
  app_howtourl:
    description: Landing page video URL for HOWTO section
    required: true
    default: "https://www.youtube.com/playlist?list=PL9CV_8JBQHirsQAShw45PZeU1CkU88Q53"
  app_chefstoururl:
    description: Landing page video URL for CHEFS TOUR section
    required: true
    default: "https://www.youtube.com/embed/obOhyYusMjM"
  app_bc_geo_address_apiurl:
    description: BC Geo Address API URL
    required: true
<<<<<<< HEAD
    default: "https://geocoder.api.gov.bc.ca/addresses.json"
  app_chefs_geo_address_apiurl:
    description: Proxy URL to BC Geo Address API URL
    required: true
    default: "http://localhost:8080/app/api/v1/bcgeoaddress/address"
=======
    default: "https://geocodertst.api.gov.bc.ca/addresses.json"
  app_chefs_geo_address_apiurl:
    description: Proxy URL to BC Geo Address API URL
    required: true
    default: "https://submit.digital.gov.bc.ca/app/api/v1/bcgeoaddress/address"
>>>>>>> c9e3087f

runs:
  using: composite
  steps:
    - name: Checkout repository
      uses: actions/checkout@v3

    - name: Creates env variables
      env:
        VUE_APP_TITLE: ${{ inputs.app_title }}
        VUE_APP_CONTACT: ${{ inputs.VUE_APP_CONTACT }}
        VUE_APP_HOWTOURL: ${{ inputs.app_howtourl }}
        VUE_APP_CHEFSTOURURL: ${{ inputs.app_chefstoururl }}
        VUE_APP_FRONTEND_BASEPATH: ${{ inputs.route_path }}
        VUE_APP_CHEFS_GEO_ADDRESS_APIURL: ${{ inputs.app_chefs_geo_address_apiurl }}
        VUE_APP_BC_GEO_ADDRESS_APIURL: ${{ inputs.app_bc_geo_address_apiurl }}
        ENV_PATH: ./app/frontend/.env
      shell: bash
      run: |
        touch $ENV_PATH
        echo VUE_APP_TITLE=$VUE_APP_TITLE >> $ENV_PATH
        echo VUE_APP_CONTACT=$VUE_APP_CONTACT >> $ENV_PATH
        echo VUE_APP_HOWTOURL=$VUE_APP_HOWTOURL >> $ENV_PATH
        echo VUE_APP_CHEFSTOURURL=$VUE_APP_CHEFSTOURURL >> $ENV_PATH
        echo VUE_APP_CHEFS_GEO_ADDRESS_APIURL=$VUE_APP_CHEFS_GEO_ADDRESS_APIURL >> $ENV_PATH
        echo VUE_APP_BC_GEO_ADDRESS_APIURL=$VUE_APP_BC_GEO_ADDRESS_APIURL >> $ENV_PATH
        echo VUE_APP_FRONTEND_BASEPATH=$VUE_APP_FRONTEND_BASEPATH >> $ENV_PATH

        echo "cat $ENV_PATH"
        cat $ENV_PATH

    - name: Parse Input Values
      shell: bash
      run: |
        echo "GH_USERNAME=$(tr '[:upper:]' '[:lower:]' <<< '${{ inputs.github_username }}')" >> $GITHUB_ENV
        echo "HAS_DOCKERHUB=${{ fromJson(inputs.dockerhub_username != '' && inputs.dockerhub_token != '') }}" >> $GITHUB_ENV

    - name: Login to Github Container Registry
      uses: docker/login-action@v1
      with:
        registry: ghcr.io
        username: ${{ env.GH_USERNAME }}
        password: ${{ inputs.github_token }}

    - name: Login to Dockerhub Container Registry
      if: env.HAS_DOCKERHUB == 'true'
      uses: docker/login-action@v1
      with:
        registry: docker.io
        username: ${{ inputs.dockerhub_username }}
        password: ${{ inputs.dockerhub_token }}

    - name: Prepare Container Metadata tags
      id: meta
      uses: docker/metadata-action@v3
      with:
        images: |
          ghcr.io/${{ env.GH_USERNAME }}/${{ inputs.image_name }}
          docker.io/${{ inputs.dockerhub_organization }}/${{ inputs.image_name }},enable=${{ env.HAS_DOCKERHUB }}
        # Always updates the 'latest' tag
        flavor: |
          latest=true
        # Creates tags based off of branch names and semver tags
        tags: |
          type=ref,event=branch
          type=ref,event=pr
          type=semver,pattern={{version}}
          type=semver,pattern={{major}}.{{minor}}
          type=semver,pattern={{major}}
          type=sha

    - name: Build and Push to Container Registry
      id: builder
      uses: docker/build-push-action@v3
      with:
        context: ${{ inputs.context }}
        push: true
        tags: ${{ steps.meta.outputs.tags }}
        labels: ${{ steps.meta.outputs.labels }}

    - name: Inspect Docker Image
      shell: bash
      run: |
        docker image inspect ghcr.io/${{ env.GH_USERNAME }}/${{ inputs.image_name }}:latest<|MERGE_RESOLUTION|>--- conflicted
+++ resolved
@@ -47,19 +47,11 @@
   app_bc_geo_address_apiurl:
     description: BC Geo Address API URL
     required: true
-<<<<<<< HEAD
     default: "https://geocoder.api.gov.bc.ca/addresses.json"
   app_chefs_geo_address_apiurl:
     description: Proxy URL to BC Geo Address API URL
     required: true
-    default: "http://localhost:8080/app/api/v1/bcgeoaddress/address"
-=======
-    default: "https://geocodertst.api.gov.bc.ca/addresses.json"
-  app_chefs_geo_address_apiurl:
-    description: Proxy URL to BC Geo Address API URL
-    required: true
     default: "https://submit.digital.gov.bc.ca/app/api/v1/bcgeoaddress/address"
->>>>>>> c9e3087f
 
 runs:
   using: composite
